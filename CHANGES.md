2.0.0 (unreleased)
------------------

- Build `.cm[ox]` files for executables more eagerly. This speeds up builds at
  the cost of building unnecessary artifacts in some cases. Some of these extra
  artifacts can fail to built, so this is a breaking change. (#2268, @rgrinberg)

- Do not put the `<package>.install` files in the source tree unless `-p` or
  `--promote-install-files` is passed on the command line (#2329, @diml)

- Change `implicit_transive_deps` to be false. Implicit transitive deps now must
  be manually enabled (#2306, @rgrinberg)

- Compilation units of user defined executables are now mangled by default. This
  is done to prevent the accidental collision with library dependencies of the
  executable. (#2364, fixes #2292, @rgrinberg)

- Enable `(explicit_js_mode)` by default. (#1941, @nojb)

<<<<<<< HEAD
- Add a new config option `sandboxing_preference`, the cli argument `--sandbox`,
  and the dep spec `sandbox` in dune language. These let the user control the level of
  sandboxing done by dune per rule and globally. The rule specification takes precedence.
  The global configuration merely specifies the default. 
  (#2213, @aalekseyev)
=======
- Stop symlinking object files to main directory for stanzas defined `jbuild`
  files (#2440, @rgrinerg)
>>>>>>> c596a530

1.11.0 (23/07/2019)
-------------------

- Don't select all local implementations in `dune utop`. Instead, let the
  default implementation selection do its job. (#2327, fixes #2323, @TheLortex,
  review by @rgrinberg)

- Check that selected implementations (either by variants or default
  implementations) are indeed implementations. (#2328, @TheLortex, review by
  @rgrinberg)

- Don't reserve the `Ppx` toplevel module name for ppx rewriters (#2242, @diml)

- Redesign of the library variant feature according to the #2134 proposal. The
  set of variants is now computed when the virtual library is installed.
  Introducing a new `external_variant` stanza. (#2169, fixes #2134, @TheLortex,
  review by @diml)

- Add proper line directives when copying `.cc` and `.cxx` sources (#2275,
  @rgrinberg)

- Fix error message for missing C++ sources. The `.cc` extension was always
  ignored before. (#2275, @rgrinberg)

- Add `$ dune init project` subcommand to create project boilerplate according
  to a common template. (#2185, fixes #159, @shonfeder)

- Allow to run inline tests in javascript with nodejs (#2266, @hhugo)

- Build `ppx.exe` as compiling host binary. (#2286, fixes #2252, @toots, review
  by @rgrinberg and @diml)

- Add a `cinaps` extension and stanza for better integration with the
  [cinaps tool](https://github.com/janestreet/cinaps) tool (#2269,
  @diml)

- Allow to embed build info in executables such as version and list
  and version of statically linked libraries (#2224, @diml)

- Set version in `META` and `dune-package` files to the one read from
  the vcs when no other version is available (#2224, @diml)

- Add a variable `%{target}` to be used in situations where the context
  requires at most one word, so `%{targets}` can be confusing; stdout
  redirections and "-o" arguments of various tools are the main use
  case; also, introduce a separate field `target` that must be used
  instead of `targets` in those situations.  (#2341, @aalekseyev)

- Fix dependency graph of wrapped_compat modules. Previously, the dependency on
  the user written entry module was omitted. (#2305, @rgrinberg)

- Allow to promote executables built with an `executable` stanza
  (#2379, @diml)

- When instantiating an implementation with a variant, make sure it matches
  virtual library's list of known implementations. (#2361, fixes #2322,
  @TheLortex, review by @rgrinberg)

- Add a variable `%{ignoring_promoted_rules}` that is `true` when
  `--ingore-promoted-rules` is passed on the command line and false
  otherwise (#2382, @diml)

- Fix a bug in `future_syntax` where the characters `@` and `&` were
  not distinguished in the names of binding operators (`let@` was the
  same as `let&`) (#2376, @aalekseyev, @diml)

- Workspaces with non unique project names are now supported. (#2377, fix #2325,
  @rgrinberg)

- Improve opam generation to include the `dune` dependencies with the minimum
  constraint set based on the dune language version specified in the
  `dune-project` file. (2383, @avsm)

- The order of fields in the generated opam file now follows order preferred in
  opam-lib. (@avsm, #2380)

- Fix coloring of error messages from the compiler (@diml, #2384)

- Add warning `66` to default set of warnings starting for dune projects with
  language verison >= `1.11` (@rgrinberg, @diml, fixes #2299)

- Add (dialect ...) stanza
  (@nojb, #2404)

- Add a `--context` argument to `dune install/uninstall` (@diml, #2412)

- Do not warn about merlin files pre 1.9. This warning can only be disabled in
  1.9 (#2421, fixes #2399, @emillon)

- Add a new `inline_tests` field in the env stanza to control inline_tests
  framework with a variable (#2313, @mlasson, original idea by @diml, review
  by @rgrinberg).

- New binary kind `js` for executables in order to explicitly enable Javascript
  targets, and a switch `(explicit_js_mode)` to require this mode in order to
  declare JS targets corresponding to executables. (#1941, @nojb)

1.10.0 (04/06/2019)
-------------------

- Restricted the set of variables available for expansion in the destination
  filename of `install` stanza to simplify implementation and avoid dependency
  cycles. (#2073, @aalekseyev, @diml)

- [menhir] call menhir from context root build_dir (#2067, @ejgallego,
  review by @diml, @rgrinberg)

- [coq] Add `coq.pp` stanza to help with pre-processing of grammar
  files (#2054, @ejgallego, review by @rgrinberg)

- Add a new more generic form for the *promote* mode: `(promote
  (until-clean) (into <dir>))` (#2068, @diml)

- Allow to promote only a subset of the targets via `(promote (only
  <pred>))`. For instance: `(promote (only *.mli))` (#2068, @diml)

- Improve the behavior when a strict subset of the targets of a rule is already
  in the source tree for projects using the dune language < 1.10 (#2068, fixes
  #2061, @diml)

- With lang dune >= 1.10, rules in standard mode are no longer allowed to
  produce targets that are present in the source tree. This has been a warning
  for long enough (#2068, @diml)

- Allow %{...} variables in pps flags (#2076, @mlasson review by @diml and
  @aalekseyev).

- Add a 'cookies' option to ppx_rewriter/deriver flags in library stanzas. This
  allow to specify cookie requests from variables expanded at each invocation of
  the preprocessor. (#2106, @mlasson @diml)

- Add more opam metadata and use it to generate `.opam` files. In particular, a
  `package` field has been added to specify package specific information.
  (#2017, #2091, @avsm, @jonludlam, @rgrinberg)

- Clean up the special support for `findlib.dynload`. Before, Dune would simply
  match on the library name. Now, we only match on the findlib package name when
  the library doesn't come from Dune. Someone writing a library called
  `findlib.dynload` with Dune would have to add `(special_builtin_support
  findlib_dynload)` to trigger the special behavior. (#2115, @diml)

- Install the `future_syntax` preprocessor as `ocaml-syntax-shims.exe` (#2125,
  @rgrinberg)

- Hide full command on errors and warnings in development and show them in CI.
  (detected using the `CI` environment variable). Commands for which the
  invocation might be omitted must output an error prefixed with `File `. Add an
  `--always-show-command-line` option to disable this behavior and always show
  the full command. (#2120, fixes #1733, @rgrinberg)

- In `dune-workspace` files, add the ability to choose the host context and to
  create duplicates of the default context with different settings. (#2098,
  @TheLortex, review by @diml, @rgrinberg and @aalekseyev)

- Add support for hg in `dune subst` (#2135, @diml)

- Don't build documentation for implementations of virtual libraries (#2141,
  fixes #2138, @jonludlam)

- Fix generation of the `-pp` flag in .merlin (#2142, @rgrinberg)

- Make `dune subst` add a `(version ...)` field to the `dune-project`
  file (#2148, @diml)

- Add the `%{os_type}` variable, which is a short-hand for
  `%{ocaml-config:os_type}` (#1764, @diml)

- Allow `enabled_if` fields in `library` stanzas, restricted to the
  `%{os_type}`, `%{model}`, `%{architecture}`, `%{system}` variables (#1764,
  #2164 @diml, @rgrinberg)

- Fix `chdir` on external and source paths. Dune will also fail gracefully if
  the external or source path does not exist (#2165, fixes #2158, @rgrinberg)

- Support the `.cc` extension fro C++ sources (#2195, fixes #83, @rgrinberg)

- Run `ocamlformat` relative to the context root. This improves the locations of
  errors. (#2196, fixes #1370, @rgrinberg)

- Fix detection of `README`, `LICENSE`, `CHANGE`, and `HISTORY` files. These
  would be undetected whenever the project was nested in another workspace.
  (#2194, @rgrinberg)

- Fix generation of `.merlin` whenever there's more than one stanza with the
  same ppx preprocessing specification (#2209 ,fixes #2206, @rgrinberg)

- Fix generation of `.merlin` in the presence of the `copy_files` stanza and
  preprocessing specifications of other stanazs. (#2211, fixes #2206,
  @rgrinberg)

- Run `refmt` from the context's root directory. This improves error messages in
  case of syntax errors. (#2223, @rgrinberg)

- In .merlin files, don't pass `-dump-ast` to the `future_syntax` preprocessor.
  Merlin doesn't seem to like it when binary AST is generated by a `-pp`
  preprocessor. (#2236, @aalekseyev)

- `dune install` will verify that all files mentioned in all .install files
  exist before trying to install anything. This prevents partial installation of
  packages (#2230, @rgrinberg)

1.9.3 (06/05/2019)
------------------

- Fix `.install` files not being generated (#2124, fixes #2123, @rgrinberg)

1.9.2 (02/05/2019)
------------------

- Put back library variants in development mode. We discovered a
  serious unexpected issue and we might need to adjust the design of
  this feature before we are ready to commit to a final version. Users
  will need to write `(using library_variants 0.1)` in their
  `dune-project` file if they want to use it before the design is
  finalized. (#2116, @diml)

- Forbid to attach a variant to a library that implements a virtual
  library outside the current project (#2104, @rgrinberg)

- Fix a bug where `dune install` would install man pages to incorrect
  paths when compared to `opam-installer`. For example dune now
  installs `(foo.1 as man1/foo.1)` correctly and previously that was
  installed to `man1/man1/foo.1`. (#2105, @aalekseyev)

- Do not fail when a findlib directory doesn't exist (#2101, fix #2099, @diml)

- [coq] Rename `(coqlib ...)` to `(coq.theory ...)`, support for
  `coqlib` will be dropped in the 1.0 version of the Coq language
  (#2055, @ejgallego)

- Fix crash when calculating library dependency closure (#2090, fixes #2085,
  @rgrinberg)

- Clean up the special support for `findlib.dynload`. Before, Dune
  would simply match on the library name. Now, we only match on the
  findlib package name when the library doesn't come from
  Dune. Someone writing a library called `findlib.dynload` with Dune
  would have to add `(special_builton_support findlib_dynload)` to
  trigger the special behavior. (#2115, @diml)

- Include permissions in the digest of targets and dependencies (#2121, fix
  #1426, @rgrinberg, @xclerc)

1.9.1 (11/04/2019)
------------------

- Fix invocation of odoc to add previously missing include paths, impacting
  mld files that are not in directories containing libraries (#2016, fixes
  #2007, @jonludlam)

1.9.0 (09/04/2019)
------------------

- Warn when generated `.merlin` does not reflect the preprocessing
  specification. This occurs when multiple stanzas in the same directory use
  different preprocessing specifications. This warning can now be disabled with
  `allow_approx_merlin` (#1947, fix #1946, @rgrinberg)

- Watch mode: display "Success" in green and "Had errors" in red (#1956,
  @emillon)

- Fix glob dependencies on installed directories (#1965, @rgrinberg)

- Add support for library variants and default implementations. (#1900,
  @TheLortex)

- Add experimental `$ dune init` command. This command is used to create or
  update project boilerplate. (#1448, fixes #159, @shonfeder)

- Experimental Coq support (fix #1466, @ejgallego)

- Install .cmi files of private modules in a `.private` directory (#1983, fix
  #1973 @rgrinberg)

- Fix `dune subst` attempting to substitute on directories. (#2000, fix #1997,
  @rgrinberg)

- Do not list private modules in the generated index. (#2009, fix #2008,
  @rgrinberg)

- Warn instead of failing if an opam file fails to parse. This opam file can
  still be used to define scope. (#2023, @rgrinberg)

- Do not crash if unable to read a directory when traversing to find root
  (#2024, @rgrinberg)

- Do not exit dune if some source directories are unreadable. Instead, warn the
  user that such directories need to be ignored (#2004, fix #310, @rgrinberg)

- Fix nested `(binaries ..)` fields in the `env` stanza. Previously, parent
  `binaries` fields would be ignored, but instead they should be combined.
  (#2029, @rgrinberg)

- Allow "." in `c_names` and `cxx_names` (#2036, fix #2033, @rgrinberg)

- Format rules: if a dune file uses OCaml syntax, do not format it.
  (#2014, fix #2012, @emillon)

1.8.2 (10/03/2019)
------------------

- Fix auto-generated `index.mld`. Use correct headings for the listing. (#1925,
  @rgrinberg, @aantron)

1.8.1 (08/03/2019)
------------------

- Correctly write `dune-package` when version is empty string (#1919, fix #1918,
  @rgrinberg)

1.8.0 (07/03/2019)
------------------

- Clean up watch mode polling loop: improves signal handling and error handling
  during polling (#1912, fix #1907, fix #1671, @aalekseyev)

- Change status messages during polling to be one-line, so that the messages are
  correctly erased by ^K. (#1912, @aalekseyev)

- Add support for `.cxx` extension for C++ stubs (#1831, @rgrinberg)

- Add `DUNE_WORKSPACE` variable. This variable is equivalent to setting
  `--workspace` in the command line. (#1711, fix #1503, @rgrinberg)

- Add `c_flags` and `cxx_flags` to env profile settings (#1700 and #1800,
  @gretay-js)

- Format `dune printenv` output (#1867, fix #1862, @emillon)

- Add the `(promote-into <dir>)` and `(promote-until-clean-into
  <dir>)` modes for `(rule ...)` stanzas, so that files can be
  promoted in another directory than the current one. For instance,
  this is used in merlin to promote menhir generated files in a
  directory that depends on the version of the compiler (#1890, @diml)

- Improve error message when `dune subst` fails (#1898, fix #1897, @rgrinberg)

- Add more GC counters to catapult traces (fix908, @rgrinberg)

- Add a preprocessor shim for the `let+` syntax of OCaml 4.08 (#1899,
  implements #1891, @diml)

- Fix generation of `.merlin` files on Windows. `\` characters needed
  to be escaped (#1869, @mlasson)

- Fix 0 error code when `$ dune format-dune-file` fails. (#1915, fix #1914,
  @rgrinberg)

- Configurator: deprecated `query_expr` and introduced `query_expr_err` which is
  the same but with a better error in case it fails. (#1886, @ejgallego)

- Make sure `(menhir (mode promote) ...)` stanzas are ignored when
  using `--ignore-promoted-rules` or `-p` (#1917, @diml)

1.7.3 (27/02/2019)
------------------

- Fix interpretation of `META` files containing archives with `/` in
  the filename. For instance, this was causing llvm to be unusable
  with dune (#1889, fix #1885, @diml)

- Make errors about menhir stanzas be located (#1881, fix #1876,
  @diml)

1.7.2 (21/02/2019)
------------------

- Add `${corrected-suffix}`, `${library-name}` and a few other
  variables to the list of variables to upgrade. This fixes the
  support for various framework producing corrections (#1840, #1853,
  @diml)

- Fix `$ dune subst` failing because the build directory wasn't set. (#1854, fix
  #1846, @rgrinberg)

- Configurator: Add warning to `Pkg_config.query` when a full package expression
  is used. Add `Pkg_config.query_expr` for cases when the full power of
  pkg-config's querying is needed (#1842, fix #1833, @rgrinberg)

- Fix unavailable, optional implementations eagerly breaking the build (#1857,
  fix #1856, @rgrinberg)

1.7.1 (13/02/2019)
------------------

- Fix the watch mode (#1837, #1839, fix #1836, @diml)

- Configurator: Fix misquoting when running pkg-config (#1835, fix #1833,
  @Chris00)

1.7.0 (12/02/2019)
------------------


- Second step of the deprecation of jbuilder: the `jbuilder` binary
  now emits a warning on every startup and both `jbuilder` and `dune`
  emit warnings when encountering `jbuild` files (#1752, @diml)

- Change the layout of build artifacts inside _build. The new layout enables
  optimizations that depend on the presence of `.cmx` files of private modules
  (#1676, @bobot)

- Fix merlin handling of private module visibility (#1653 @bobot)

- unstable-fmt: use boxes to wrap some lists (#1608, fix #1153, @emillon,
  thanks to @rgrinberg)

- skip directories when looking up programs in the PATH (#1628, fixes
  #1616, @diml)

- Use `lsof` on macOS to implement `--stats` (#1636, fixes #1634, @xclerc)

- Generate `dune-package` files for every package. These files are installed and
  read instead of `META` files whenever they are available (#1329, @rgrinberg)

- Fix preprocessing for libraries with `(include_subdirs ..)` (#1624, fix #1626,
  @nojb, @rgrinberg)

- Do not generate targets for archive that don't match the `modes` field.
  (#1632, fix #1617, @rgrinberg)

- When executing actions, open files lazily and close them as soon as
  possible in order to reduce the maximum number of file descriptors
  opened by Dune (#1635, #1643, fixes #1633, @jonludlam, @rgrinberg,
  @diml)

- Reimplement the core of Dune using a new generic memoization system
  (#1489, @rudihorn, @diml)

- Replace the broken cycle detection algorithm by a state of the art
  one from [this paper](https://doi.org/10.1145/2756553) (#1489,
  @rudihorn)

- Get the correct environment node for multi project workspaces (#1648,
  @rgrinberg)

- Add `dune compute` to call internal memoized functions (#1528,
  @rudihorn, @diml)

- Add `--trace-file` option to trace dune internals (#1639, fix #1180, @emillon)

- Add `--no-print-directory` (borrowed from GNU make) to suppress
  `Entering directory` messages. (#1668, @dra27)

- Remove `--stats` and track fd usage in `--trace-file` (#1667, @emillon)

- Add virtual libraries feature and enable it by default (#1430 fixes #921,
  @rgrinberg)

- Fix handling of Control+C in watch mode (#1678, fixes #1671, @diml)

- Look for jsoo runtime in the same dir as the `js_of_ocaml` binary
  when the ocamlfind package is not available (#1467, @nojb)

- Make the `seq` package available for OCaml >= 4.07 (#1714, @rgrinberg)

- Add locations to error messages where a rule fails to generate targets and
  rules that require files outside the build/source directory. (#1708, fixes
  #848, @rgrinberg)

- Let `Configurator` handle `sizeof` (in addition to negative numbers).
  (#1726, fixes #1723, @Chris00)

- Fix an issue causing menhir generated parsers to fail to build in
  some cases. The fix is to systematically use `-short-paths` when
  calling `ocamlc -i` (#1743, fix #1504, @diml)

- Never raise when printing located errors. The code that would print the
  location excerpts was prone to raising. (#1744, fix #1736, @rgrinberg)

- Add a `dune upgrade` command for upgrading jbuilder projects to Dune
  (#1749, @diml)

- When automatically creating a `dune-project` file, insert the
  detected name in it (#1749, @diml)

- Add `(implicit_transitive_deps <bool>)` mode to dune projects. When this mode
  is turned off, transitive dependencies are not accessible. Only listed
  dependencies are directly accessible. (#1734, #430, @rgrinberg, @hnrgrgr)

- Add `toplevel` stanza. This stanza is used to define toplevels with libraries
  already preloaded. (#1713, @rgrinberg)

- Generate `.merlin` files that account for normal preprocessors defined using a
  subset of the `action` language. (#1768, @rgrinberg)

- Emit `(orig_src_dir <path>)` metadata in `dune-package` for dune packages
  built with `--store-orig-source-dir` command line flag (also controlled by
  `DUNE_STORE_ORIG_SOURCE_DIR` env variable). This is later used to generate
  `.merlin` with `S`-directives pointed to original source locations and thus
  allowing merlin to see those. (#1750, @andreypopp)

- Improve the behavior of `dune promote` when the files to be promoted have been
  deleted. (#1775, fixes #1772, @diml)

- unstable-fmt: preserve comments (#1766, @emillon)

- Pass flags correctly when using `staged_pps` (#1779, fixes #1774, @diml)

- Fix an issue with the use of `(mode promote)` in the menhir
  stanza. It was previously causing intermediate *mock* files to be
  promoted (#1783, fixes #1781, @diml)

- unstable-fmt: ignore files using OCaml syntax (#1784, @emillon)

- Configurator: Add `which` function to replace the `which` command line utility
  in a cross platform way. (#1773, fixes #1705, @Chris00)

- Make configurator append paths to `$PKG_CONFIG_PATH` on macOS. Previously it
  was prepending paths and thus `$PKG_CONFIG_PATH` set by users could have been
  overridden by homebrew installed libraries (#1785, @andreypopp)

- Disallow c/cxx sources that share an object file in the same stubs archive.
  This means that `foo.c` and `foo.cpp` can no longer exist in the same library.
  (#1788, @rgrinberg)

- Forbid use of `%{targets}` (or `${@}` in jbuild files) inside
  preprocessing actions
  (#1812, fixes #1811, @diml)

- Add `DUNE_PROFILE` environment variable to easily set the profile. (#1806,
  @rgrinberg)

- Deprecate the undocumented `(no_keep_locs)` field. It was only
  necessary until virtual libraries were supported (#1822, fix #1816,
  @diml)

- Rename `unstable-fmt` to `format-dune-file` and remove its `--inplace` option.
  (#1821, @emillon).

- Autoformatting: `(using fmt 1.1)` will also format dune files (#1821, @emillon).

- Autoformatting: record dependencies on `.ocamlformat-ignore` files (#1824,
  fixes #1793, @emillon)

1.6.2 (05/12/2018)
------------------

- Fix regression introduced by #1554 reported in:
  https://github.com/ocaml/dune/issues/734#issuecomment-444177134 (#1612,
  @rgrinberg)

- Fix `dune external-lib-deps` when preprocessors are not installed
  (#1607, @diml)

1.6.1 (04/12/2018)
------------------

- Fix hash collision for on-demand ppx rewriters once and for all
  (#1602, fixes #1524, @diml)

- Add `dune external-lib-deps --sexp --unstable-by-dir` so that the output can
  be easily processed by a machine (#1599, @diml)

1.6.0 (29/11/2018)
------------------

- Expand variables in `install` stanzas (#1354, @mseri)

- Add predicate language support for specifying sub directories. This allows the
  use globs, set operations, and special values in specifying the sub
  directories used for the build. For example: `(dirs :standard \ lib*)` will
  use all directories except those that start with `lib`. (#1517, #1568,
  @rgrinberg)

- Add `binaries` field to the `(env ..)` stanza. This field sets and overrides
  binaries for rules defined in a directory. (#1521, @rgrinberg)

- Fix a crash caused by using an extension in a project without
  dune-project file (#1535, fix #1529, @diml)

- Allow `%{bin:..}`, `%{exe:..}`, and other static expansions in the `deps`
  field. (#1155, fix #1531, @rgrinberg)

- Fix bad interaction between on-demand ppx rewriters and using multiple build
  contexts (#1545, @diml)

- Fix handling of installed .dune files when the backend is declared via a
  `dune` file (#1551, fixes #1549, @diml)

- Add a `--stats` command line option to record resource usage (#1543, @diml)

- Fix `dune build @doc` deleting `highlight.pack.js` on rebuilds, after the
  first build (#1557, @aantron).

- Allow targets to be directories, which Dune will treat opaquely
  (#1547, @jordwalke)

- Support for OCaml 4.08: `List.t` is now provided by OCaml (#1561, @ejgallego)

- Exclude the local esy directory (`_esy`) from the list of watched directories
  (#1578, @andreypopp)

- Fix the output of `dune external-lib-deps` (#1594, @diml)

- Introduce `data_only_dirs` to replace `ignored_subdirs`. `ignored_subdirs` is
  deprecated since 1.6. (#1590, @rgrinberg)

1.5.1 (7/11/2018)
-----------------

- Fix `dune utop <dir>` when invoked from a sub-directory of the
  project (#1520, fix #1518, @diml)

- Fix bad interaction between on-demand ppx rewriters and polling mode
  (#1525, fix #1524, @diml)

1.5.0 (1/11/2018)
-----------------

- Filter out empty paths from `OCAMLPATH` and `PATH` (#1436, @rgrinberg)

- Do not add the `lib.cma.js` target in lib's directory. Put this target in a
  sub directory instead. (#1435, fix #1302, @rgrinberg)

- Install generated OCaml files with a `.ml` rather than a `.ml-gen` extension
  (#1425, fix #1414, @rgrinberg)

- Allow to use the `bigarray` library in >= 4.07 without ocamlfind and without
  installing the corresponding `otherlib`. (#1455, @nojb)

- Add `@all` alias to build all targets defined in a directory (#1409, fix
  #1220, @rgrinberg)

- Add `@check` alias to build all targets required for type checking and tooling
  support. (#1447, fix #1220, @rgrinberg)

- Produce the odoc index page with the content wrapper to make it consistent
  with odoc's theming (#1469, @rizo)

- Unblock signals in processes started by dune (#1461, fixes #1451,
  @diml)

- Respect `OCAMLFIND_TOOLCHAIN` and add a `toolchain` option to contexts in the
  workspace file. (#1449, fix #1413, @rgrinberg)

- Fix error message when using `copy_files` stanza to copy files from
  a non sub directory with lang set to dune < 1.3 (#1486, fixes #1485,
  @NathanReb)

- Install man pages in the correct subdirectory (#1483, fixes #1441, @emillon)

- Fix version syntax check for `test` stanza's `action` field. Only
  emits a warning for retro-compatibility (#1474, fixes #1471,
  @NathanReb)

- Interpret the `DESTDIR` environment variable (#1475, @emillon)

- Fix interpretation of paths in `env` stanzas (#1509, fixes #1508, @diml)

- Add `context_name` expansion variable (#1507, @rgrinberg)

- Use shorter paths for generated on-demand ppx drivers. This is to
  help Windows builds where paths are limited in length (#1511, fixes
  #1497, @diml)

- Fix interpretation of environment variables under `setenv`. Also forbid
  dynamic environment names or values (#1503, @rgrinberg).

1.4.0 (10/10/2018)
------------------

- Do not fail if the output of `ocamlc -config` doesn't include
  `standard_runtime` (#1326, @diml)

- Let `Configurator.V1.C_define.import` handle negative integers
  (#1334, @Chris00)

- Re-execute actions when a target is modified by the user inside
  `_build` (#1343, fix #1342, @diml)

- Pass `--set-switch` to opam (#1341, fix #1337, @diml)

- Fix bad interaction between multi-directory libraries the `menhir`
  stanza (#1373, fix #1372, @diml)

- Integration with automatic formatters (#1252, fix #1201, @emillon)

- Better error message when using `(self_build_stubs_archive ...)` and
  `(c_names ...)` or `(cxx_names ...)` simultaneously.
  (#1375, fix #1306, @nojb)

- Improve name detection for packages when the prefix isn't an actual package
  (#1361, fix #1360, @rgrinberg)

- Support for new menhir rules (#863, fix #305, @fpottier, @rgrinberg)

- Do not remove flags when compiling compatibility modules for wrapped mode
  (#1382, fix #1364, @rgrinberg)

- Fix reason support when using `staged_pps` (#1384, @charlesetc)

- Add support for `enabled_if` in `rule`, `menhir`, `ocamllex`,
  `ocamlyacc` (#1387, @diml)

- Exit gracefully when a signal is received (#1366, @diml)

- Load all defined libraries recursively into utop (#1384, fix #1344,
  @rgrinberg)

- Allow to use libraries `bytes`, `result` and `uchar` without `findlib`
  installed (#1391, @nojb)

- Take argument to self_build_stubs_archive into account. (#1395, @nojb)

- Fix bad interaction between `env` customization and vendored
  projects: when a vendored project didn't have its own `env` stanza,
  the `env` stanza from the enclosing project was in effect (#1408,
  @diml)

- Fix stop early bug when scanning for watermarks (#1423, @struktured)

1.3.0 (23/09/2018)
------------------

- Support colors on Windows (#1290, @diml)

- Allow `dune.configurator` and `base` to be used together (#1291, fix
  #1167, @diml)

- Support interrupting and restarting builds on file changes (#1246,
  @kodek16)

- Fix findlib-dynload support with byte mode only (#1295, @bobot)

- Make `dune rules -m` output a valid makefile (#1293, @diml)

- Expand variables in `(targets ..)` field (#1301, #1320, fix #1189, @nojb,
  @rgrinberg, @diml)

- Fix a race condition on Windows that was introduced in 1.2.0
  (#1304, fix #1303, @diml)

- Fix the generation of .merlin files to account for private modules
  (@rgrinberg, fix #1314)

- Exclude the local opam switch directory (`_opam`) from the list of watched
  directories (#1315, @dysinger)

- Fix compilation of the module generated for `findlib.dynload`
  (#1317, fix #1310, @diml)

- Lift restriction on `copy_files` and `copy_files#` stanzas that files to be
  copied should be in a subdirectory of the current directory.
  (#1323, fix #911, @nojb)

1.2.1 (17/09/2018)
------------------

- Enrich the `dune` Emacs mode with syntax highlighting and indentation. New
  file `dune-flymake` to provide a hook `dune-flymake-dune-mode-hook` to enable
  linting of dune files. (#1265, @Chris00)

- Pass `link_flags` to `cc` when compiling with `Configurator.V1.c_test` (#1274,
  @rgrinberg)

- Fix digest calculation of aliases. It should take into account extra bindings
  passed to the alias (#1277, fix #1276, @rgrinberg)

- Fix a bug causing `dune` to fail eagerly when an optional library
  isn't available (#1281, @diml)

- ocamlmklib should use response files only if ocaml >= 4.08 (#1268, @bryphe)

1.2.0 (14/09/2018)
------------------

- Ignore stderr output when trying to find out the number of jobs
  available (#1118, fix #1116, @diml)

- Fix error message when the source directory of `copy_files` does not exist.
  (#1120, fix #1099, @emillon)

- Highlight error locations in error messages (#1121, @emillon)

- Display actual stanza when package is ambiguous (#1126, fix #1123, @emillon)

- Add `dune unstable-fmt` to format `dune` files. The interface and syntax are
  still subject to change, so use with caution. (#1130, fix #940, @emillon)

- Improve error message for `dune utop` without a library name (#1154, fix
  #1149, @emillon)

- Fix parsing `ocamllex` stanza in jbuild files (#1150, @rgrinberg)

- Highlight multi-line errors (#1131, @anuragsoni)

- Do no try to generate shared libraries when this is not supported by
  the OS (#1165, fix #1051, @diml)

- Fix `Flags.write_{sexp,lines}` in configurator by avoiding the use of
  `Stdune.Path` (#1175, fix #1161, @rgrinberg)

- Add support for `findlib.dynload`: when linking an executable using
  `findlib.dynload`, automatically record linked in libraries and
  findlib predicates (#1172, @bobot)

- Add support for promoting a selected list of files (#1192, @diml)

- Add an emacs mode providing helpers to promote correction files
  (#1192, @diml)

- Improve message suggesting to remove parentheses (#1196, fix #1173, @emillon)

- Add `(wrapped (transition "..message.."))` as an option that will generate
  wrapped modules but keep unwrapped modules with a deprecation message to
  preserve compatibility. (#1188, fix #985, @rgrinberg)

- Fix the flags passed to the ppx rewriter when using `staged_pps` (#1218, @diml)

- Add `(env var)` to add a dependency to an environment variable.
  (#1186, @emillon)

- Add a simple version of a polling mode: `dune build -w` keeps
  running and restarts the build when something change on the
  filesystem (#1140, @kodek16)

- Cleanup the way we detect the library search path. We no longer call
  `opam config var lib` in the default build context (#1226, @diml)

- Make test stanzas honor the -p flag. (#1236, fix #1231, @emillon)

- Test stanzas take an optional (action) field to customize how they run (#1248,
  #1195, @emillon)

- Add support for private modules via the `private_modules` field (#1241, fix
  #427, @rgrinberg)

- Add support for passing arguments to the OCaml compiler via a
  response file when the list of arguments is too long (#1256, @diml)

- Do not print diffs by default when running inside dune (#1260, @diml)

- Interpret `$ dune build dir` as building the default alias in `dir`. (#1259,
  @rgrinberg)

- Make the `dynlink` library available without findlib installed (#1270, fix
  #1264, @rgrinberg)

1.1.1 (08/08/2018)
------------------

- Fix `$ jbuilder --dev` (#1104, fixes #1103, @rgrinberg)

- Fix dune exec when `--build-dir` is set to an absolute path (#1105, fixes
  #1101, @rgrinberg)

- Fix duplicate profile argument in suggested command when an external library
  is missing (#1109, #1106, @emillon)

- `-opaque` wasn't correctly being added to modules without an interface.
  (#1108, fix #1107, @rgrinberg)

- Fix validation of library `name` fields and make sure this validation also
  applies when the `name` is derived from the `public_name`. (#1110, fix #1102,
  @rgrinberg)

- Fix a bug causing the toplevel `env` stanza in the workspace file to
  be ignored when at least one context had `(merlin)` (#1114, @diml)

1.1.0 (06/08/2018)
------------------

- Fix lookup of command line specified files when `--root` is given. Previously,
  passing in `--root` in conjunction with `--workspace` or `--config` would not
  work correctly (#997, @rgrinberg)

- Add support for customizing env nodes in workspace files. The `env` stanza is
  now allowed in toplevel position in the workspace file, or for individual
  contexts. This feature requires `(dune lang 1.1)` (#1038, @rgrinberg)

- Add `enabled_if` field for aliases and tests. This field controls whether the
  test will be ran using a boolean expression language. (#819, @rgrinberg)

- Make `name`, `names` fields optional when a `public_name`, `public_names`
  field is provided. (#1041, fix #1000, @rgrinberg)

- Interpret `X` in `--libdir X` as relative to `PREFIX` when `X` is relative
  (#1072, fix #1070, @diml)

- Add support for multi directory libraries by writing
  `(include_subdirs unqualified)` (#1034, @diml)

- Add `(staged_pps ...)` to support staged ppx rewriters such as ones
  using the OCaml typer like `ppx_import` (#1080, fix #193, @diml)

- Use `-opaque` in the `dev` profile. This option trades off binary quality for
  compilation speed when compiling .cmx files. (#1079, fix #1058, @rgrinberg)

- Fix placeholders in `dune subst` documentation (#1090, @emillon, thanks
  @trefis for the bug report)

- Add locations to errors when a missing binary in PATH comes from a dune file
  (#1096, fixes #1095, @rgrinberg)

1.0.1 (19/07/2018)
------------------

- Fix parsing of `%{lib:name:file}` forms (#1022, fixes #1019, @diml)

1.0.0 (10/07/2018)
------------------

- Do not load the user configuration file when running inside dune
  (#700 @diml)

- Do not infer ${null} to be a target (#693 fixes #694 @rgrinberg)

- Introduce jbuilder.configurator library. This is a revived version of
  janestreet's configurator library with better cross compilation support, a
  versioned API, and no external dependencies. (#673, #678 #692, #695
  @rgrinberg)

- Register the transitive dependencies of compilation units as the
  compiler might read `.cm*` files recursively (#666, fixes #660,
  @emillon)

- Fix a bug causing `jbuilder external-lib-deps` to crash (#723,
  @diml)

- `-j` now defaults to the number of processing units available rather
  4 (#726, @diml)

- Fix attaching index.mld to documentation (#731, fixes #717 @rgrinberg)

- Scan the file system lazily (#732, fixes #718 and #228, @diml)

- Add support for setting the default ocaml flags and for build
  profiles (#419, @diml)

- Display a better error messages when writing `(inline_tests)` in an
  executable stanza (#748, @diml)

- Restore promoted files when they are deleted or changed in the
  source tree (#760, fix #759, @diml)

- Fix a crash when using an invalid alias name (#762, fixes #761,
  @diml)

- Fix a crash when using c files from another directory (#758, fixes
  #734, @diml)

- Add an `ignored_subdirs` stanza to replace `jbuild-ignore` files
  (#767, @diml)

- Fix a bug where Dune ignored previous occurrences of duplicated
  fields (#779, @diml)

- Allow setting custom build directories using the `--build-dir` flag or
  `DUNE_BUILD_DIR` environment variable (#846, fix #291, @diml @rgrinberg)

- In dune files, remove support for block (`#| ... |#)`) and sexp
  (`#;`) comments. These were very rarely used and complicate the
  language (#837, @diml)

- In dune files, add support for block strings, allowing to nicely
  format blocks of texts (#837, @diml)

- Remove hard-coded knowledge of ppx_driver and
  ocaml-migrate-parsetree when using a `dune` file (#576, @diml)

- Make the output of Dune slightly more deterministic when run from
  inside Dune (#855, @diml)

- Simplify quoting behavior of variables. All values are now multi-valued and
  whether a multi valued variable is allowed is determined by the quoting and
  substitution context it appears in. (#849, fix #701, @rgrinberg)

- Fix documentation generation for private libraries. (#864, fix #856,
  @rgrinberg)

- Use `Marshal` to store digest and incremental databases. This improves the
  speed of 0 rebuilds. (#817, @diml)

* Allow setting environment variables in `findlib.conf` for cross compilation
  contexts. (#733, @rgrinberg)

- Add a `link_deps` field to executables, to specify link-time dependencies
  like version scripts. (#879, fix #852, @emillon)

- Rename `files_recursively_in` to `source_tree` to make it clearer it
  doesn't include generated files (#899, fix #843, @diml)

- Present the `menhir` stanza as an extension with its own version
  (#901, @diml)

- Improve the syntax of flags in `(pps ...)`. Now instead of `(pps
  (ppx1 -arg1 ppx2 (-foo x)))` one should write `(pps ppx1 -arg ppx2
  -- -foo x)` which looks nicer (#910, @diml)

- Make `(diff a b)` ignore trailing cr on Windows and add `(cmp a b)` for
  comparing binary files (#904, fix #844, @diml)

- Make `dev` the default build profile (#920, @diml)

- Version `dune-workspace` and `~/.config/dune/config` files (#932, @diml)

- Add the ability to build an alias non-recursively from the command
  line by writing `@@alias` (#926, @diml)

- Add a special `default` alias that defaults to `(alias_rec install)`
  when not defined by the user and make `@@default` be the default
  target (#926, @diml)

- Forbid `#require` in `dune` files in OCaml syntax (#938, @diml)

- Add `%{profile}` variable. (#938, @rgrinberg)

- Do not require opam-installer anymore (#941, @diml)

- Add the `lib_root` and `libexec_root` install sections (#947, @diml)

- Rename `path:file` to `dep:file` (#944, @emillon)

- Remove `path-no-dep:file` (#948, @emillon)

- Adapt the behavior of `dune subst` for dune projects (#960, @diml)

- Add the `lib_root` and `libexec_root` sections to install stanzas
  (#947, @diml)

- Add a `Configurator.V1.Flags` module that improves the flag reading/writing
  API (#840, @avsm)

- Add a `tests` stanza that simlpified defining regular and expect tests
  (#822, @rgrinberg)

- Change the `subst` subcommand to lookup the project name from the
  `dune-project` whenever it's available. (#960, @diml)

- The `subst` subcommand no longer looks up the root workspace. Previously this
  detection would break the command whenever `-p` wasn't passed. (#960, @diml)

- Add a `# DUNE_GEN` in META template files. This is done for consistency with
  `# JBUILDER_GEN`. (#958, @rgrinberg)

- Rename the following variables in dune files:
  + `SCOPE_ROOT` to `project_root`
  + `@` to `targets`
  + `^` to `deps`
  `<` was renamed in this PR and latter deleted in favor or named dependencies.
  (#957, @rgrinberg)

- Rename `ROOT` to `workspace_root` in dune files (#993, @diml)

- Lowercase all built-in %{variables} in dune files (#956, @rgrinberg)

- New syntax for naming dependencies: `(deps (:x a b) (:y (glob_files *.c*)))`.
  This replaces the use for `${<}` in dune files. (#950, @diml, @rgrinberg)

- Fix detection of dynamic cycles, which in particular may appear when
  using `(package ..)` dependencies (#988, @diml)

1.0+beta20 (10/04/2018)
-----------------------

- Add a `documentation` stanza. This stanza allows one to attach .mld files to
  opam packages. (#570 @rgrinberg)

- Execute all actions (defined using `(action ..)`) in the context's
  environment. (#623 @rgrinberg)

- Add a `(universe)` special dependency to specify that an action depend on
  everything in the universe. Jbuilder cannot cache the result of an action that
  depend on the universe (#603, fixes #255 @diml)

- Add a `(package <package>)` dependency specification to indicate dependency on
  a whole package. Rules depending on whole package will be executed in an
  environment similar to the one we get once the package is installed (#624,
  @rgrinberg and @diml)

- Don't pass `-runtime-variant _pic` on Windows (#635, fixes #573 @diml)

- Display documentation in alphabetical order. This is relevant to packages,
  libraries, and modules. (#647, fixes #606 @rgrinberg)

- Missing asm in ocaml -config on bytecode only architecture is no longer fatal.
  The same kind of fix is preemptively applied to C compilers being absent.
  (#646, fixes $637 @rgrinberg)

- Use the host's PATH variable when running actions during cross compilation
  (#649, fixes #625 @rgrinberg)

- Fix incorrect include (`-I`) flags being passed to odoc. These flags should be
  directories that include .odoc files, rather than the include flags of the
  libraries. (#652 fixes #651 @rgrinberg)

- Fix a regression introduced by beta19 where the generated merlin
  files didn't include the right `-ppx` flags in some cases (#658
  fixes #657 @diml)

- Fix error message when a public library is defined twice. Before
  jbuilder would raise an uncaught exception (Fixes #661, @diml)

- Fix several cases where `external-lib-deps` was returning too little
  dependencies (#667, fixes #644 @diml)

- Place module list on own line in generated entry point mld (#670 @antron)

- Cosmetic improvements to generated entry point mld (#653 @trefis)

- Remove most useless parentheses from the syntax (#915, @diml)

1.0+beta19.1 (21/03/2018)
-------------------------

- Fix regression introduced by beta19 where duplicate environment variables in
  Unix.environ would cause a fatal error. The first defined environment variable
  is now chosen. (#638 fixed by #640)

- Use ';' as the path separator for OCAMLPATH on Cygwin (#630 fixed by #636
  @diml).

- Use the contents of the `OCAMLPATH` environment variable when not relying on
  `ocamlfind` (#642 @diml)

1.0+beta19 (14/03/2018)
-----------------------

- Ignore errors during the generation of the .merlin (#569, fixes #568 and #51)

- Add a workaround for when a library normally installed by the
  compiler is not installed but still has a META file (#574, fixes
  #563)

- Do not depend on ocamlfind. Instead, hard-code the library path when
  installing from opam (#575)

- Change the default behavior regarding the check for overlaps between
  local and installed libraries. Now even if there is no link time
  conflict, we don't allow an external dependency to overlap with a
  local library, unless the user specifies `allow_overlapping_dependencies`
  in the jbuild file (#587, fixes #562)

- Expose a few more variables in jbuild files: `ext_obj`, `ext_asm`,
  `ext_lib`, `ext_dll` and `ext_exe` as well as `${ocaml-config:XXX}`
  for most variables in the output of `ocamlc -config` (#590)

- Add support for inline and inline expectation tests. The system is
  generic and should support several inline test systems such as
  `ppx_inline_test`, `ppx_expect` or `qtest` (#547)

- Make sure modules in the current directory always have precedence
  over included directories (#597)

- Add support for building executables as object or shared object
  files (#23)

- Add a `best` mode which is native with fallback to byte-code when
  native compilation is not available (#23)

- Fix locations reported in error messages (#609)

- Report error when a public library has a private dependency. Previously, this
  would be silently ignored and install broken artifacts (#607).

- Fix display when output is not a tty (#518)

1.0+beta18.1 (14/03/2018)
-------------------------

- Reduce the number of simultaneously opened fds (#578)

- Always produce an implementation for the alias module, for
  non-jbuilder users (Fix #576)

- Reduce interleaving in the scheduler in an attempt to make Jbuilder
  keep file descriptors open for less long (#586)

- Accept and ignore upcoming new library fields: `ppx.driver`,
  `inline_tests` and `inline_tests.backend` (#588)

- Add a hack to be able to build ppxlib, until beta20 which will have
  generic support for ppx drivers

1.0+beta18 (25/02/2018)
-----------------------

- Fix generation of the implicit alias module with 4.02. With 4.02 it
  must have an implementation while with OCaml >= 4.03 it can be an
  interface only module (#549)

- Let the parser distinguish quoted strings from atoms.  This makes
  possible to use "${v}" to concatenate the list of values provided by
  a split-variable.  Concatenating split-variables with text is also
  now required to be quoted.

- Split calls to ocamldep. Before ocamldep would be called once per
  `library`/`executables` stanza. Now it is called once per file
  (#486)

- Make sure to not pass `-I <stdlib-dir>` to the compiler. It is
  useless and it causes problems in some cases (#488)

- Don't stop on the first error. Before, jbuilder would stop its
  execution after an error was encountered. Now it continues until
  all branches have been explored (#477)

- Add support for a user configuration file (#490)

- Add more display modes and change the default display of
  Jbuilder. The mode can be set from the command line or from the
  configuration file (#490)

- Allow to set the concurrency level (`-j N`) from the configuration file (#491)

- Store artifacts for libraries and executables in separate
  directories. This ensure that Two libraries defined in the same
  directory can't see each other unless one of them depend on the
  other (#472)

- Better support for mli/rei only modules (#489)

- Fix support for byte-code only architectures (#510, fixes #330)

- Fix a regression in `external-lib-deps` introduced in 1.0+beta17
  (#512, fixes #485)

- `@doc` alias will now build only documentation for public libraries. A new
  `@doc-private` alias has been added to build documentation for private
  libraries.

- Refactor internal library management. It should now be possible to
  run `jbuilder build @lint` in Base for instance (#516)

- Fix invalid warning about non-existent directory (#536, fixes #534)

1.0+beta17 (01/02/2018)
-----------------------

- Make jbuilder aware that `num` is an external package in OCaml >= 4.06.0
  (#358)

- `jbuilder exec` will now rebuild the executable before running it if
  necessary. This can be turned off by passing `--no-build` (#345)

- Fix `jbuilder utop` to work in any working directory (#339)

- Fix generation of META synopsis that contains double quotes (#337)

- Add `S .` to .merlin by default (#284)

- Improve `jbuilder exec` to make it possible to execute non public executables.
  `jbuilder exec path/bin` will execute `bin` inside default (or specified)
  context relative to `path`. `jbuilder exec /path` will execute `/path` as
  absolute path but with the context's environment set appropriately. Lastly,
  `jbuilder exec` will change the root as to which paths are relative using the
  `-root` option. (#286)

- Fix `jbuilder rules` printing rules when some binaries are missing (#292)

- Build documentation for non public libraries (#306)

- Fix doc generation when several private libraries have the same name (#369)

- Fix copy# for C/C++ with Microsoft C compiler (#353)

- Add support for cross-compilation. Currently we are supporting the
  opam-cross-x repositories such as
  [opam-cross-windows](https://github.com/whitequark/opam-cross-windows)
  (#355)

- Simplify generated META files: do not generate the transitive
  closure of dependencies in META files (#405)

- Deprecated `${!...}`: the split behavior is now a property of the
  variable. For instance `${CC}`, `${^}`, `${read-lines:...}` all
  expand to lists unless used in the middle of a longer atom (#336)

- Add an `(include ...)` stanza allowing one to include another
  non-generated jbuild file in the current file (#402)

- Add a `(diff <file1> <file2>)` action allowing to diff files and
  promote generated files in case of mismatch (#402, #421)

- Add `jbuilder promote` and `--auto-promote` to promote files (#402,
  #421)

- Report better errors when using `(glob_files ...)` with a directory
  that doesn't exist (#413, Fix #412)

- Jbuilder now properly handles correction files produced by
  ppx_driver. This allows to use `[@@deriving_inline]` in .ml/.mli
  files. This require `ppx_driver >= v0.10.2` to work properly (#415)

- Make jbuilder load rules lazily instead of generating them all
  eagerly. This speeds up the initial startup time of jbuilder on big
  workspaces (#370)

- Now longer generate a `META.pkg.from-jbuilder` file. Now the only
  way to customize the generated `META` file is through
  `META.pkg.template`. This feature was unused and was making the code
  complicated (#370)

- Remove read-only attribute on Windows before unlink (#247)

- Use /Fo instead of -o when invoking the Microsoft C compiler to eliminate
  deprecation warning when compiling C++ sources (#354)

- Add a mode field to `rule` stanzas:
  + `(mode standard)` is the default
  + `(mode fallback)` replaces `(fallback)`
  + `(mode promote)` means that targets are copied to the source tree
  after the rule has completed
  + `(mode promote-until-clean)` is the same as `(mode promote)` except
  that `jbuilder clean` deletes the files copied to the source tree.
  (#437)

- Add a flag `--ignore-promoted-rules` to make jbuilder ignore rules
  with `(mode promote)`. `-p` implies `--ignore-promoted-rules` (#437)

- Display a warning for invalid lines in jbuild-ignore (#389)

- Always build `boot.exe` as a bytecode program. It makes the build of
  jbuilder faster and fix the build on some architectures (#463, fixes #446)

- Fix bad interaction between promotion and incremental builds on OSX
  (#460, fix #456)

1.0+beta16 (05/11/2017)
-----------------------

- Fix build on 32-bit OCaml (#313)

1.0+beta15 (04/11/2017)
-----------------------

- Change the semantic of aliases: there are no longer aliases that are
  recursive such as `install` or `runtest`. All aliases are
  non-recursive. However, when requesting an alias from the command
  line, this request the construction of the alias in the specified
  directory and all its children recursively. This allows users to get
  the same behavior as previous recursive aliases for their own
  aliases, such as `example`. Inside jbuild files, one can use `(deps
  (... (alias_rec xxx) ...))` to get the same behavior as on the
  command line. (#268)

- Include sub libraries that have a `.` in the generated documentation index
  (#280).

- Fix "up" links to the top-level index in the odoc generated documentation
  (#282).

- Fix `ARCH_SIXTYFOUR` detection for OCaml 4.06.0 (#303)

1.0+beta14 (11/10/2017)
-----------------------

- Add (copy_files <glob>) and (copy_files# <glob>) stanzas. These
  stanzas setup rules for copying files from a sub-directory to the
  current directory. This provides a reasonable way to support
  multi-directory library/executables in jbuilder (#35, @bobot)

- An empty `jbuild-workspace` file is now interpreted the same as one
  containing just `(context default)`

- Better support for on-demand utop toplevels on Windows and when the
  library has C stubs

- Print `Entering directory '...'` when the workspace root is not the
  current directory. This allows Emacs and Vim to know where relative
  filenames should be interpreted from. Fixes #138

- Fix a bug related to `menhir` stanzas: `menhir` stanzas with a
  `merge_into` field that were in `jbuild` files in sub-directories
  where incorrectly interpreted (#264)

- Add support for locks in actions, for tests that can't be run
  concurrently (#263)

- Support `${..}` syntax in the `include` stanza. (#231)

1.0+beta13 (05/09/2017)
-----------------------

- Generate toplevel html index for documentation (#224, @samoht)

- Fix recompilation of native artifacts. Regression introduced in the last
  version (1.0+beta12) when digests replaces timestamps for checking staleness
  (#238, @dra27)

1.0+beta12 (18/08/2017)
-----------------------

- Fix the quoting of `FLG` lines in generated `.merlin` files (#200,
  @mseri)

- Use the full path of archive files when linking. Before jbuilder
  would do: `-I <path> file.cmxa`, now it does `-I <path>
  <path>/file.cmxa`. Fixes #118 and #177

- Use an absolute path for ppx drivers in `.merlin` files. Merlin
  <3.0.0 used to run ppx commands from the directory where the
  `.merlin` was present but this is no longer the case

- Allow to use `jbuilder install` in contexts other than opam; if
  `ocamlfind` is present in the `PATH` and the user didn't pass
  `--prefix` or `--libdir` explicitly, use the output of `ocamlfind
  printconf destdir` as destination directory for library files (#179,
  @bobot)

- Allow `(:include ...)` forms in all `*flags` fields (#153, @dra27)

- Add a `utop` subcommand. Running `jbuilder utop` in a directory
  builds and executes a custom `utop` toplevel with all libraries
  defined in the current directory (#183, @rgrinberg)

- Do not accept `per_file` anymore in `preprocess` field. `per_file`
  was renamed `per_module` and it is planned to reuse `per_file` for
  another purpose

- Warn when a file is both present in the source tree and generated by
  a rule. Before, jbuilder would silently ignore the rule. One now has
  to add a field `(fallback)` to custom rules to keep the current
  behavior (#218)

- Get rid of the `deprecated-ppx-method` findlib package for ppx
  rewriters (#222, fixes #163)

- Use digests (MD5) of files contents to detect changes rather than
  just looking at the timestamps. We still use timestamps to avoid
  recomputing digests. The performance difference is negligible and we
  avoid more useless recompilations, especially when switching branches
  for instance (#209, fixes #158)

1.0+beta11 (21/07/2017)
-----------------------

- Fix the error message when there are more than one `<package>.opam`
  file for a given package

- Report an error when in a wrapped library, a module that is not the
  toplevel module depends on the toplevel module. This doesn't make as
  such a module would in theory be inaccessible from the outside

- Add `${SCOPE_ROOT}` pointing to the root of the current scope, to
  fix some misuses of `${ROOT}`

- Fix useless hint when all missing dependencies are optional (#137)

- Fix a bug preventing one from generating `META.pkg.template` with a
  custom rule (#190)

- Fix compilation of reason projects: .rei files where ignored and
  caused the build to fail (#184)

1.0+beta10 (08/06/2017)
-----------------------

- Add a `clean` subcommand (@rdavison, #89)

- Add support for generating API documentation with odoc (#74)

- Don't use unix in the bootstrap script, to avoid surprises with
  Cygwin

- Improve the behavior of `jbuilder exec` on Windows

- Add a `--no-buffer` option to see the output of commands in
  real-time. Should only be used with `-j1`

- Deprecate `per_file` in preprocessing specifications and
  rename it `per_module`

- Deprecate `copy-and-add-line-directive` and rename it `copy#`

- Remove the ability to load arbitrary libraries in jbuild file in
  OCaml syntax. Only `unix` is supported since a few released packages
  are using it. The OCaml syntax might eventually be replaced by a
  simpler mechanism that plays better with incremental builds

- Properly define and implement scopes

- Inside user actions, `${^}` now includes files matches by
  `(glob_files ...)` or `(file_recursively_in ...)`

- When the dependencies and targets of a rule can be inferred
  automatically, you no longer need to write them: `(rule (copy a b))`

- Inside `(run ...)`, `${xxx}` forms that expands to lists can now be
  split across multiple arguments by adding a `!`: `${!xxx}`. For
  instance: `(run foo ${!^})`

- Add support for using the contents of a file inside an action:
  - `${read:<file>}`
  - `${read-lines:<file>}`
  - `${read-strings:<file>}` (same as `read-lines` but lines are
    escaped using OCaml convention)

- When exiting prematurely because of a failure, if there are other
  background processes running and they fail, print these failures

- With msvc, `-lfoo` is transparently replaced by `foo.lib` (@dra27, #127)

- Automatically add the `.exe` when installing executables on Windows
  (#123)

- `(run <prog> ...)` now resolves `<prog>` locally if
  possible. i.e. `(run ${bin:prog} ...)` and `(run prog ...)` behave
  the same. This seems like the right default

- Fix a bug where `jbuild rules` would crash instead of reporting a
  proper build error

- Fix a race condition in future.ml causing jbuilder to crash on
  Windows in some cases (#101)

- Fix a bug causing ppx rewriter to not work properly when using
  multiple build contexts (#100)

- Fix .merlin generation: projects in the same workspace are added to
  merlin's source path, so "locate" works on them.

1.0+beta9 (19/05/2017)
----------------------

- Add support for building Reason projects (@rgrinberg, #58)

- Add support for building javascript with js-of-ocaml (@hhugo, #60)

- Better support for topkg release workflow. See
  [topkg-jbuilder](https://github.com/diml/topkg-jbuilder) for more
  details

- Port the manual to rst and setup a jbuilder project on
  readthedocs.org (@rgrinberg, #78)

- Hint for mistyped targets. Only suggest correction on the basename
  for now, otherwise it's slow when the workspace is big

- Add a `(package ...)` field for aliases, so that one can restrict
  tests to a specific package (@rgrinberg, #64)

- Fix a couple of bugs on Windows:
  + fix parsing of end of lines in some cases
  + do not take the case into account when comparing environment
    variable names

- Add AppVeyor CI

- Better error message in case a chain of dependencies *crosses* the
  installed world

- Better error messages for invalid dependency list in jbuild files

- Several improvements/fixes regarding the handling of findlib packages:
  + Better error messages when a findlib package is unavailable
  + Don't crash when an installed findlib package has missing
    dependencies
  + Handle the findlib alternative directory layout which is still
    used by a few packages

- Add `jbuilder installed-libraries --not-available` explaining why
  some libraries are not available

- jbuilder now records dependencies on files of external
  libraries. This mean that when you upgrade a library, jbuilder will
  know what need to be rebuilt.

- Add a `jbuilder rules` subcommand to dump internal compilation
  rules, mostly for debugging purposes

- Ignore all directories starting with a `.` or `_`. This seems to be
  a common pattern:
  - `.git`, `.hg`, `_darcs`
  - `_build`
  - `_opam` (opam 2 local switches)

- Fix the hint for `jbuilder external-lib-deps` (#72)

- Do not require `ocamllex` and `ocamlyacc` to be at the same location
  as `ocamlc` (#75)

1.0+beta8 (17/04/2017)
----------------------

- Added `${lib-available:<library-name>}` which expands to `true` or
  `false` with the same semantic as literals in `(select ...)` stanzas

- Remove hard-coded knowledge of a few specific ppx rewriters to ease
  maintenance moving forward

- Pass the library name to ppx rewriters via the `library-name` cookie

- Fix: make sure the action working directory exist before running it

1.0+beta7 (12/04/2017)
----------------------

- Make the output quieter by default and add a `--verbose` argument
  (@stedolan, #40)

- Various documentation fixes (@adrieng, #41)

- Make `@install` the default target when no targets are specified
  (@stedolan, #47)

- Add predefined support for menhir, similar to ocamlyacc support
  (@rgrinberg, #42)

- Add internal support for sandboxing actions and sandbox the build of
  the alias module with 4.02 to workaround the compiler trying to read
  the cmi of the aliased modules

- Allow to disable dynlink support for libraries via `(no_dynlink)`
  (#55)

- Add a -p/--for-release-of-packages command line argument to simplify
  the jbuilder invocation in opam files and make it more future proof
  (#52)

- Fix the lookup of the executable in `jbuilder exec foo`. Before,
  even if `foo` was to be installed, the freshly built version wasn't
  selected

- Don't generate a `exists_if ...` lines in META files. These are
  useless sine the META files are auto-generated

1.0+beta6 (29/03/2017)
----------------------

- Add an `(executable ...)` stanza for single executables (#33)

- Add a `(package ...)` and `(public_name <name>)/(public_names
   (<names))` to `executable/executables` stanzas to make it easier to
  install executables (#33)

- Fix a bug when using specific rewriters that jbuilder knows about
  without `ppx_driver.runner` (#37). These problem should go away
  soon when we start using `--cookie`

- Fix the interpretation of META files when there is more than one
  applicable assignment. Before this fix, the one with the lowest
  number of formal predicates was selected instead of the one with the
  biggest number of formal predicates

1.0+beta5 (22/03/2017)
----------------------

- When `ocamlfind` is present in the `PATH`, do not attempt to call
  `opam config var lib`

- Make sure the build of jbuilder itself never calls `ocamlfind` or
  `opam`

- Better error message when a jbuild file in OCaml syntax forgets to
  call `Jbuild_plugin.V*.send`

- Added examples of use

- Don't drop inline tests/benchmarks by default

1.0+beta4 (20/03/2017)
----------------------

- Improve error messages about invalid/missing pkg.opam files

- Ignore all errors while running `ocamlfind printconf path`

1.0+beta3 (15/03/2017)
----------------------

- Print optional dependencies as optional in the output of `jbuilder
   external-lib-deps --missing`

- Added a few forms to the DSL:
  - `with-{stderr,outputs}-to`
  - `ignore-{stdout,stderr,outputs}`
- Added `${null}` which expands to `/dev/null` on Unix and `NUL` on
  Windows

- Improve the doc generated by `odoc` for wrapped libraries

- Improve the error reported when an installed package depends on a
  library that is not installed

- Documented `(files_recursively_in ...)`

- Added black box tests

- Fix a bug where `jbuilder` would crash when there was no
  `<package>.opam` file

- Fixed a bug where `.merlin` files where not generated at the root of
  the workspace (#20)

- Fix a bug where a `(glob_files ...)` would cause other dependencies
  to be ignored

- Fix the generated `ppx(...)` line in `META` files

- Fix `(optional)` when a ppx runtime dependency is not available
  (#24)

- Do not crash when an installed package that we don't need has
  missing dependencies (#25)

1.0+beta2 (10/03/2017)
----------------------

- Simplified the rules for finding the root of the workspace as the
  old ones were often picking up the home directory. New rules are:
  + look for a `jbuild-workspace` file in parent directories
  + look for a `jbuild-workspace*` file in parent directories
  + use the current directory
- Fixed the expansion of `${ROOT}` in actions

- Install `quick-start.org` in the documentation directory

- Add a few more things in the log file to help debugging

1.0+beta1 (07/03/2017)
----------------------

- Added a manual

- Support incremental compilation

- Switched the CLI to cmdliner and added a `build` command (#5, @rgrinberg)

- Added a few commands:
  + `runtest`
  + `install`
  + `uninstall`
  + `installed-libraries`
  + `exec`: execute a command in an environment similar to what you
    would get after `jbuilder install`
- Removed the `build-package` command in favor of a `--only-packages`
  option that is common to all commands

- Automatically generate `.merlin` files (#2, @rdavison)

- Improve the output of jbuilder, in particular don't mangle the
  output of commands when using `-j N` with `N > 1`

- Generate a log in `_build/log`

- Versioned the jbuild format and added a first stable version. You
  should now put `(jbuilder_version 1)` in a `jbuild` file at the root
  of your project to ensure forward compatibility

- Switch from `ppx_driver` to `ocaml-migrate-parsetree.driver`. In
  order to use ppx rewriters with Jbuilder, they need to use
  `ocaml-migrate-parsetree.driver`

- Added support for aliases (#7, @rgrinberg)

- Added support for compiling against multiple opam switch
  simultaneously by writing a `jbuild-worspace` file

- Added support for OCaml 4.02.3

- Added support for architectures that don't have natdynlink

- Search the root according to the rules described in the manual
  instead of always using the current directory

- extended the action language to support common actions without using
  a shell:
  + `(with-stdout-to <file> <DSL>)`
  + `(copy <src> <dst>)`
  + ...

- Removed all implicit uses of bash or the system shell. Now one has
  to write explicitly `(bash "...")` or `(system "...")`

- Generate meaningful versions in `META` files

- Strengthen the scope of a package. Jbuilder knows about package
  `foo` only in the sub-tree starting from where `foo.opam` lives

0.1.alpha1 (04/12/2016)
-----------------------

First release<|MERGE_RESOLUTION|>--- conflicted
+++ resolved
@@ -17,16 +17,14 @@
 
 - Enable `(explicit_js_mode)` by default. (#1941, @nojb)
 
-<<<<<<< HEAD
+- Stop symlinking object files to main directory for stanzas defined `jbuild`
+  files (#2440, @rgrinerg)
+
 - Add a new config option `sandboxing_preference`, the cli argument `--sandbox`,
   and the dep spec `sandbox` in dune language. These let the user control the level of
   sandboxing done by dune per rule and globally. The rule specification takes precedence.
   The global configuration merely specifies the default. 
   (#2213, @aalekseyev)
-=======
-- Stop symlinking object files to main directory for stanzas defined `jbuild`
-  files (#2440, @rgrinerg)
->>>>>>> c596a530
 
 1.11.0 (23/07/2019)
 -------------------
