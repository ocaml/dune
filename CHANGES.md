3.8.0~alpha2 (2023-05-03)
-------------------------

- Correctly set `MANPATH` in `dune exec`. Previously, we would use the `bin/`
  directory of the context. (#7655, @rgrinberg)

- Allow overriding the `ocaml` binary with findlib configuration (#7648,
  @rgrinberg)

<<<<<<< HEAD
- Modules that were declared in `(modules_without_implementation)`,
  `(private_modules)` or `(virtual_modules)` but not declared in `(modules)`
  will cause Dune to emit a warning which will become an error in 3.9. (#7608,
  fixes #7026, @Alizter)

- Dune can now detect Coq theories from outside the workspace. This allows for
  composition with installed theories (not necessarily installed with Dune).
  (#7047, @Alizter, @ejgallego)

- Fix regression where Merlin was unable to handle filenames with uppercase
  letters under Windows. (#7577, @nojb)

- On nix+macos, pass `-f` to the codesign hook to avoid errors when the binary
  is already signed (#7183, fixes #6265, @greedy)

- Fix bug where RPC clients built with dune-rpc-lwt would crash when closing
  their connection to the server (#7581, @gridbugs)

- Introduce mdx stanza 0.4 requiring mdx >= 2.3.0 which updates the default
  list of files to include `*.mld` files (#7582, @Leonidas-from-XIV)

- Fix RPC server on Windows (used for OCaml-LSP). (#7666, @nojb)

- In `(executable)`, `(public_name -)` is now equivalent to no `(public_name)`.
  This is consistent with how `(executables)` handles this field.
  (#7576 , fixes #5852, @emillon)

- Change directory of odoc assets to `odoc.support` (was `_odoc_support`) so
  that it works with Github Pages out of the box. (#7588, fixes #7364,
  @emillon)

3.8.0~alpha1 (2023-04-18)
-------------------------
=======
- merlin: ignore instrumentation settings for preprocessing. (#7606, fixes
  #7465, @Alizter)
>>>>>>> 44e4d21c

- When a rule's action is interrupted, delete any leftover directory targets.
  This is consistent with how we treat file targets. (#7564, @rgrinberg)

- Fix plugin loading with findlib. The functionality was broken in 3.7.0.
  (#7556, @anmonteiro)

- Introduce a `public_headers` field on libraries. This field is like
  `install_c_headers`, but it allows to choose the extension and choose the
  paths for the installed headers. (#7512, @rgrinberg)

- Load the host context `findlib.conf` when cross-compiling (#7428, fixes
  #1701, @rgrinberg, @anmonteiro)

- Add a `coqdoc_flags` field to the `coq.theory` stanza allowing the user to
  pass extra arguments to `coqdoc`. (#7676, fixes #7954 @Alizter)

- Resolve `ppx_runtime_libraries` in the target context when cross compiling
  (#7450, fixes #2794, @anmonteiro)

- Use `$PKG_CONFIG`, when set, to find the `pkg-config` binary  (#7469, fixes
  #2572, @anmonteiro)

- Preliminary support for Coq compiled intefaces (`.vos` files) enabled via
  `(mode vos)` in `coq.theory` stanzas. This can be used in combination with
  `dune coq top` to obtain fast re-building of dependencies (with no checking
  of proofs) prior to stepping into a file. (#7406, @rlepigre)

- Fix dune crashing on MacOS in watch mode whenever `$PATH` contains `$PWD`
  (#7441, fixes #6907, @rgrinberg)

- Fix `dune install` when cross compiling (#7410, fixes #6191, @anmonteiro,
  @rizo)

- Find `pps` dependencies in the host context when cross-compiling,  (#7410,
  fixes #4156, @anmonteiro)

- Dune in watch mode no longer builds concurrent rules in serial (#7395
  @rgrinberg, @jchavarri)

- `dune coq top` now correctly respects the project root when called from a
  subdirectory. However, absolute filenames passed to `dune coq top` are no
  longer supported (due to being buggy) (#7357, fixes #7344, @rlepigre and
  @Alizter)

- Added a `--no-build` option to `dune coq top` for avoiding rebuilds (#7380,
  fixes #7355, @Alizter)

- RPC: Ignore SIGPIPE when clients suddenly disconnect (#7299, #7319, fixes
  #6879, @rgrinberg)

- Always clean up the UI on exit. (#7271, fixes #7142 @rgrinberg)

- Bootstrap: remove reliance on shell. Previously, we'd use the shell to get
  the number of processors. (#7274, @rgrinberg)

- Bootstrap: correctly detect the number of processors by allowing `nproc` to be
  looked up in `$PATH` (#7272, @Alizter)

- Speed up file copying on macos by using `clonefile` when available
  (@rgrinberg, #7210)

- Adds support for loading plugins in toplevels (#6082, fixes #6081,
  @ivg, @richardlford)

- Support commands that output 8-bit and 24-bit colors in the terminal (#7188,
  @Alizter)

- Speed up rule generation for libraries and executables with many modules
  (#7187, @jchavarri)

- Add `--watch-exclusions` to Dune build options (#7216, @jonahbeckford)

- Do not re-render UI on every frame if the UI doesn't change (#7186, fix
  #7184, @rgrinberg)

- Make coq_db creation in scope lazy (@ejgallego, #7133)

- Non-user proccesses such as version control or config checking are now run
  silently. (#6994, fixes #4066, @Alizter)

- Add the `--display-separate-messages` flag to separate the error messages
  produced by commands with a blank line. (#6823, fixes #6158, @esope)

- Accept the Ordered Set Language for the `modes` field in `library` stanzas
  (#6611, @anmonteiro).

- dune install now respects --display quiet mode (#7116, fixes #4573, fixes
  #7106, @Alizter)

- Stub shared libraries (dllXXX_stubs.so) in Dune-installed libraries could not
  be used as dependencies of libraries in the workspace (eg when compiling to
  bytecode and/or Javascript).  This is now fixed. (#7151, @nojb)

- Allow the main module of a library with `(stdlib ...)` to depend on other
  libraries (#7154, @anmonteiro).

- Bytecode executables built for JSOO are linked with `-noautolink` and no
  longer depend on the shared stubs of their dependent libraries (#7156, @nojb)

- Added a new user action `(concurrent )` which is like `(progn )` but runs the
  actions concurrently. (#6933, @Alizter)

- Allow `(stdlib ...)` to be used with `(wrapped false)` in library stanzas
  (#7139, @anmonteiro).

- Allow parallel execution of inline tests partitions (#7012, @hhugo)

- Support `(link_flags ...)` in `(cinaps ...)` stanza. (#7423, fixes #7416,
  @nojb)

- Allow `(package ...)` in any position within `(rule ...)` stanza (#7445,
  @Leonidas-from-XIV)

- Always include `opam` files in the generated `.install` file. Previously, it
  would not be included whenever `(generate_opam_files true)` was set and the
  `.install` file wasn't yet generated. (#7547, @rgrinberg)

<<<<<<< HEAD
=======
- Fix regression where Merlin was unable to handle filenames with uppercase
  letters under Windows. (#7577, @nojb)

- On nix+macos, pass `-f` to the codesign hook to avoid errors when the binary
  is already signed (#7183, fixes #6265, @greedy)

- Fix bug where RPC clients built with dune-rpc-lwt would crash when closing
  their connection to the server (#7581, @gridbugs)

- Introduce mdx stanza 0.4 requiring mdx >= 2.3.0 which updates the default
  list of files to include `*.mld` files (#7582, @Leonidas-from-XIV)

- Fix RPC server on Windows (used for OCaml-LSP). (#7666, @nojb)

- Coq language versions less 0.8 are deprecated, and will be removed
  in an upcoming Dune version. All users are required to migrate to
  `(coq lang 0.8)` which provides the right semantics for theories
  that have been globally installed, such as those coming from opam
  (@ejgallego, @Alizter)

- Bump minimum version of the dune language for the melange syntax extension
  from 3.7 to 3.8 (#7665, @jchavarri)

>>>>>>> 44e4d21c
3.7.1 (2023-04-04)
------------------

- Fix segfault on MacOS when dune was being shutdown while in watch mode.
  (#7312, fixes #6151, @gridbugs, @emillon)

- Fix preludes not being recorded as dependencies in the `(mdx)` stanza (#7109,
  fixes #7077, @emillon).

- Pass correct flags when compiling `stdlib.ml`. (#7241, @emillon)

- Handle "Too many links" errors when using Dune cache on Windows.  The fix in
  3.7.0 for this same issue was not effective due to a typo. (#7472, @nojb)

3.7.0 (2023-02-17)
------------------

- Allow running `$ dune exec` in watch mode (with the `-w` flag). In watch mode,
  `$ dune exec` the executed binary whenever it is recompiled. (#6966,
  @gridbugs)

- `coqdep` is now called once per theory, instead of one time per Coq
  file. This should significantly speed up some builds, as `coqdep`
  startup time is often heavy (#7048, @Alizter, @ejgallego)

- Add `map_workspace_root` dune-project stanza to allow disabling of
  mapping of workspace root to `/workspace_root`. (#6988, fixes #6929,
  @richardlford)

- Fix handling of support files generated by odoc. (#6913, @jonludlam)

- Fix parsing of OCaml errors that contain code excerpts with `...` in them.
  (#7008, @rgrinberg)

- Pre-emptively clear screen in watch mode (#6987, fixes #6884, @rgrinberg)

- Fix cross compilation configuration when a context with targets is itself a
  host of another context (#6958, fixes #6843, @rgrinberg)

- Fix parsing of the `<=` operator in *blang* expressions of `dune` files.
  Previously, the operator would be interpreted as `<`. (#6928, @tatchi)

- Fix `--trace-file` output. Dune now emits a single *complete* event for every
  executed process. Unterminated *async* events are no longer written. (#6892,
  @rgrinberg)

- Fix preprocessing with `staged_pps` (#6748, fixes #6644, @rgrinberg)

- Use colored output with MDX when Dune colors are enabled.
  (#6462, @MisterDA)

- Make `dune describe workspace` return consistent dependencies for
  executables and for libraries. By default, compile-time dependencies
  towards PPX-rewriters are from now not taken into account (but
  runtime dependencies always are). Compile-time dependencies towards
  PPX-rewriters can be taken into account by providing the
  `--with-pps` flag. (#6727, fixes #6486, @esope)

- Print missing newline after `$ dune exec`. (#6821, fixes #6700, @rgrinberg,
  @Alizter)

- Fix binary corruption when installing or promoting in parallel (#6669, fixes
  #6668, @edwintorok)

- Use colored output with GCC and Clang when compiling C stubs. The
  flag `-fdiagnostics-color=always` is added to the `:standard` set of
  flags. (#4083, @MisterDA)

- Fix the parsing of decimal and hexadecimal escape literals in `dune`,
  `dune-package`, and other dune s-expression based files (#6710, @shym)

- Report an error if `dune init ...` would create a "dune" file in a location
  which already contains a "dune" directory (#6705, @gridbugs)

- Fix the parsing of alerts. They will now show up in diagnostics correctly.
  (#6678, @rginberg)

- Fix the compilation of modules generated at link time when
  `implicit_transitive_deps` is enabled (#6642, @rgrinberg)

- Allow `$ dune utop` to load libraries defined in data only directories
  defined using `(subdir ..)` (#6631, @rgrinberg)

- Format dune files when they are named `dune-file`. This occurs when we enable
  the alternative file names project option. (#6566, @rgrinberg)

- Move `$ dune ocaml-merlin -dump-config=$dir` to `$ dune ocaml merlin
  dump-config $dir`. (#6547, @rgrinberg)

- Allow compilation rules to be impacted by `(env ..)` stanzas that modify the
  environment or set binaries. (#6527, @rgrinberg)

- Coq native mode is now automatically detected by Dune starting with Coq lang
  0.7. `(mode native)` has been deprecated in favour of detection from the
  configuration of Coq. (#6409, @Alizter)

- Print "Leaving Directory" whenever "Entering Directory" is printed. (#6419,
  fixes #138, @cpitclaudel, @rgrinberg)

- Allow `$ dune ocaml dump-dot-merlin` to run in watch mode. Also this command
  shouldn't print "Entering Directory" mesages. (#6497, @rgrinberg)

- `dune clean` should no longer fail under Windows due to the inability to
  remove the `.lock` file. Also, bring the implementation of the global lock
  under Windows closer to that of Unix. (#6523, @nojb)

- Remove "Entering Directory" messages for `$ dune install`. (#6513,
  @rgrinberg)

- Stop passing `-q` flag in `dune coq top`, which allows for `.coqrc` to be
  loaded. (#6848, fixes #6847, @Alizter)

- Fix missing dependencies when detecting the kind of C compiler we're using
  (#6610, fixes #6415, @emillon)

- Allow `(include_subdirs qualified)` for OCaml projects. (#6594, fixes #1084,
  @rgrinberg)

- Accurately determine merlin configuration for all sources selected with
  `copy#` and `copy_files#`. The old heuristic of looking for a module in
  parent directories is removed (#6594, @rgrinberg)

- Fix inline tests with *js_of_ocaml* and whole program compilation mode
  enabled (#6645, @hhugo)

- Fix *js_of_ocaml* separate compilation rules when `--enable=effects`
  ,`--enable=use-js-string` or `--toplevel` is used. (#6714, #6828, #6920, @hhugo)

- Fix *js_of_ocaml* separate compilation in presence of linkall (#6832, #6916, @hhugo)

- Remove spurious build dir created when running `dune init proj ...` (#6707,
  fixes #5429, @gridbugs)

- Allow `--sandbox` to affect `ocamldep` invocations. Previously, they were
  wrongly marked as incompatible (#6749, @rgrinberg)

- Validate the command line arguments for `$ dune ocaml top-module`. This
  command requires one positional argument (#6796, fixes #6793, @rgrinberg)

- Add a `dune cache size` command for displaying the size of the cache (#6638,
  @Alizter)

- Fix dependency cycle when installing files to the bin section with
  `glob_files` (#6764, fixes #6708, @gridbugs)

- Handle "Too many links" errors when using Dune cache on Windows (#6993, @nojb)

- Allow the `cinaps` stanza to set a custom alias. By default, if the alias is
  not set then the cinaps actions will be attached to both `@cinaps` and
  `@runtest` (#6991, @rgrinberg)

- Add `(using ctypes 0.3)`. When used, paths in `(ctypes)` are interpreted
  relative to where the stanza is defined. (#6883, fixes #5325, @emillon)

- Auto-detect `dune-workspace` files as `dune` files in Emacs (#7061,
  @ilankri)

- Add native support for polling mode on Windows (#7010, @yams-yams, @nojb)

- Add `(bin_annot <bool>)` to `(env ...)` to specify whether to generate
  `*.cmt*` files. (#7102, @nojb)

3.6.2 (2022-12-21)
------------------

- Fix configurator when using the MSVC compiler (#6538, fixes #6537, @nojb)

- Fix running the RPC server on windows (#6721 fixes #6720, @rgrinberg)

3.6.1 (2022-11-24)
------------------

- Fix status line enabled when ANSI colors are forced. (#6503, @MisterDA)

- Fix build with MSVC compiler (#6517, @nojb)

- Do not shadow library interface modules (#6549, fixes #6545, @rgrinberg)

3.6.0 (2022-11-14)
------------------

- Forbid multiple instances of dune running concurrently in the same workspace.
  (#6360, fixes #236, @rgrinberg)

- Allow promoting into source directories specified by `subdir` (#6404, fixes
  #3502, @rgrinberg)

- Make dune describe workspace return the correct root path
  (#6380, fixes #6379, @esope)

- Introduce a `$ dune ocaml top-module` subcommand to load modules directly
  without sealing them behind the signature. (#5940, @rgrinberg)

- [ctypes] do not mangle user written names in the ctypes field (#6374, fixes
  #5561, @rgrinberg)

- Support `CLICOLOR` and `CLICOLOR_FORCE` to enable/disable/force ANSI
  colors. (#6340, fixes #6323, @MisterDA).

- Forbid private libraries with `(package ..)` set from depending on private
  libraries that don't belong to a package (#6385, fixes #6153, @rgrinberg)

- Allow `Byte_complete` binaries to be installable (#4873, @AltGr, @rgrinberg)

- Revive `$ dune external-lib-deps` under `$ dune describe external-lib-deps`.
  (#6045, @moyodiallo)

- Fix running inline tests in bytecode mode (#5622, fixes #5515, @dariusf)

- [ctypes] always re-run `pkg-config` because we aren't tracking its external
  dependencies (#6052, @rgrinberg)

- [ctypes] remove dependency on configurator in the generated rules (#6052,
  @rgrinberg)

- Build progress status now shows number of failed jobs (#6242, @Alizter)

- Allow absolute build directories to find public executables. For example,
  those specified with `(deps %{bin:...})` (#6326, @anmonteiro)

- Create a fake socket file `_build/.rpc/dune` on windows to allow rpc clients
  to connect using the build directory. (#6329, @rgrinberg)

- Prevent crash if absolute paths are used in the install stanza and in
  recursive globs. These cases now result in a user error. (#6331, @gridbugs)

- Add `(glob_files <glob>)` and `(glob_files_rec <glob>)` terms to the `files`
  field of the `install` stanza (#6250, closes #6018, @gridbugs)

- Allow `:standard` in the `(modules)` field of the `coq.pp` stanza (#6229,
  fixes #2414, @Alizter)

- Fix passing of flags to dune coq top (#6369, fixes #6366, @Alizter)

- Extend the promotion CLI to a `dune promotion` group: `dune promote` is moved
  to `dune promotion apply` (the former still works) and the new `dune promotion
  diff` command can be used to just display the promotion without applying it.
  (#6160, fixes #5368, @emillon)

3.5.0 (2022-10-19)
------------------

- macOS: Handle unknown fsevents without crashing (#6217, @rgrinberg)

- Enable file watching on MacOS SDK < 10.13. (#6218, @rgrinberg)

- Sandbox running cinaps actions starting from cinaps 1.1 (#6176, @rgrinberg)

- Add a `runtime_deps` field in the `cinaps` stanza to specify runtime
  dependencies for running the cinaps preprocessing action (#6175, @rgrinberg)

- Shadow alias module `Foo__` when building a library `Foo` (#6126, @rgrinberg)

- Extend dune describe to include the root path of the workspace and the
  relative path to the build directory. (#6136, @reubenrowe)

- Allow dune describe workspace to accept directories as arguments.
  The provided directories restrict the worskpace description to those
  directories. (#6107, fixes #3893, @esope)

- Add a terminal persistence mode that attempts to clear the terminal history.
  It is enabled by setting terminal persistence to
  `clear-on-rebuild-and-flush-history` (#6065, @rgrinberg)

- Disallow generating targets in sub directories in inferred rules. The check to
  forbid this was accidentally done only for manually specified targets (#6031,
  @rgrinberg)

- Do not ignore rules marked `(promote (until-clean))` when
  `--ignore-promoted-rules` (or `-p`) is passed. (#6010, fixes #4401, @emillon)

- Dune no longer considers .aux files as targets during Coq compilation. This
  means that .aux files are no longer cached. (#6024, fixes #6004, @alizter)

- Cinaps actions are now sandboxed by default (#6062, @rgrinberg)

- Allow rules producing directory targets to be not sandboxed (#6056,
  @rgrinberg)

- Introduce a `dirs` field in the `install` stanza to install entire
  directories (#5097, fixes #5059, @rgrinberg)

- Menhir rules are now sandboxed by default (#6076, @rgrinberg)

- Allow rules producing directory targets to create symlinks (#6077, fixes
  #5945, @rgrinberg)

- Inline tests are now sandboxed by default (#6079, @rgrinberg)

- Fix build-info version when used with flambda (#6089, fixes #6075, @jberdine)

- Add an `(include <file>)` term to the `include_dirs` field for adding
  directories to the include paths sourced from a file. (#6058, fixes #3993,
  @gridbugs)

- Support `(extra_objects ...)` field in `(executable ...)` and `(library
  ...)` stanzas (#6084, fixes #4129, @gridbugs)

- Fix compilation of Dune under esy on Windows (#6109, fixes #6098, @nojb)

- Improve error message when parsing several licenses in `(license)` (#6114,
  fixes #6103, @emillon)

- odoc rules now about `ODOC_SYNTAX` and will rerun accordingly (#6010, fixes
  #1117, @emillon)

- dune install: copy files in an atomic way (#6150, @emillon)

- Add `%{coq:...}` macro for accessing data about the configuration about Coq.
  For instance `%{coq:version}` (#6049, @Alizter)

- update vendored copy of cmdliner to 1.1.1. This improves the built-in
  documentation for command groups such as `dune ocaml`. (#6038, @emillon,
  #6169, @shonfeder)

- The test suite for Coq now requires Coq >= 8.16 due to changes in the
  plugin loading mechanism upstream (which now uses `Findlib`).

- Starting with Coq build language 0.6, theories can be built without importing
  Coq's standard library by including `(stdlib no)`.
  (#6165 #6164, fixes #6163, @ejgallego @Alizter @LasseBlaauwbroek)

- on macOS, sign executables produced by artifact substitution (#6137, #6231,
  fixes #5650, fixes #6226, @emillon)

- Added an (aliases ...) field to the (rules ...) stanza which allows the
  specification of multiple aliases per rule (#6194, @Alizter)

- The `(coq.theory ...)` stanza will now ensure that for each declared `(plugin
 ...)`, the `META` file for it is built before calling `coqdep`. This enables
 the use of the new `Findlib`-based loading method in Coq 8.16; however as of
 Coq 8.16.0, Coq itself has some bugs preventing this to work yet. (#6167 ,
 workarounds #5767, @ejgallego)

- Allow include statement in install stanza (#6139, fixes #256, @gridbugs)

- Handle CSI n K code in ANSI escape codes from commands. (#6214, fixes #5528,
  @emillon)

- Add a new experimental feature `mode_specific_stubs` that allows the
  specification of different flags and sources for foreign stubs depending on
  the build mode (#5649, @voodoos)

3.4.1 (26-07-2022)
------------------

- Fix build on cygwin/i686-w64-mingw32 (#6008, @kit-ty-kate)

3.4.0 (20-07-2022)
------------------

- Do not ignore `C-c` when running `$ dune subst` (#5892, @rgrinberg)

- Make `dune describe` correctly handle overlapping implementations
  for virtual libraries (#5971, fixes #5747, @esope)

- Building the `@check` alias should make sure the libraries and executables
  don't have dependency cycles (#5892, @rgrinberg)

- [ctypes] Add support for the `errno` parameter using the `errno_policy` field
  in the ctypes settings. (#5827, @droyo)

- Fix `dune coq top` when it is invoked on files from a subdirectory of the
  directory containing the associated stanza (#5784, fixes #5552, @ejgallego,
  @rlepigre, @Alizter)

- Fix hint when an invalid module name is found. (#5922, fixes #5273, @emillon)

- The `(cat)` action now supports several files. (#5928, fixes #5795, @emillon)

- Dune no longer uses shimmed `META` files for OCaml 5.x, solely using the ones
  installed by the compiler. (#5916, @dra27)

- Fix handling of the `(deps)` field in `(test)` stanzas when there is an
  `.expected` file. (#5952, #5951, fixes #5950, @emillon)

- Ignore insignificant filesystem events. This stops RPC in watch mode from
  flashing errors on insignificant file system events such as changes in the
  `.git/` directory. (#5953, @rgrinberg)

- Fix parsing more error messages emitted by the OCaml compiler. In
  particular, messages where the excerpt line number started with a blank
  character were skipped. (#5981, @rgrinberg)

- env stanza: warn if some rules are ignored because they appear after a
  wildcard rule. (#5898, fixes #5886, @emillon)

- On Windows, XDG_CACHE_HOME is taken to be the `FOLDERID_InternetCache` if
  unset, and XDG_CONFIG_HOME and XDG_DATA_HOME are both taken to be
  `FOLDERID_LocalAppData` if unset.  (#5943, fixes #5808, @nojb)

3.3.1 (19-06-2022)
------------------

- Improve parsing of ocamlc errors. We now correctly strip excerpts and parse
  alerts (#5879, @rgrinberg)

- The `(libraries)` field of the `coq.theory` stanza has been renamed to
  `(plugins)` and the Coq language version has been bumped to 0.5.

3.3.0 (17-06-2022)
------------------

- Sandbox preprocessing, lint, and dialect rules by default. All these rules
  now require precise dependency specifications (#5807, @rgrinberg)

- Allow list expansion in the `pps` specification for preprocessing (#5820,
  @Firobe)

- Add warnings 67-69 to dune's default set of warnings. These are warnings of
  the form "unused X.." (#5844, @rgrinbreg)

- Introduce project "composition" for coq theories. Coq theories in separate
  projects can now refer to each other when in the same workspace (#5784,
  @Alizter, @rgrinberg)

- Fix hint message for `data_only_dirs` that wrongly mentions the unknown
  constructor `data_only` (#5803, @lambdaxdotx)

- Fix creating sandbox directory trees by getting rid of buggy memoization
  (@5794, @rgrinberg, @snowleopard)

- Handle directory dependencies in sandboxed rules. Previously, the parents of
  these directory dependencies weren't created. (#5754, @rgrinberg)

- Set the exit code to 130 when dune is terminated with a signal (#5769, fixes
  #5757)

- Support new locations of unix, str, dynlink in OCaml >= 5.0 (#5582, @dra27)

- The `coq.theory` stanza now produces rules for running `coqdoc`. Given a
  theory named `mytheory`, the directory targets `mytheory.html/` and
  `mytheory.tex/` or additionally the aliases `@doc` and `@doc-latex` will
  build the HTML and LaTeX documentation respectively. (#5695, fixes #3760,
  @Alizter)

- Coq theories marked as `(boot)` cannot depend on other theories
  (#5867, @ejgallego)

- Ignore `bigarray` in `(libraries)` with OCaml >= 5.0. (#5526, fixes #5494,
  @moyodiallo)

- Start with :standard when building the ctypes generated foreign stubs so that
  we include important compiler flags, such as -fPIC (#5816, fixes #5809).

3.2.0 (17-05-2022)
------------------

- Fixed `dune describe workspace --with-deps` so that it correctly handles
  Reason files, as well as files any other dialect. (#5701, @esope)

- Disable alerts when compiling code in vendored directories (#5683,
  @NathanReb)

- Fixed `dune describe --with-deps`, that crashed when some preprocessing was
  required in a dune file using `per_module`. (#5682, fixes #5680, @esope)

- Add `$ dune describe pp` to print the preprocssed ast of sources. (#5615,
  fixes #4470, @cannorin)

- Report dune file evaluation errors concurrently. In the same way we report
  build errors. (#5655, @rgrinberg)

- Watch mode now default to clearing the terminal on rebuild (#5636, fixes,
  #5216, @rgrinberg)

- The output of jobs that finished but were cancelled is now omitted. (#5631,
  fixes #5482, @rgrinberg)

- Allows to configure all the default destination directories with `./configure`
  (adds `bin`, `sbin`, `data`, `libexec`). Use `OPAM_SWITCH_PREFIX` instead of
  calling the `opam` binaries in `dune install`. Fix handling of multiple
  `libdir` in `./configure` for handling `/usr/lib/ocaml/` and
  `/usr/local/lib/ocaml`. In `dune install` forbid relative directories in
  `libdir`, `docdir` and others specific directory setting because their handling
  was inconsistent (#5516, fixes #3978 and #5455, @bobot)

- `--terminal-persistence=clear-on-rebuild` will no longer destroy scrollback
  on some terminals (#5646, @rgrinberg)

- Add a fmt command as a shortcut of `dune build @fmt --auto-promote` (#5574,
  @tmattio)

- Watch mode now tracks copied external files, external directories for
  dependencies, dune files in OCaml syntax, files used by `include` stanzas,
  dune-project, opam files, libraries builtin with compiler, and foreign
  sources (#5627, #5645, #5652, #5656, #5672, #5691, #5722, fixes #5331,
  @rgrinberg)

- Improve metrics for cram tests. Include test names in the event and add a
  category for cram tests (#5626, @rgrinberg)

- Allow specifying multiple licenses in project file (#5579, fixes #5574,
  @liyishuai)

- Match `glob_files` only against files in external directories (#5614, fixes
  #5540, @rgrinberg)

- Add pid's to chrome trace output (#5617, @rgrinberg)

- Fix race when creating local cache directory (#5613, fixes #5461, @rgrinberg)

- Add `not` to boolean expressions (#5610, fix #5503, @rgrinberg)

- Fix relative dependencies outside the workspace (#4035, fixes #5572, @bobot)

- Allow to specify `--prefix` via the environment variable
  `DUNE_INSTALL_PREFIX` (#5589, @vapourismo)

- Dune-site.plugin: add support for `archive(native|byte, plugin)` used in the
  wild before findlib documented `plugin(native|byte)` in 2015 (#5518, @bobot)

- Fix a bug where Dune would not correctly interpret `META` files in alternative
  layout (ie when the META file is named `META.$pkg`). The `Llvm` bindings were
  affected by this issue. (#5619, fixes #5616, @nojb)

- Support `(binaries)` in `(env)` in dune-workspace files (#5560, fix #5555,
  @emillon)

- (mdx) stanza: add support for (locks). (#5628, fixes #5489, @emillon)

- (mdx) stanza: support including files in different directories using relative
  paths, and provide better error messages when paths are invalid (#5703, #5704,
  fixes #5596, @emillon)

- Fix ctypes rules for external lib names which aren't valid ocaml names
  (#5667, fixes #5511, @Khady)

3.1.1 (19/04/2022)
------------------

- Fix build on Cygwin. (#5593, fixes 5577, @nojb)

- Fix execution of `(system ..)` actions on Windows. (#5593, fixes #5523,
  @nojb)

3.1.0 (15/04/2022)
------------------

- Add `sourcehut` as an option for defining project sources in dune-project
  files. For example, `(source (sourcehut user/repo))`. (#5564, @rgrinberg)

- Add `dune coq top` command for running a Coq toplevel (#5457, @rlepigre)

- Fix dune exec dumping database in wrong directory (#5544, @bobot)

- Always output absolute paths for locations in RPC reported diagnostics
  (#5539, @rgrinberg)

- Add `(deps <deps>)` in ctype field (#5346, @bobot)

- Add `(include <file>)` constructor to dependency specifications. This can be
  used to introduce dynamic dependencies (#5442, @anmonteiro)

- Ensure that `dune describe` computes a transitively closed set of
  libraries (#5395, @esope)

- Add direct dependencies to $ dune describe output (#5412, @esope)

- Show auto-detected concurrency on Windows too (#5502, @MisterDA)

- Fix operations that remove folders with absolute path. This happens when
  using esy (#5507, @EduardoRFS)

- Dune will not fail if some directories are non-empty when uninstalling.
  (#5543, fixes #5542, @nojb)

- `coqdep` now depends only on the filesystem layout of the .v files,
  and not on their contents (#5547, helps with #5100, @ejgallego)

- The mdx stanza 0.2 can now be used with `(implicit_transitive_deps false)`
  (#5558, fixes #5499, @emillon)

- Fix missing parenthesis in printing of corresponding terminal command for
  `(with-outputs-to )` (#5551, fixes #5546, @Alizter)

3.0.3 (01/03/2022)
------------------

- Do not enable warnings 63-70 by default (#5476, fixes #5464, @rgrinberg)

- Allow %{read-lines} to introduce dynamic dependencies like %{read}. (#5440,
  @anmonteiro)

- Look up `gmake` before `make` (#5474, fixes #5470, @rgrinberg)

- Handle empty output from `getconf` (#5473 fixes #5471, @mndrix)

- Depend on any provided `foreign_archives` for ctypes stub generation (#5475,
  @mbacarella)

3.0.2 (17/02/2022)
------------------

- Fix digest computation bug introduced in 3.0.1 (#5451, @rgrinberg)

3.0.1 (17/02/2022)
------------------

- Fix compilation on MacOS SDK < 10.13. The native watch mode is disabled in
  such instances (#5431 fix #5430, @rgrinberg)

- Do no add workspace_root to `BUILD_PATH_PREFIX_MAP` for projects before 3.0
  (5448, @rgrinberg)

- Fix performance regression in incremental builds (#5439, @snowleopard)

3.0.0 (11/02/2022)
------------------

- Remove `uchar` and `seq` dummy ocamlfind libraries from dune's builtin
  library database (#5260, @kit-ty-kate)

- Add a `DUNE_DIFF_COMMAND` environment variable to match `--diff-command`
  command-line parameter (@raphael-proust, fix #5369, #5375)

- Add support for odoc-link rules (#5045, @jonludlam, @lubegasimon)

- Dune will no longer generate documentation for hidden modules (#5045,
  @jonludlam, @lubegasimon)

- Parse the `native_pack_linker` field of `ocamlc -config` (#5281, @TheLortex)

- Fix plugins with dot in the name (#5182, @bobot, review @rgrinberg)

- Don't generate the dune-site build part when not needed (#4861, @bobot,
  review @kit-ty-kate)

- Fix installation of implementations of virtual libraries (#5150, fix #3636,
  @rgrinberg)

- Run tests in all modes defined. Previously, jsoo was excluded. (@hhugo,
  #5049, fix #4951)

- Allow to configure the alias to run the jsoo tests (@hhugo, #5049, #4999)

- Set jsoo compilation flags in the `env` stanza (@hhugo, #5049, #1613)

- Allow to configure jsoo separate compilation in the `env` stanza. Previously,
  it was hard coded to always be enabled in the `dev` profile. (@hhugo, #5049,
  fix #970)

- Fix build-info version in jsoo executables (@hhugo, #5049, fix #4444)

- Pass `-no-check-prims` when building bytecode for jsoo (@hhugo, #5049, #4027)

- Fix jsoo builds when dynamically linked foreign archives are disabled
  (@hhugo, #5049)

- Disallow empty packages starting from 3.0.  Empty packages may be
  re-enabled by adding the `(allow_empty)` to the package stanza in
  the dune-project file. (#4867, fix #2882, @kit-ty-kate, @rgrinberg)

- Add `link_flags` field to the `executable` field of `inline_tests` (#5088,
  fix #1530, @jvillard)

- In watch mode, use fsevents instead of fswatch on OSX (#4937, #4990, fixes
  #4896 @rgrinberg)

- Remove `inotifywait` watch mode backend on Linux. We now use the inotify API
  exclusively (#4941, @rgrinberg)

- Report cycles between virtual libraries and their implementation (#5050,
  fixes #2896, @rgrinberg)

- Warn when lang versions have an ignored suffix. `(lang dune 2.3.4)` or `(lang
  dune 2.3suffix)` were silently parsed as `2.3` and we know suggest to remove
  the prefix. (#5040, @emillon)

- Allow users to specify dynamic dependencies in rules. For example `(deps
  %{read:foo.gen})` (#4662, fixes #4089, @jeremiedimino)

- Sandbox infer rules for menhir. Fixes possible "inconsistent assumptions"
  errors (#5015, @rgrinberg)

- Experimental support for ctypes stubs (#3905, fixes #135, @mbacarella)

- Fix interpretation of `binaries` defined in the `env stanza`. Binaries
  defined in `x/dune` wouldn't be visible in `x/*/**/dune. (#4975, fixes #4976,
  @Leonidas-from-XIV, @rgrinberg)

- Do not list private libraries in package listings (#4945, fixes #4799,
  @rgrinberg)

- Allow spaces in cram test paths (#4980, fixes #4162, @rgrinberg)

- Improve error handling of misbehaving cram scripts. (#4981, fix #4230,
  @rgrinberg)

- Fix `foreign_stubs` inside a `tests` stanza. Previously, dune would crash
  when this field was present (#4942, fix #4946, @rgrinberg)

- Add the `enabled_if` field to `inline_tests` within the `library` stanza.
  This allows us to disable executing the inline tests while still allowing for
  compilation (#4939, @rgrinberg)

- Generate a `dune-project` when initializing projects with `dune init proj ...`
  (#4881, closes #4367, @shonfeder)

- Allow spaces in the directory argument of the `subdir` stanza (#4943, fixes
  #4907, @rgrinberg)

- Add a `%{toolchain}` expansion variable (#4899, fixes #3949, @rgrinberg)

- Include dependencies of executables when creating toplevels (either `dune
  top` or `dune utop`) (#4882, fixes #4872, @Gopiancode)

- Fixes `opam` META file requires entry for private libs (#4841, fixes #4839, @toots)

- Fixes `dune exec` not adding .exe on Windows (#4371, fixes #3322, @MisterDA)

- Allow multiple cinaps stanzas in the same directory (#4460, @rgrinberg)

- Fix `$ dune subst` in empty git repositories (#4441, fixes #3619, @rgrinberg)

- Improve interpretation of ansi escape sequence when spawning processes (#4408,
  fixes #2665, @rgrinberg)

- Allow `(package pkg)` in dependencies even if `pkg` is an installed package
  (#4170, @bobot)

- Allow `%{version:pkg}` to work for external packages (#4104, @kit-ty-kate)

- Add `(glob_files_rec <dir>/<glob>)` for globbing files recursively (#4176,
  @jeremiedimino)

- Automatically generate empty `.mli` files for executables and tests (#3768,
  fixes #3745, @CraigFe)

- Add `ocaml` command subgroup for OCaml related commands such as `utop`, `top`,
  and `merlin` (#3936, @rgrinberg).

- Detect unknown variables more eagerly (#4184, @jeremiedimino)

- Improve location of variables and macros in error messages (#4205,
  @jeremiedimino)

- Auto-detect `dune-project` files as `dune` files in Emacs (#4222, @shonfeder)

- Dune no longer automatically create or edit `dune-project` files
  (#4239, fixes #4108, @jeremiedimino)

- Warn if `dune-project` is not found (fatal in release mode) (#5343, @emillon)

- Cleanup temporary files after running `$ dune exec`. (#4260, fixes #4243,
  @rgrinberg)

- Add a new subcommand `dune ocaml dump-dot-merlin` that prints a mix of all the
  merlin configuration of a directory (defaulting to the current directory) in
  the Merlin configuration syntax. (#4250, @voodoos)

- Enable cram tests by default (#4262, @rgrinberg)

- Drop support for opam 1.x (#4280, @jeremiedimino)

- Stop calling `ocamlfind` to determine the library search path or
  library installation directory. This makes the behavior of Dune
  simpler and more reproducible (#4281, @jeremiedimino)

- Remove the `external-lib-deps` command. This command was only
  approximative and the cost of maintenance was getting too high. We
  removed it to make room for new more important features (#4298,
  @jeremiedimino)

- It is now possible to define action dependencies through a chain
  of aliases. (#4303, @aalekseyev)

- If an .ml file is not used by an executable, Dune no longer report
  parsing error in this file (#4330, @jeremiedimino)

- Add support for sandboxing using hard links (#4360, Andrey Mokhov)

- Fix dune crash when `subdir` is an absolute path (#4366, @anmonteiro)

- Changed the implementation of actions attached to aliases, as in
  `(rule (alias runtest) (action (run ./test)))`. A visible result for
  users is that such actions are now memoized for longer. For
  instance:
  ```
  $ echo '(rule (alias runtest) (action (echo "X=%{env:X=0}\n")))` > dune
  $ X=1 dune runtest
  X=1
  $ X=2 dune runtest
  X=2
  $ X=1 dune runtest
  ```
  Previously, Dune would have re-executed the action again at the last
  line. Now it remembers the result of the first execution.

- Fix a bug where dune would always re-run all actions that produce symlinks,
  even if their dependencies did not change. (#4405, @aalekseyev)

- Fix a bug that was causing Dune to re-hash generated files more
  often than necessary (#4419, @jeremiedimino)

- Fields allowed in the config file are now also allowed in the
  workspace file (#4426, @jeremiedimino)

- Add CLI flags `--action-<outputs>-on-success ...` (where `<outputs>` is
  `stdout` or `stderr`) to control how Dune should handle `stdout` and `stderr` of
  actions when they succeed. It is now possible to ask Dune to ignore the `stdout`
  of actions when they succeed or to request that the `stderr` of actions must be
  empty. It is also possible to set these options in the `config` and/or
  `dune-workspace` files with `(action_<outputs>_on_success ...)`. This feature
  allows you to reduce the noise of large builds (#4422, #4515, @jeremiedimino)

- The `@all` alias no longer depends directly on copies of files from the source
  directory (#4461, @nojb)

- Allow dune-file as an alternative file name for dune files (needs to be
  enabled in the dune-project file) (#4428, @nojb)

- Drop support for upgrading jbuilder projects (#4473, @jeremiedimino)

- Extend the environment variable `BUILD_PATH_PREFIX_MAP` to rewrite
  the root of the build dir (or sandbox) to `/workspace_root` (#4466,
  @jeremiedimino)

- Simplify the implementation of build cache. We stop using the cache daemon to
  access the cache and instead write to and read from it directly. The new cache
  implementation is based on Jenga's cache library, which was thoroughly tested
  on large-scale builds. Using Jenga's cache library will also make it easier
  for us to port Jenga's cloud cache to Dune. (#4443, #4465, Andrey Mokhov)

- More informative error message when Dune can't read a target that's supposed
  to be produced by the action. Old message is still produced on ENOENT, but other
  errors deserve a more detailed report. (#4501, @aalekseyev)

- Fixed a bug where a sandboxed action would fail if it declares no dependencies in
  its initial working directory or any directory it `chdir`s into. (#4509, @aalekseyev)

- Fix a crash when clearing temporary directories (#4489, #4529, Andrey Mokhov)

- Dune now memoizes all errors when running in the file-watching mode. This
  speeds up incremental rebuilds but may be inconvenient in rare cases, e.g. if
  a build action fails due to a spurious error, such as running out of memory.
  Right now, the only way to force such actions to be rebuilt is to restart
  Dune, which clears all memoized errors. In future, we would like to provide a
  way to rerun all actions failed due to errors without restarting the build,
  e.g. via a Dune RPC call. (#4522, Andrey Mokhov)

- Remove `dune compute`. It was broken and unused (#4540,
  @jeremiedimino)

- No longer generate an approximate merlin files when computing the
  ocaml flags fails, for instance because they include the contents of
  a file that failed to build. This was a niche feature and it was
  getting in the way of making Dune's core better. (#4607, @jeremiedimino)

- Make Dune display the progress indicator in all output modes except quiet
  (#4618, @aalekseyev)

- Report accurate process timing information in trace mode (enabled with
  `--trace-file`) (#4517, @rgrinberg)

- Do not log `live_words` and `free_words` in trace file. This allows using
  `Gc.quick_stat` which does not scan the heap. (#4643, @emillon)

- Don't let command run by Dune observe the environment variable
  `INSIDE_EMACS` in order to improve reproducibility (#4680,
  @jeremiedimino)

- Fix `root_module` when used in public libraries (#4685, fixes #4684,
  @rgrinberg, @CraigFe)

- Fix `root_module` when used with preprocessing (#4683, fixes #4682,
  @rgrinberg, @CraigFe)

- Display Coq profile flags in `dune printenv` (#4767, @ejgallego)

- Introduce mdx stanza 0.2, requiring mdx >= 1.9.0, with a new generic `deps`
  field and the possibility to statically link `libraries` in the test
  executable. (#3956, #5391, fixes #3955)

- Improve lookup of optional or disabled binaries. Previously, we'd treat every
  executable with missing libraries as optional. Now, we treat make sure to
  look at the library's optional or enabled_if status (#4786).

- Always use 7 char hash prefix in build info version (#4857, @jberdine, fixes
  #4855)

- Allow to explicitly disable/enable the use of `dune subst` by adding a
  new `(subst <disable|enable>)` stanza to the `dune-project` file.
  (#4864, @kit-ty-kate)

- Simplify the way `dune` discovers the root of the workspace. It now
  stops at the first `dune-workspace` file it encounters, and fails if
  it finds neither a `dune-workspace` nor a `dune-project` file
  (#4921, fixes #4459, @jeremiedimino)

- Dune no longer reads installed META files for libraries distributed with the
  compiler, instead using its own internal database. (#4946, @nojb)

- Add support for `(empty_module_interface_if_absent)` in executable and library
  stanzas. (#4955, @nojb)

- Add support for `%{bin-available:...}` (#4995, @jeremiedimino)

- Make sure running `git` or `hg` in a sandboxed action, such as a
  cram test cannot escape the sandbox and pick up some random git or
  mercurial repository on the file system (#4996, @jeremiedimino)

- Allow `%{read:...}` in more places such as `(enabled_if ...)`
  (#4994, @jeremiedimino)

- Run each action in its own process group so that we don't leave
  stray processes behind when killing actions (#4998, @jeremiedimino)

- Add an option `expand_aliases_in_sandbox` (#5003, @jeremiedimino)

- Allow to cancel the initial scan via Control+C (#4460, fixes #4364
  @jeremiedimino)

- Add experimental support for directory targets (#3316, #5025, Andrey Mokhov),
  enabled via `(using directory-targets 0.1)` in `dune-project`.

- Delete old `promote-into`, `promote-until-clean` and `promote-until-clean-into`
  syntax (#5091, Andrey Mokhov).

- Add link_flags in the env stanza (#5215)

- Bootstrap: ignore errors when trying to remove generated files. (#5407,
  @damiendoligez)

2.9.4 (unreleased)
------------------

- Do not generate META information for `bigarray` library in OCaml >= 5.0
  (#5421, @nojb)

- Support new locations of unix, str, dynlink in OCaml >= 5.0
  (#5582, @dra27)

2.9.3 (26/01/2022)
------------------

- Disable warning for deprecated Toploop functions used in dune files written in
  OCaml syntax. Restores 4.02 compatibility. (#5381, @nojb)

2.9.2 (23/01/2022)
------------------

- Fix missing -linkall flag when linking library dune-sites.plugin
  ( #4348, @kakadu, @bobot, reported by @kakadu)

- No longer reference deprecated Toploop functions when using dune files in
  OCaml syntax. (#4834, fixes #4830, @nojb)

- Use the stag format API to be compatible with OCaml 5.0 (#5351, @emillon).

- Fix post-processing of dune-package (fix #4389, @strub)

2.9.1 (07/09/2021)
------------------

- Don't use `subst --root` in Opam files (#4806, @MisterDA)

- Fix compilation on Haiku (#4885, @Sylvain78)

- Allow depending on `ocamldoc` library when `ocamlfind` is not installed.
  (#4811, fixes #4809, @nojb)

- Fix `(enabled_if ...)` for installed libraries (#4824, fixes #4821, @dra27)

- Create more future-proof opam files using `--promote-install-files=false`
  (#4860, @bobot)

2.9.0 (29/06/2021)
------------------

- Add `(enabled_if ...)` to `(mdx ...)` (#4434, @emillon)

- Add support for instrumentation dependencies (#4210, fixes #3983, @nojb)

- Add the possibility to use `locks` with the cram tests stanza (#4397, @voodoos)

- Allow to set up merlin in a variant of the default context
  (#4145, @TheLortex, @voodoos)

- Add `(package ...)` to `(mdx ...)` (#4691, fixes #3756, @emillon)

- Handle renaming of `coq.kernel` library to `coq-core.kernel` in Coq 8.14 (#4713, @proux01)

- Fix generation of merlin configuration when using `(include_subdirs
  unqualified)` on Windows (#4745, @nojb)

- Fix bug for the install of Coq native files when using `(include_subdirs qualified)`
  (#4753, @ejgallego)

- Allow users to specify install target directories for `doc` and
  `etc` sections. We add new options `--docdir` and `--etcdir` to both
  Dune's configure and `dune install` command. (#4744, fixes #4723,
  @ejgallego, thanks to @JasonGross for reporting this issue)

- Fix issue where Dune would ignore `(env ... (coq (flags ...)))`
  declarations appearing in `dune` files (#4749, fixes #4566, @ejgallego @rgrinberg)

- Disable some warnings on Coq 8.14 and `(lang coq (>= 0.3))` due to
  the rework of the Coq "native" compilation system (#4760, @ejgallego)

- Fix a bug where instrumentation flags would be added even if the
  instrumentation was disabled (@nojb, #4770)

- Fix #4682: option `-p` takes now precedence on environment variable
  `DUNE_PROFILE` (#4730, #4774, @bobot, reported by @dra27 #4632)

- Fix installation with opam of package with dune sites. The `.install` file is
  now produced by a local `dune install` during the build phase (#4730, #4645,
  @bobot, reported by @kit-ty-kate #4198)

- Fix multiple issues in the sites feature (#4730, #4645 @bobot, reported by @Lelio-Brun
  #4219, by @Kakadu #4325, by @toots #4415)

2.8.5 (28/03/2021)
------------------

- Fixed absence of executable bit for installed `.cmxs` (#4149, fixes #4148, @bobot)

- Fix a race in Dune cache. It was particularly easy to hit this race when using
  the cache on Windows (#4406, fixes #4167, @snowleopard)

2.8.4 (08/03/2021)
------------------

- Fix crash when META file for `compiler-libs.toplevel` is present
  (@jeremiedimino, #4249)

2.8.3 (07/03/2021)
------------------

- Make `patdiff` show refined diffs (#4257, fixes #4254, @hakuch)

- Fixed a bug that could result in needless recompilation under Windows due to
  case differences in the result of `Sys.getcwd` (observed under `emacs`).
  (#3966, @nojb).

- Restore compatibility with Coq < 8.10 for coq-lang < 0.3 , document
  that `(using coq 0.3)` does require Coq 8.10 at least (#4224, fixes
  #4142, @ejgallego)

- Add a META rule for `compiler-libs.native-toplevel` (#4175, @altgr)

- No longer call `chmod` on symbolic links (fixes #4195, @dannywillems)

- Have `dune` communicate the location of the standard library directory to
  `merlin` (#4211, fixes #4188, @nojb)

- Workaround incorrect exception raised by `Unix.utimes` (OCaml PR#8857) in
  `Path.touch` on Windows. This fixes dune cache in direct mode on Windows.
  (#4223, @dra27)

- `dune ocaml-merlin` is now able to provide configuration for source files in
  the `_build` directory. (#4274, @voodoos)

- Automatically delete left-over Merlin files when rebuilding for the first time
  a project previously built with Dune `<= 2.7`. (#4261, @voodoos, @aalekseyev)

- Fix `ppx.exe` being compiled for the wrong target when cross-compiling
  (#3751, fixes #3698, @toots)

- `dune top` correctly escapes the generated toplevel directives, and make it
  easier for `dune top` to locate C stubs associated to concerned libraries.
  (#4242, fixes #4231, @nojb)

- Do not pass include directories containing native objects when compiling
  bytecode (#4200, @nojb)

2.8.2 (21/01/2021)
------------------

- Fixed wrong workspace discovery from `dune ocaml-merlin` (#4127, fixes #4125,
  @voodoos)

- Fixed memory blow up introduced in 2.8.0 (#4144, fixes #4134,
  @jeremiedimino)

- Configurator: always link the C libraries in the build command
  (#4088, @MisterDA).

2.8.1 (14/01/2021)
------------------

- Fixed `dune --version` printing `n/a` rather than the version

2.8.0 (13/01/2021)
------------------

- `dune rules` accepts aliases and other non-path rules (#4063, @mrmr1993)

- Action `(diff reference test_result)` now accept `reference` to be absent and
  in that case consider that the reference is empty. Then running `dune promote`
  will create the reference file. (#3795, @bobot)

- Ignore special files (BLK, CHR, FIFO, SOCKET), (#3570, fixes #3124, #3546,
  @ejgallego)

- Experimental: Simplify loading of additional files (data or code) at runtime
  in programs by introducing specific installation sites. In particular it allow
  to define plugins to be installed in these sites. (#3104, #3794, fixes #1185,
  @bobot)

- Move all temporary files created by dune to run actions to a single directory
  and make sure that actions executed by dune also use this directory by setting
  `TMPDIR` (or `TEMP` on Windows). (#3691, fixes #3422, @rgrinberg)

- Fix bootstrap script with custom configuration. (#3757, fixes #3774, @marsam)

- Add the `executable` field to `inline_tests` to customize the compilation
  flags of the test runner executable (#3747, fixes #3679, @lubegasimon)

- Add `(enabled_if ...)` to `(copy_files ...)` (#3765, @nojb)

- Make sure Dune cleans up the status line before exiting (#3767,
  fixes #3737, @alan-j-hu)

- Add `{gitlab,bitbucket}` as options for defining project sources with `source`
  stanza `(source (<host> user/repo))` in the `dune-project` file.  (#3813,
  @rgrinberg)

- Fix generation of `META` and `dune-package` files when some targets (byte,
  native, dynlink) are disabled. Previously, dune would generate all archives
  for regardless of settings. (#3829, #4041, @rgrinberg)

- Do not run ocamldep to for single module executables & libraries. The
  dependency graph for such artifacts is trivial (#3847, @rgrinberg)

- Fix cram tests inside vendored directories not being interpreted correctly.
  (#3860, fixes #3843, @rgrinberg)

- Add `package` field to private libraries. This allows such libraries to be
  installed and to be usable by other public libraries in the same project
  (#3655, fixes #1017, @rgrinberg)

- Fix the `%{make}` variable on Windows by only checking for a `gmake` binary
  on UNIX-like systems as a unrelated `gmake` binary might exist on Windows.
  (#3853, @kit-ty-kate)

- Fix `$ dune install` modifying the build directory. This made the build
  directory unusable when `$ sudo dune install` modified permissions. (fix
  #3857, @rgrinberg)

- Fix handling of aliases given on the command line (using the `@` and `@@`
  syntax) so as to correctly handle relative paths. (#3874, fixes #3850, @nojb)

- Allow link time code generation to be used in preprocessing executable. This
  makes it possible to use the build info module inside the preprocessor.
  (#3848, fix #3848, @rgrinberg)

- Correctly call `git ls-tree` so unicode files are not quoted, this fixes
  problems with `dune subst` in the presence of unicode files. Fixes #3219
  (#3879, @ejgallego)

- `dune subst` now accepts common command-line arguments such as
  `--debug-backtraces` (#3878, @ejgallego)

- `dune describe` now also includes information about executables in addition to
  that of libraries. (#3892, #3895, @nojb)

- instrumentation backends can now receive arguments via `(instrumentation
  (backend <name> <args>))`. (#3906, #3932, @nojb)

- Tweak auto-formatting of `dune` files to improve readability. (#3928, @nojb)

- Add a switch argument to opam when context is not default. (#3951, @tmattio)

- Avoid pager when running `$ git diff` (#3912, @AltGr)

- Add `(root_module ..)` field to libraries & executables. This makes it
  possible to use library dependencies shadowed by local modules (#3825,
  @rgrinberg)

- Allow `(formatting ...)` field in `(env ...)` stanza to set per-directory
  formatting specification. (#3942, @nojb)

- [coq] In `coq.theory`, `:standard` for the `flags` field now uses the
  flags set in `env` profile flags (#3931 , @ejgallego @rgrinberg)

- [coq] Add `-q` flag to `:standard` `coqc` flags , fixes #3924, (#3931 , @ejgallego)

- Add support for Coq's native compute compilation mode (@ejgallego, #3210)

- Add a `SUFFIX` directive in `.merlin` files for each dialect with no
  preprocessing, to let merlin know of additional file extensions (#3977,
  @vouillon)

- Stop promoting `.merlin` files. Write per-stanza Merlin configurations in
  binary form. Add a new subcommand `dune ocaml-merlin` that Merlin can use to
  query the configuration files. The `allow_approximate_merlin` option is now
  useless and deprecated. Dune now conflicts with `merlin < 3.4.0` and
  `ocaml-lsp-server < 1.3.0` (#3554, @voodoos)

- Configurator: fix a bug introduced in 2.6.0 where the configurator V1 API
  doesn't work at all when used outside of dune. (#4046, @aalekseyev)

- Fix `libexec` and `libexec-private` variables. In cross-compilation settings,
  they now point to the file in the host context. (#4058, fixes #4057,
  @TheLortex)

- When running `$ dune subst`, use project metadata as a fallback when package
  metadata is missing. We also generate a warning when `(name ..)` is missing in
  `dune-project` files to avoid failures in production builds.

- Remove support for passing `-nodynlink` for executables. It was bypassed in
  most cases and not correct in other cases in particular on arm32.
  (#4085, fixes #4069, fixes #2527, @emillon)

- Generate archive rules compatible with 4.12. Dune no longer attempts to
  generate an archive file if it's unnecessary (#3973, fixes #3766, @rgrinberg)

- Fix generated Merlin configurations when multiple preprocessors are defined
  for different modules in the same folder. (#4092, fixes #2596, #1212 and
  #3409, @voodoos)

- Add the option `use_standard_c_and_cxx_flags` to `dune-project` that 1.
  disables the unconditional use of the `ocamlc_cflags` and `ocamlc_cppflags`
  from `ocamlc -config` in C compiler calls, these flags will be present in the
  `:standard` set instead; and 2. enables the detection of the C compiler family
  and populates the `:standard` set of flags with common default values when
  building CXX stubs. (#3875, #3802, fix #3718 and #3528, @voodoos)

2.7.1 (2/09/2020)
-----------------

- configurator: More flexible probing of `#define`. We allow duplicate values in
  the object file, as long as they are the same after parsing. (#3739, fixes
  #3736, @rgrinberg)

- Record instrumentation backends in dune-package files. This makes it possible
  to use instrumentation backends defined in installed libraries (eg via OPAM).
  (#3735, @nojb)

- Add missing `.aux` & `.glob` targets to coq rules (#3721, fixes #3437,
  @rgrinberg)

- Fix `dune-package` installation when META templates are present (#3743, fixes
  #3746, @rgrinberg)

- Resolve symlinks before running `$ git diff` (#3750, fixes #3740, @rgrinberg)

- Cram tests: when checking that all test directories contain a `run.t` file,
  skip empty directories. These can be left around by git. (#3753, @emillon)

2.7.0 (13/08/2020)
------------------

- Write intermediate files in a `.mdx` folder for each `mdx` stanza
  to prevent the corresponding actions to be executed as part of the `@all`
  alias (#3659, @NathanReb)

- Read Coq flags from `env` (#3547 , fixes #3486, @gares)

- Add instrumentation framework to toggle instrumentation by `bisect_ppx`,
  `landmarks`, etc, via dune-workspace and/or the command-line. (#3404, #3526
  @stephanieyou, @nojb)

- Formatting of dune files is now done in the executing dune process instead of
  in a separate process. (#3536, @nojb)

- Add a `--debug-artifact-substitution` flag to help debug problem with
  version not being captured by `dune-build-info` (#3589,
  @jeremiedimino)

- Allow the use of the `context_name` variable in the `enabled_if` fields of
  executable(s) and install stanzas. (#3568, fixes #3566, @voodoos)

- Fix compatibility with OCaml 4.12.0 when compiling empty archives; no .a file
  is generated. (#3576, @dra27)

- `$ dune utop` no longer tries to load optional libraries that are unavailable
  (#3612, fixes #3188, @anuragsoni)

- Fix dune-build-info on 4.10.0+flambda (#3599, @emillon, @jeremiedimino).

- Allow multiple libraries with `inline_tests` to be defined in the same
  directory (#3621, @rgrinberg)

- Run exit hooks in jsoo separate compilation mode (#3626, fixes #3622,
  @rgrinberg)

- Add (alias ...), (mode ...) fields to (copy_fields ...) stanza (#3631, @nojb)

- (copy_files ...) now supports copying files from outside the workspace using
  absolute file names (#3639, @nojb)

- Dune does not use `ocamlc` as an intermediary to call C compiler anymore.
  Configuration flags `ocamlc_cflags` and `ocamlc_cppflags` are always prepended
  to the compiler arguments. (#3565, fixes #3346, @voodoos)

- Revert the build optimization in #2268. This optimization slows down building
  individual executables when they're part of an `executables` stanza group
  (#3644, @rgrinberg)

- Use `{dev}` rather than `{pinned}` in the generated `.opam` file. (#3647,
  @kit-ty-kate)

- Insert correct extension name when editing `dune-project` files. Previously,
  dune would just insert the stanza name. (#3649, fixes #3624, @rgrinberg)

- Fix crash when evaluating an `mdx` stanza that depends on unavailable
  packages. (#3650, @CraigFe)

- Fix typo in `cache-check-probablity` field in dune config files. This field
  now requires 2.7 as it wasn't usable before this version. (#3652, @edwintorok)

- Add `"odoc" {with-doc}` to the dependencies in the generated `.opam` files.
  (#3667, @kit-ty-kate)

- Do not allow user actions to capture dune's stdin (#3677, fixes #3672,
  @rgrinberg)

- `(subdir ...)` stanzas can now appear in dune files used via `(include ...)`.
  (#3676, @nojb)

- Add actions `pipe-{stdout,stderr,outputs}` for output redirections (#3392,
  fixes #428, @NathanReb)

2.6.2 (26/07/2020)
------------------

* Fix compatibility with OCaml 4.12 (#3585, fixes #3583, @ejgallego)

2.6.1 (02/07/2020)
------------------

- Fix crash when caching is enabled (@rgrinberg, #3581, fixes #3580)

- Do not use `-output-complete-exe` until 4.10.1 as it is broken in
  4.10.0 (@jeremiedimino, #3187)

- Fix crash when an unknown pform is found (such as `%{unknown}`) (#3560,
  @emillon)

- Improve error message when invalid package names (such as the empty string)
  are passed to `dune build -p`. (#3561, @emillon)

- Fix a stack overflow when displaying large outputs (including diffs) (#3537,
  fixes #2767, #3490, @emillon)

- Pass `-g` when compiling ppx preprocessors (#3671, @rgrinberg)

2.6.0 (05/06/2020)
------------------

- Fix a bug where valid lib names in `dune init exec --libs=lib1,lib2`
  results in an error. (#3444, fix #3443, @bikallem)

- Add and `enabled_ if` field to the `install` stanza. Enforce the same variable
  restrictions for `enabled_if` fields in the `executable` and `install` stanzas
  than in the `library` stanza. When using dune lang < 2.6, the usage of
  forbidden variables in executables stanzas with only trigger a warning to
  maintain compatibility. (#3408 and #3496, fixes #3354, @voodoos)

- Insert a constraint one the version of dune when the user explicitly
  specify the dependency on dune in the `dune-project` file (#3434 ,
  fixes #3427, @diml)

- Generate correct META files for sub-libraries (of the form `lib.foo`) that
  contain .js runtime files. (#3445, @hhugo)

- Add a `(no-infer ...)` action that prevents inference of targets and
  dependencies in actions. (#3456, fixes #2006, @roddyyaga)

- Correctly infer targets for the `diff?` action. (#3457, fixes #2990, @greedy)

- Fix `$ dune print-rules` crashing (#3459, fixes #3440, @rgrinberg)

- Simplify js_of_ocaml rules using js_of_ocaml.3.6 (#3375, @hhugo)

- Add a new `ocaml-merlin` subcommand that can be used by Merlin to get
  configuration directly from dune instead of using `.merlin` files. (#3395,
  @voodoos)

- Remove experimental variants feature and make default implementations part of
  the language (#3491, fixes #3483, @rgrinberg)

2.5.1 (17/04/2020)
------------------

- [coq] Fix install .v files for Coq theories (#3384, @lthms)

- [coq] Fix install path for theory names with level greater than 1 (#3358,
  @ejgallego)

- Fix a bug introduced in 2.0.0 where the [locks] field in rules with no targets
  had no effect. (@aalekseyev, report by @craigfe)

2.5.0 (09/04/2020)
------------------

- Add a `--release` option meaning the same as `-p` but without the
  package filtering. This is useful for custom `dune` invocation in opam
  files where we don't want `-p` (#3260, @diml)

- Fix a bug introduced in 2.4.0 causing `.bc` programs to be built
  with `-custom` by default (#3269, fixes #3262, @diml)

- Allow contexts to be defined with local switches in workspace files (#3265,
  fix #3264, @rgrinberg)

- Delay expansion errors until the rule is used to build something (#3261, fix
  #3252, @rgrinberg, @diml)

- [coq] Support for theory dependencies and compositional builds using
  new field `(theories ...)` (#2053, @ejgallego, @rgrinberg)

- From now on, each version of a syntax extension must be explicitly tied to a
  minimum version of the dune language. Inconsistent versions in a
  `dune-project` will trigger a warning for version <=2.4 and an error for
  versions >2.4 of the dune language. (#3270, fixes #2957, @voodoos)

- [coq] Bump coq lang version to 0.2. New coq features presented this release
  require this version of the coq lang. (#3283, @ejgallego)

- Prevent installation of public executables disabled using the `enabled_if` field.
  Installation will now simply skip such executables instead of raising an
  error. (#3195, @voodoos)

- `dune upgrade` will now try to upgrade projects using versions <2.0 to version
  2.0 of the dune language. (#3174, @voodoos)

- Add a `top` command to integrate dune with any toplevel, not just
  utop. It is meant to be used with the new `#use_output` directive of
  OCaml 4.11 (#2952, @mbernat, @diml)

- Allow per-package `version` in generated `opam` files (#3287, @toots)

- [coq] Introduce the `coq.extraction` stanza. It can be used to extract OCaml
  sources (#3299, fixes #2178, @rgrinberg)

- Load ppx rewriters in dune utop and add pps field to toplevel stanza. Ppx
  extensions will now be usable in the toplevel
  (#3266, fixes #346, @stephanieyou)

- Add a `(subdir ..)` stanza to allow evaluating stanzas in sub directories.
  (#3268, @rgrinberg)

- Fix a bug preventing one from running inline tests in multiple modes
  (#3352, @diml)

- Allow the use of the `%{profile}` variable in the `enabled_if` field of the
  library stanza. (#3344, @mrmr1993)

- Allow the use of `%{ocaml_version}` variable in `enabled_if` field of the
  library stanza. (#3339, @voodoos)

- Fix dune build freezing on MacOS when cache is enabled. (#3249, fixes ##2973,
  @artempyanykh)

2.4.0 (06/03/2020)
------------------

- Add `mdx` extension and stanza version 0.1 (#3094, @NathanReb)

- Allow to make Odoc warnings fatal. This is configured from the `(env ...)`
  stanza. (#3029, @Julow)

- Fix separate compilation of JS when findlib is not installed. (#3177, @nojb)

- Add a `dune describe` command to obtain the topology of a dune workspace, for
  projects such as ROTOR. (#3128, @diml)

- Add `plugin` linking mode for executables and the `(embed_in_plugin_libraries
  ...)` field. (#3141, @nojb)

- Add an `%{ext_plugin}` variable (#3141, @nojb)

- Dune will no longer build shared objects for stubs if
  `supports_shared_libraries` is false (#3225, fixes #3222, @rgrinberg)

- Fix a memory leak in the file-watching mode (`dune build -w`)
  (#3220, @snowleopard and @aalekseyev)

- Starting from `(lang dune 2.4)`, dune systematically puts all files
  under `_build` in read-only mode instead of only doing it when the
  shared cache is enabled (#3092, @mefyl)

2.3.1 (20/02/2020)
------------------

- Fix versioning of artifact variables (eg %{cmxa:...}), which were introduced
  in 2.0, not 1.11. (#3149, @nojb)

- Fix a bug introduced in 2.3.0 where dune insists on using `fswatch` on linux
  (even when `inotifywait` is available). (#3162, @aalekseyev)

- Fix a bug causing all executables to be considered as optional (#3163, @diml)

2.3.0 (15/02/2020)
------------------

- Improve validation and error handling of arguments to `dune init` (#3103, fixes
  #3046, @shonfeder)

- `dune init exec NAME` now uses the `NAME` argument for private modules (#3103,
  fixes #3088, @shonfeder)

- Avoid linear walk to detect children, this should greatly improve
  performance when a target has a large number of dependencies (#2959,
  @ejgallego, @aalekseyev, @Armael)

- [coq] Add `(boot)` option to `(coq.theories)` to enable bootstrap of
  Coq's stdlib (#3096, @ejgallego)

- [coq] Deprecate `public_name` field in favour of `package` (#2087, @ejgallego)

- Better error reporting for "data only" and "vendored" dirs. Using these with
  anything else than a strict subdirectory or `*` will raise an error. The
  previous behavior was to just do nothing  (#3056, fixes #3019, @voodoos)

- Fix bootstrap on bytecode only switches on windows or where `-j1` is set.
  (#3112, @xclerc, @rgrinberg)

- Allow `enabled_if` fields in `executable(s)` stanzas (#3137, fixes #1690
  @voodoos)

- Do not fail if `ocamldep`, `ocamlmklib`, or `ocaml` are absent. Wait for them
  to be used to fail (#3138, @rgrinberg)

- Introduce a `strict_package_deps` mode that verifies that dependencies between
  packages in the workspace are specified correctly. (@rgrinberg, #3117)

- Make sure the `@all` alias is defined when no `dune` file is present
  in a directory (#2946, fix #2927, @diml)

2.2.0 (06/02/2020)
------------------

- `dune test` is now a command alias for `dune runtest`. This is to make the CLI
  less idiosyncratic (#3006, @shonfeder)

- Allow to set menhir flags in the `env` stanza using the `menhir_flags` field.
  (#2960, fix #2924, @bschommer)

- By default, do not show the full command line of commands executed
  by `dune` when `dune` is executed inside `dune`. This is to make
  integration tests more reproducible (#3042, @diml)

- `dune subst` now works even without opam files (#2955, fixes #2910,
  @fangyi-zhou and @diml)

- Hint when trying to execute an executable defined in the current directory
  without using the `./` prefix (#3041, fixes #1094, @voodoos).

- Extend the list of modifiers that can be nested under
  `with-accepted-exit-codes` with `chdir`,  `setenv`, `ignore-<outputs>`,
  `with-stdin-from` and `with-<outputs>-to` (#3027, fixes #3014, @voodoos)

- It is now an error to have a preprocessing dependency on a ppx rewriter
  library that is not marked as `(kind ppx_rewriter)` (#3039, @snowleopard).

- Fix permissions of files promoted to the source tree when using the
  shared cache. In particular, make them writable by the user (#3043,
  fixes #3026, @diml)

- Only detect internal OCaml tools with `.opt` extensions. Previously, this
  detection applied to other binaries as well (@kit-ty-kate, @rgrinberg, #3051).

- Give the user a proper error message when they try to promote into a source
  directory that doesn't exist. (#3073, fix #3069, @rgrinberg)

- Correctly build vendored packages in `-p` mode. These packages were
  incorrectly filtered out before. (#3075, @diml)

- Do not install vendored packages (#3074, @diml)

- `make` now prints a message explaining the main targets available
  (#3085, fix #3078, @diml)

- Add a `byte_complete` executable mode to build programs as
  self-contained bytecode programs
  (#3076, fixes #1519, @diml)

2.1.3 (16/01/2020)
------------------

- Fix building the OCaml compiler with Dune (#3038, fixes #2974,
  @diml)

2.1.2 (08/01/2020)
------------------

- Fix a bug in the `Fiber.finalize` function of the concurrency monad of Dune,
  causing a race condition at the user level (#3009, fix #2958, @diml)

2.1.1 (07/01/2020)
------------------

- Guess foreign archives & native archives for libraries defined using the
  `META` format. (#2994, @rgrinberg, @anmonteiro)

- Fix generation of `.merlin` files when depending on local libraries with more
  than one source directory. (#2983, @rgrinberg)

2.1.0 (21/12/2019)
------------------

- Attach cinaps stanza actions to both `@runtest` and `@cinaps` aliases
  (#2831, @NathanReb)

- Add variables `%{lib-private...}` and `%{libexec-private...}` for finding
  build paths of files in public and private libraries within the same
  project. (#2901, @snowleopard)

- Add `--mandir` option to `$ dune install`. This option allows to override the
  installation directory for man pages. (#2915, fixes #2670, @rgrinberg)

- Fix `dune --version`. The bootstrap didn't compute the version
  correctly. (#2929, fixes #2911, @diml)

- Do not open the log file in `dune clean`. (#2965, fixes #2964 and
  #2921, @diml)

- Support passing two arguments to `=`, `<>`, ... operators in package
  dependencies so that we can have things such as `(<> :os win32)`
  (#2965, @diml)

2.0.1 (17/12/2019)
------------------

- Delay errors raised by invalid `dune-package` files. The error is now raised
  only if the invalid package is treated as a library and used to build
  something. (#2972, @rgrinberg)

2.0.0 (20/11/2019)
------------------

- Remove existing destination files in `install`  before installing the new
  ones. (#2885, fixes #2883, @bschommer)

- The `action` field in the `alias` stanza is not available starting `lang dune
  2.0`. The `alias` field in the `rule` stanza is a replacement. (#2846, fixes
  2681, @rgrinberg)

- Introduce `alias` and `package` fields to the `rule` stanza. This is the
  preferred way of attaching rules to aliases. (#2744, @rgrinberg)

- Add field `(optional)` for executable stanzas (#2463, fixes #2433, @bobot)

- Infer targets for rule stanzas expressed in long form (#2494, fixes #2469,
  @NathanReb)

- Indicate the progress of the initial file tree loading (#2459, fixes #2374,
  @bobot)

- Build `.cm[ox]` files for executables more eagerly. This speeds up builds at
  the cost of building unnecessary artifacts in some cases. Some of these extra
  artifacts can fail to built, so this is a breaking change. (#2268, @rgrinberg)

- Do not put the `<package>.install` files in the source tree unless `-p` or
  `--promote-install-files` is passed on the command line (#2329, @diml)

- Compilation units of user defined executables are now mangled by default. This
  is done to prevent the accidental collision with library dependencies of the
  executable. (#2364, fixes #2292, @rgrinberg)

- Enable `(explicit_js_mode)` by default. (#1941, @nojb)

- Add an option to clear the console in-between builds with
 `--terminal-persistence=clear-on-rebuild`

- Stop symlinking object files to main directory for stanzas defined `jbuild`
  files (#2440, @rgrinberg)

- Library names are now validated in a strict fashion. Previously, invalid names
  would be allowed for unwrapped libraries (#2442, @rgrinberg)

- mli only modules must now be explicitly declared. This was previously a
  warning and is now an error. (#2442, @rgrinberg)

- Modules filtered out from the module list via the Ordered Set Language must
  now be actual modules. (#2442, @rgrinberg)

- Actions which introduce targets where new targets are forbidden (e.g.
  preprocessing) are now an error instead of a warning. (#2442, @rgrinberg)

- No longer install a `jbuilder` binary. (#2441, @diml)

- Stub names are no longer allowed relative paths. This was previously a warning
  and is now an error (#2443, @rgrinberg).

- Define (paths ...) fields in (context ...) definitions in order to set or
  extend any PATH-like variable in the context environment. (#2426, @nojb)

- The `diff` action will always normalize newlines before diffing. Previously, it
  would not do this normalization for rules defined in jbuild files. (#2457,
  @rgrinberg)

- Modules may no longer belong to more than one stanza. This was previously
  allowed only in stanzas defined in `jbuild` files. (#2458, @rgrinberg)

- Remove support for `jbuild-ignore` files. They have been replaced by the the
  `dirs` stanza in `dune` files. (#2456, @rgrinberg)

- Add a new config option `sandboxing_preference`, the cli argument `--sandbox`,
  and the dep spec `sandbox` in dune language. These let the user control the
  level of sandboxing done by dune per rule and globally. The rule specification
  takes precedence. The global configuration merely specifies the default.
  (#2213, @aalekseyev, @diml)

- Remove support for old style subsystems. Dune will now emit a warning to
  reinstall the library with the old style subsystem. (#2480, @rgrinberg)

- Add action (with-stdin-from <file> <action>) to redirect input from <file>
  when performing <action>. (#2487, @nojb)

- Change the automatically generated odoc index to only list public modules.
  This only affects unwrapped libraries (#2479, @rgrinberg)

- Set up formatting rules by default. They can be configured through a new
  `(formatting)` stanza in `dune-project` (#2347, fixes #2315, @emillon)

- Change default target from `@install` to `@all`. (#2449, fixes #1220,
  @rgrinberg)

- Include building stubs in `@check` rules. (@rgrinberg, #2530)

- Get rid of ad-hoc rules for guessing the version. Dune now only
  relies on the version written in the `dune-project` file and no
  longer read `VERSION` or similar files (#2541, @diml)

- In `(diff? x y)` action, require `x` to exist and register a
  dependency on that file. (#2486, @aalekseyev)

- On Windows, an .exe suffix is no longer added implicitly to binary names that
  already end in .exe. Second, when resolving binary names, .opt variants are no
  longer chosen automatically. (#2543, @nojb)

- Make `(diff? x y)` move the correction file (`y`) away from the build
  directory to promotion staging area. This makes corrections work with
  sandboxing and in general reduces build directory pollution. (#2486,
  @aalekseyev, fixes #2482)

- `c_flags`, `c_names` and `cxx_names` are now supported in `executable` and
  `executables` stanzas. (#2562, @nojb) Note: this feature has been subsequently
  extended into a separate `foreign_stubs` field. The fields `c(xx)_names` and
  `c(xx)_flags` are now deleted. (#2659, RFC #2650, @snowleopard)

- Remove git integration from `$ dune upgrade` (#2565, @rgrinberg)

- Add a `--disable-promotion` to disable all modification to the source
  directory. There's also a corresponding `DUNE_DISABLE_PROMOTION` environment
  variable. (#2588, fix #2568, @rgrinberg)

- Add a `forbidden_libraries` field to prevent some library from being
  linked in an executable. This help detecting who accidentally pulls in
  `unix` for instance (#2570, @diml)

- Fix incorrect error message when a variable is expanded in static context:
  `%{lib:lib:..}` when the library does not exist. (#2597, fix #1541,
  @rgrinberg)

- Add `--sections` option to `$ dune install` to install subsections of .install
  files. This is useful for installing only the binaries in a workspace for
  example. (#2609, fixes #2554, @rgrinberg)

- Drop support for `jbuild` and `jbuild-ignore` files (#2607, @diml)

- Add a `dune-action-plugin` library for describing dependencies directly in
  the executable source. Programs that use this feature can be run by a new
  action (dynamic-run <progn> ...). (#2635, @staronj, @aalekseyev)

- Stop installing the `ocaml-syntax-shims` binary. In order to use
  `future_syntax`, one now need to depend on the `ocaml-syntax-shims`
  package (#2654, @diml)

- Add support for dependencies that are re-exported. Such dependencies
  are marked with`re_export` and will automatically be provided to
  users of a library (#2605, @rgrinberg)

- Add a `deprecated_library_name` stanza to redirect old names after a
  library has been renamed (#2528, @diml)

- Error out when a `preprocessor_deps` field is present but not
  `preprocess` field is. It is a warning with Dune 1.x projects
  (#2660, @Julow)

- Dune will use `-output-complete-exe` instead of `-custom` when compiling
  self-contained bytecode executables whenever this options is available
  (OCaml version >= 4.10) (#2692, @nojb)

- Add action `(with-accepted-exit-codes <pred> <action>)` to specify the set of
  successful exit codes of `<action>`. `<pred>` is specified using the predicate
  language. (#2699, @nojb)

- Do not setup rules for disabled libraries (#2491, fixes #2272, @bobot)

- Configurator: filter out empty flags from `pkg-config` (#2716, @AltGr)

- `no_keep_locs` is a no-op for projects that use `lang dune` older than 2.0. In
  projects where the language is at least `2.0`, the field is now forbidden.
  (#2752, fixes #2747, @rgrinberg)

- Extend support for foreign sources and archives via the `(foreign_library ...)`
  stanza as well as the `(foreign_stubs ...)` and `(foreign_archives ...)` fields.
  (#2659, RFC #2650, @snowleopard)

- Add (deprecated_package_names) field to (package) declaration in
  dune-project. The names declared here can be used in the (old_public_name)
  field of (deprecated_library_name) stanza. These names are interpreted as
  library names (not prefixed by a package name) and appropriate redirections are
  setup in their META files. This feature is meant to migrate old libraries which
  do not follow Dune's convention of prefixing libraries with the package
  name. (#2696, @nojb)

- The fields `license`, `authors`, `maintainers`, `source`, `bug_reports`,
  `homepage`, and `documentation` of `dune-project` can now be overridden on a
  per-package basis. (#2774, @nojb)

- Change the default `modes` field of executables to `(mode exe)`. If
  one wants to build a bytecode program, it now needs to be explicitly
  requested via `(modes byte exe)`. (#2851, @diml)

- Allow `ccomp_type` as a variable for evaluating `enabled_if`. (#2855, @dra27,
  @rgrinberg)

- Stricter validation of file names in `select`. The file names of conditional
  sources must match the prefix and the extension of the resultant filename.
  (#2867, @rgrinberg)

- Add flag `disable_dynamically_linked_foreign_archives` to the workspace file.
  If the flag is set to `true` then: (i) when installing libraries, we do not
  install dynamic foreign archives `dll*.so`; (ii) when building executables in
  the `byte` mode, we statically link in foreign archives into the runtime
  system; (iii) we do not generate any `dll*.so` rules. (#2864, @snowleopard)

- Reimplement the bootstrap procedure. The new procedure is faster and
  should no longer stack overflow (#2854, @dra27, @diml)

- Allow `.opam.template` files to be generated using rules (#2866, @rgrinberg)

- Delete the deprecated `self_build_stubs_archive` field, replaced by
  `foreign_archives`.

1.11.4 (09/10/2019)
-------------------

- Allow to mark directories as `data_only_dirs` without including them as `dirs`
  (#2619, fix #2584, @rgrinberg)

- Fix reading `.install` files generated with an external `--build-dir`. (#2638,
  fix #2629, @rgrinberg)

1.11.3 (23/08/2019)
-------------------

- Fix a ppx hash collision in watch mode (#2546, fixes #2520, @diml)

1.11.2 (20/08/2019)
-------------------

- Remove the optimisation of passing `-nodynlink` for executables when
  not necessary. It seems to be breaking things (see #2527, @diml)

- Fix invalid library names in `dune-package` files. Only public names should
  exist in such files. (#2558, fix #2425, @rgrinberg)

1.11.1 (09/08/2019)
-------------------

- Fix config file dependencies of ocamlformat (#2471, fixes #2464,
  @nojb)

- Cleanup stale directories when using `(source_tree ...)` in the
  presence of directories with only sub-directories and no files
  (#2514, fixes #2499, @diml)

1.11.0 (23/07/2019)
-------------------

- Don't select all local implementations in `dune utop`. Instead, let the
  default implementation selection do its job. (#2327, fixes #2323, @TheLortex,
  review by @rgrinberg)

- Check that selected implementations (either by variants or default
  implementations) are indeed implementations. (#2328, @TheLortex, review by
  @rgrinberg)

- Don't reserve the `Ppx` toplevel module name for ppx rewriters (#2242, @diml)

- Redesign of the library variant feature according to the #2134 proposal. The
  set of variants is now computed when the virtual library is installed.
  Introducing a new `external_variant` stanza. (#2169, fixes #2134, @TheLortex,
  review by @diml)

- Add proper line directives when copying `.cc` and `.cxx` sources (#2275,
  @rgrinberg)

- Fix error message for missing C++ sources. The `.cc` extension was always
  ignored before. (#2275, @rgrinberg)

- Add `$ dune init project` subcommand to create project boilerplate according
  to a common template. (#2185, fixes #159, @shonfeder)

- Allow to run inline tests in javascript with nodejs (#2266, @hhugo)

- Build `ppx.exe` as compiling host binary. (#2286, fixes #2252, @toots, review
  by @rgrinberg and @diml)

- Add a `cinaps` extension and stanza for better integration with the
  [cinaps tool](https://github.com/janestreet/cinaps) tool (#2269,
  @diml)

- Allow to embed build info in executables such as version and list
  and version of statically linked libraries (#2224, @diml)

- Set version in `META` and `dune-package` files to the one read from
  the vcs when no other version is available (#2224, @diml)

- Add a variable `%{target}` to be used in situations where the context
  requires at most one word, so `%{targets}` can be confusing; stdout
  redirections and "-o" arguments of various tools are the main use
  case; also, introduce a separate field `target` that must be used
  instead of `targets` in those situations.  (#2341, @aalekseyev)

- Fix dependency graph of wrapped_compat modules. Previously, the dependency on
  the user written entry module was omitted. (#2305, @rgrinberg)

- Allow to promote executables built with an `executable` stanza
  (#2379, @diml)

- When instantiating an implementation with a variant, make sure it matches
  virtual library's list of known implementations. (#2361, fixes #2322,
  @TheLortex, review by @rgrinberg)

- Add a variable `%{ignoring_promoted_rules}` that is `true` when
  `--ignore-promoted-rules` is passed on the command line and false
  otherwise (#2382, @diml)

- Fix a bug in `future_syntax` where the characters `@` and `&` were
  not distinguished in the names of binding operators (`let@` was the
  same as `let&`) (#2376, @aalekseyev, @diml)

- Workspaces with non unique project names are now supported. (#2377, fix #2325,
  @rgrinberg)

- Improve opam generation to include the `dune` dependencies with the minimum
  constraint set based on the dune language version specified in the
  `dune-project` file. (2383, @avsm)

- The order of fields in the generated opam file now follows order preferred in
  opam-lib. (@avsm, #2380)

- Fix coloring of error messages from the compiler (@diml, #2384)

- Add warning `66` to default set of warnings starting for dune projects with
  language version >= `1.11` (@rgrinberg, @diml, fixes #2299)

- Add (dialect ...) stanza
  (@nojb, #2404)

- Add a `--context` argument to `dune install/uninstall` (@diml, #2412)

- Do not warn about merlin files pre 1.9. This warning can only be disabled in
  1.9 (#2421, fixes #2399, @emillon)

- Add a new `inline_tests` field in the env stanza to control inline_tests
  framework with a variable (#2313, @mlasson, original idea by @diml, review
  by @rgrinberg).

- New binary kind `js` for executables in order to explicitly enable Javascript
  targets, and a switch `(explicit_js_mode)` to require this mode in order to
  declare JS targets corresponding to executables. (#1941, @nojb)

- Allow unwrapped implementations of public libraries to introduce new public
  modules (@rgrinberg)

1.10.0 (04/06/2019)
-------------------

- Restricted the set of variables available for expansion in the destination
  filename of `install` stanza to simplify implementation and avoid dependency
  cycles. (#2073, @aalekseyev, @diml)

- [menhir] call menhir from context root build_dir (#2067, @ejgallego,
  review by @diml, @rgrinberg)

- [coq] Add `coq.pp` stanza to help with pre-processing of grammar
  files (#2054, @ejgallego, review by @rgrinberg)

- Add a new more generic form for the *promote* mode: `(promote
  (until-clean) (into <dir>))` (#2068, @diml)

- Allow to promote only a subset of the targets via `(promote (only
  <pred>))`. For instance: `(promote (only *.mli))` (#2068, @diml)

- Improve the behavior when a strict subset of the targets of a rule is already
  in the source tree for projects using the dune language < 1.10 (#2068, fixes
  #2061, @diml)

- With lang dune >= 1.10, rules in standard mode are no longer allowed to
  produce targets that are present in the source tree. This has been a warning
  for long enough (#2068, @diml)

- Allow %{...} variables in pps flags (#2076, @mlasson review by @diml and
  @aalekseyev).

- Add a 'cookies' option to ppx_rewriter/deriver flags in library stanzas. This
  allow to specify cookie requests from variables expanded at each invocation of
  the preprocessor. (#2106, @mlasson @diml)

- Add more opam metadata and use it to generate `.opam` files. In particular, a
  `package` field has been added to specify package specific information.
  (#2017, #2091, @avsm, @jonludlam, @rgrinberg)

- Clean up the special support for `findlib.dynload`. Before, Dune would simply
  match on the library name. Now, we only match on the findlib package name when
  the library doesn't come from Dune. Someone writing a library called
  `findlib.dynload` with Dune would have to add `(special_builtin_support
  findlib_dynload)` to trigger the special behavior. (#2115, @diml)

- Install the `future_syntax` preprocessor as `ocaml-syntax-shims.exe` (#2125,
  @rgrinberg)

- Hide full command on errors and warnings in development and show them in CI.
  (detected using the `CI` environment variable). Commands for which the
  invocation might be omitted must output an error prefixed with `File `. Add an
  `--always-show-command-line` option to disable this behavior and always show
  the full command. (#2120, fixes #1733, @rgrinberg)

- In `dune-workspace` files, add the ability to choose the host context and to
  create duplicates of the default context with different settings. (#2098,
  @TheLortex, review by @diml, @rgrinberg and @aalekseyev)

- Add support for hg in `dune subst` (#2135, @diml)

- Don't build documentation for implementations of virtual libraries (#2141,
  fixes #2138, @jonludlam)

- Fix generation of the `-pp` flag in .merlin (#2142, @rgrinberg)

- Make `dune subst` add a `(version ...)` field to the `dune-project`
  file (#2148, @diml)

- Add the `%{os_type}` variable, which is a short-hand for
  `%{ocaml-config:os_type}` (#1764, @diml)

- Allow `enabled_if` fields in `library` stanzas, restricted to the
  `%{os_type}`, `%{model}`, `%{architecture}`, `%{system}` variables (#1764,
  #2164 @diml, @rgrinberg)

- Fix `chdir` on external and source paths. Dune will also fail gracefully if
  the external or source path does not exist (#2165, fixes #2158, @rgrinberg)

- Support the `.cc` extension for C++ sources (#2195, fixes #83, @rgrinberg)

- Run `ocamlformat` relative to the context root. This improves the locations of
  errors. (#2196, fixes #1370, @rgrinberg)

- Fix detection of `README`, `LICENSE`, `CHANGE`, and `HISTORY` files. These
  would be undetected whenever the project was nested in another workspace.
  (#2194, @rgrinberg)

- Fix generation of `.merlin` whenever there's more than one stanza with the
  same ppx preprocessing specification (#2209 ,fixes #2206, @rgrinberg)

- Fix generation of `.merlin` in the presence of the `copy_files` stanza and
  preprocessing specifications of other stanazs. (#2211, fixes #2206,
  @rgrinberg)

- Run `refmt` from the context's root directory. This improves error messages in
  case of syntax errors. (#2223, @rgrinberg)

- In .merlin files, don't pass `-dump-ast` to the `future_syntax` preprocessor.
  Merlin doesn't seem to like it when binary AST is generated by a `-pp`
  preprocessor. (#2236, @aalekseyev)

- `dune install` will verify that all files mentioned in all .install files
  exist before trying to install anything. This prevents partial installation of
  packages (#2230, @rgrinberg)

1.9.3 (06/05/2019)
------------------

- Fix `.install` files not being generated (#2124, fixes #2123, @rgrinberg)

1.9.2 (02/05/2019)
------------------

- Put back library variants in development mode. We discovered a
  serious unexpected issue and we might need to adjust the design of
  this feature before we are ready to commit to a final version. Users
  will need to write `(using library_variants 0.1)` in their
  `dune-project` file if they want to use it before the design is
  finalized. (#2116, @diml)

- Forbid to attach a variant to a library that implements a virtual
  library outside the current project (#2104, @rgrinberg)

- Fix a bug where `dune install` would install man pages to incorrect
  paths when compared to `opam-installer`. For example dune now
  installs `(foo.1 as man1/foo.1)` correctly and previously that was
  installed to `man1/man1/foo.1`. (#2105, @aalekseyev)

- Do not fail when a findlib directory doesn't exist (#2101, fix #2099, @diml)

- [coq] Rename `(coqlib ...)` to `(coq.theory ...)`, support for
  `coqlib` will be dropped in the 1.0 version of the Coq language
  (#2055, @ejgallego)

- Fix crash when calculating library dependency closure (#2090, fixes #2085,
  @rgrinberg)

- Clean up the special support for `findlib.dynload`. Before, Dune
  would simply match on the library name. Now, we only match on the
  findlib package name when the library doesn't come from
  Dune. Someone writing a library called `findlib.dynload` with Dune
  would have to add `(special_builton_support findlib_dynload)` to
  trigger the special behavior. (#2115, @diml)

- Include permissions in the digest of targets and dependencies (#2121, fix
  #1426, @rgrinberg, @xclerc)

1.9.1 (11/04/2019)
------------------

- Fix invocation of odoc to add previously missing include paths, impacting
  mld files that are not in directories containing libraries (#2016, fixes
  #2007, @jonludlam)

1.9.0 (09/04/2019)
------------------

- Warn when generated `.merlin` does not reflect the preprocessing
  specification. This occurs when multiple stanzas in the same directory use
  different preprocessing specifications. This warning can now be disabled with
  `allow_approx_merlin` (#1947, fix #1946, @rgrinberg)

- Watch mode: display "Success" in green and "Had errors" in red (#1956,
  @emillon)

- Fix glob dependencies on installed directories (#1965, @rgrinberg)

- Add support for library variants and default implementations. (#1900,
  @TheLortex)

- Add experimental `$ dune init` command. This command is used to create or
  update project boilerplate. (#1448, fixes #159, @shonfeder)

- Experimental Coq support (fix #1466, @ejgallego)

- Install .cmi files of private modules in a `.private` directory (#1983, fix
  #1973 @rgrinberg)

- Fix `dune subst` attempting to substitute on directories. (#2000, fix #1997,
  @rgrinberg)

- Do not list private modules in the generated index. (#2009, fix #2008,
  @rgrinberg)

- Warn instead of failing if an opam file fails to parse. This opam file can
  still be used to define scope. (#2023, @rgrinberg)

- Do not crash if unable to read a directory when traversing to find root
  (#2024, @rgrinberg)

- Do not exit dune if some source directories are unreadable. Instead, warn the
  user that such directories need to be ignored (#2004, fix #310, @rgrinberg)

- Fix nested `(binaries ..)` fields in the `env` stanza. Previously, parent
  `binaries` fields would be ignored, but instead they should be combined.
  (#2029, @rgrinberg)

- Allow "." in `c_names` and `cxx_names` (#2036, fix #2033, @rgrinberg)

- Format rules: if a dune file uses OCaml syntax, do not format it.
  (#2014, fix #2012, @emillon)

1.8.2 (10/03/2019)
------------------

- Fix auto-generated `index.mld`. Use correct headings for the listing. (#1925,
  @rgrinberg, @aantron)

1.8.1 (08/03/2019)
------------------

- Correctly write `dune-package` when version is empty string (#1919, fix #1918,
  @rgrinberg)

1.8.0 (07/03/2019)
------------------

- Clean up watch mode polling loop: improves signal handling and error handling
  during polling (#1912, fix #1907, fix #1671, @aalekseyev)

- Change status messages during polling to be one-line, so that the messages are
  correctly erased by ^K. (#1912, @aalekseyev)

- Add support for `.cxx` extension for C++ stubs (#1831, @rgrinberg)

- Add `DUNE_WORKSPACE` variable. This variable is equivalent to setting
  `--workspace` in the command line. (#1711, fix #1503, @rgrinberg)

- Add `c_flags` and `cxx_flags` to env profile settings (#1700 and #1800,
  @gretay-js)

- Format `dune printenv` output (#1867, fix #1862, @emillon)

- Add the `(promote-into <dir>)` and `(promote-until-clean-into
  <dir>)` modes for `(rule ...)` stanzas, so that files can be
  promoted in another directory than the current one. For instance,
  this is used in merlin to promote menhir generated files in a
  directory that depends on the version of the compiler (#1890, @diml)

- Improve error message when `dune subst` fails (#1898, fix #1897, @rgrinberg)

- Add more GC counters to catapult traces (fix908, @rgrinberg)

- Add a preprocessor shim for the `let+` syntax of OCaml 4.08 (#1899,
  implements #1891, @diml)

- Fix generation of `.merlin` files on Windows. `\` characters needed
  to be escaped (#1869, @mlasson)

- Fix 0 error code when `$ dune format-dune-file` fails. (#1915, fix #1914,
  @rgrinberg)

- Configurator: deprecated `query_expr` and introduced `query_expr_err` which is
  the same but with a better error in case it fails. (#1886, @ejgallego)

- Make sure `(menhir (mode promote) ...)` stanzas are ignored when
  using `--ignore-promoted-rules` or `-p` (#1917, @diml)

1.7.3 (27/02/2019)
------------------

- Fix interpretation of `META` files containing archives with `/` in
  the filename. For instance, this was causing llvm to be unusable
  with dune (#1889, fix #1885, @diml)

- Make errors about menhir stanzas be located (#1881, fix #1876,
  @diml)

1.7.2 (21/02/2019)
------------------

- Add `${corrected-suffix}`, `${library-name}` and a few other
  variables to the list of variables to upgrade. This fixes the
  support for various framework producing corrections (#1840, #1853,
  @diml)

- Fix `$ dune subst` failing because the build directory wasn't set. (#1854, fix
  #1846, @rgrinberg)

- Configurator: Add warning to `Pkg_config.query` when a full package expression
  is used. Add `Pkg_config.query_expr` for cases when the full power of
  pkg-config's querying is needed (#1842, fix #1833, @rgrinberg)

- Fix unavailable, optional implementations eagerly breaking the build (#1857,
  fix #1856, @rgrinberg)

1.7.1 (13/02/2019)
------------------

- Fix the watch mode (#1837, #1839, fix #1836, @diml)

- Configurator: Fix misquoting when running pkg-config (#1835, fix #1833,
  @Chris00)

1.7.0 (12/02/2019)
------------------


- Second step of the deprecation of jbuilder: the `jbuilder` binary
  now emits a warning on every startup and both `jbuilder` and `dune`
  emit warnings when encountering `jbuild` files (#1752, @diml)

- Change the layout of build artifacts inside _build. The new layout enables
  optimizations that depend on the presence of `.cmx` files of private modules
  (#1676, @bobot)

- Fix merlin handling of private module visibility (#1653 @bobot)

- unstable-fmt: use boxes to wrap some lists (#1608, fix #1153, @emillon,
  thanks to @rgrinberg)

- skip directories when looking up programs in the PATH (#1628, fixes
  #1616, @diml)

- Use `lsof` on macOS to implement `--stats` (#1636, fixes #1634, @xclerc)

- Generate `dune-package` files for every package. These files are installed and
  read instead of `META` files whenever they are available (#1329, @rgrinberg)

- Fix preprocessing for libraries with `(include_subdirs ..)` (#1624, fix #1626,
  @nojb, @rgrinberg)

- Do not generate targets for archive that don't match the `modes` field.
  (#1632, fix #1617, @rgrinberg)

- When executing actions, open files lazily and close them as soon as
  possible in order to reduce the maximum number of file descriptors
  opened by Dune (#1635, #1643, fixes #1633, @jonludlam, @rgrinberg,
  @diml)

- Reimplement the core of Dune using a new generic memoization system
  (#1489, @rudihorn, @diml)

- Replace the broken cycle detection algorithm by a state of the art
  one from [this paper](https://doi.org/10.1145/2756553) (#1489,
  @rudihorn)

- Get the correct environment node for multi project workspaces (#1648,
  @rgrinberg)

- Add `dune compute` to call internal memoized functions (#1528,
  @rudihorn, @diml)

- Add `--trace-file` option to trace dune internals (#1639, fix #1180, @emillon)

- Add `--no-print-directory` (borrowed from GNU make) to suppress
  `Entering directory` messages. (#1668, @dra27)

- Remove `--stats` and track fd usage in `--trace-file` (#1667, @emillon)

- Add virtual libraries feature and enable it by default (#1430 fixes #921,
  @rgrinberg)

- Fix handling of Control+C in watch mode (#1678, fixes #1671, @diml)

- Look for jsoo runtime in the same dir as the `js_of_ocaml` binary
  when the ocamlfind package is not available (#1467, @nojb)

- Make the `seq` package available for OCaml >= 4.07 (#1714, @rgrinberg)

- Add locations to error messages where a rule fails to generate targets and
  rules that require files outside the build/source directory. (#1708, fixes
  #848, @rgrinberg)

- Let `Configurator` handle `sizeof` (in addition to negative numbers).
  (#1726, fixes #1723, @Chris00)

- Fix an issue causing menhir generated parsers to fail to build in
  some cases. The fix is to systematically use `-short-paths` when
  calling `ocamlc -i` (#1743, fix #1504, @diml)

- Never raise when printing located errors. The code that would print the
  location excerpts was prone to raising. (#1744, fix #1736, @rgrinberg)

- Add a `dune upgrade` command for upgrading jbuilder projects to Dune
  (#1749, @diml)

- When automatically creating a `dune-project` file, insert the
  detected name in it (#1749, @diml)

- Add `(implicit_transitive_deps <bool>)` mode to dune projects. When this mode
  is turned off, transitive dependencies are not accessible. Only listed
  dependencies are directly accessible. (#1734, #430, @rgrinberg, @hnrgrgr)

- Add `toplevel` stanza. This stanza is used to define toplevels with libraries
  already preloaded. (#1713, @rgrinberg)

- Generate `.merlin` files that account for normal preprocessors defined using a
  subset of the `action` language. (#1768, @rgrinberg)

- Emit `(orig_src_dir <path>)` metadata in `dune-package` for dune packages
  built with `--store-orig-source-dir` command line flag (also controlled by
  `DUNE_STORE_ORIG_SOURCE_DIR` env variable). This is later used to generate
  `.merlin` with `S`-directives pointed to original source locations and thus
  allowing merlin to see those. (#1750, @andreypopp)

- Improve the behavior of `dune promote` when the files to be promoted have been
  deleted. (#1775, fixes #1772, @diml)

- unstable-fmt: preserve comments (#1766, @emillon)

- Pass flags correctly when using `staged_pps` (#1779, fixes #1774, @diml)

- Fix an issue with the use of `(mode promote)` in the menhir
  stanza. It was previously causing intermediate *mock* files to be
  promoted (#1783, fixes #1781, @diml)

- unstable-fmt: ignore files using OCaml syntax (#1784, @emillon)

- Configurator: Add `which` function to replace the `which` command line utility
  in a cross platform way. (#1773, fixes #1705, @Chris00)

- Make configurator append paths to `$PKG_CONFIG_PATH` on macOS. Previously it
  was prepending paths and thus `$PKG_CONFIG_PATH` set by users could have been
  overridden by homebrew installed libraries (#1785, @andreypopp)

- Disallow c/cxx sources that share an object file in the same stubs archive.
  This means that `foo.c` and `foo.cpp` can no longer exist in the same library.
  (#1788, @rgrinberg)

- Forbid use of `%{targets}` (or `${@}` in jbuild files) inside
  preprocessing actions
  (#1812, fixes #1811, @diml)

- Add `DUNE_PROFILE` environment variable to easily set the profile. (#1806,
  @rgrinberg)

- Deprecate the undocumented `(no_keep_locs)` field. It was only
  necessary until virtual libraries were supported (#1822, fix #1816,
  @diml)

- Rename `unstable-fmt` to `format-dune-file` and remove its `--inplace` option.
  (#1821, @emillon).

- Autoformatting: `(using fmt 1.1)` will also format dune files (#1821, @emillon).

- Autoformatting: record dependencies on `.ocamlformat-ignore` files (#1824,
  fixes #1793, @emillon)

1.6.2 (05/12/2018)
------------------

- Fix regression introduced by #1554 reported in:
  https://github.com/ocaml/dune/issues/734#issuecomment-444177134 (#1612,
  @rgrinberg)

- Fix `dune external-lib-deps` when preprocessors are not installed
  (#1607, @diml)

1.6.1 (04/12/2018)
------------------

- Fix hash collision for on-demand ppx rewriters once and for all
  (#1602, fixes #1524, @diml)

- Add `dune external-lib-deps --sexp --unstable-by-dir` so that the output can
  be easily processed by a machine (#1599, @diml)

1.6.0 (29/11/2018)
------------------

- Expand variables in `install` stanzas (#1354, @mseri)

- Add predicate language support for specifying sub directories. This allows the
  use globs, set operations, and special values in specifying the sub
  directories used for the build. For example: `(dirs :standard \ lib*)` will
  use all directories except those that start with `lib`. (#1517, #1568,
  @rgrinberg)

- Add `binaries` field to the `(env ..)` stanza. This field sets and overrides
  binaries for rules defined in a directory. (#1521, @rgrinberg)

- Fix a crash caused by using an extension in a project without
  dune-project file (#1535, fix #1529, @diml)

- Allow `%{bin:..}`, `%{exe:..}`, and other static expansions in the `deps`
  field. (#1155, fix #1531, @rgrinberg)

- Fix bad interaction between on-demand ppx rewriters and using multiple build
  contexts (#1545, @diml)

- Fix handling of installed .dune files when the backend is declared via a
  `dune` file (#1551, fixes #1549, @diml)

- Add a `--stats` command line option to record resource usage (#1543, @diml)

- Fix `dune build @doc` deleting `highlight.pack.js` on rebuilds, after the
  first build (#1557, @aantron).

- Allow targets to be directories, which Dune will treat opaquely
  (#1547, @jordwalke)

- Support for OCaml 4.08: `List.t` is now provided by OCaml (#1561, @ejgallego)

- Exclude the local esy directory (`_esy`) from the list of watched directories
  (#1578, @andreypopp)

- Fix the output of `dune external-lib-deps` (#1594, @diml)

- Introduce `data_only_dirs` to replace `ignored_subdirs`. `ignored_subdirs` is
  deprecated since 1.6. (#1590, @rgrinberg)

1.5.1 (7/11/2018)
-----------------

- Fix `dune utop <dir>` when invoked from a sub-directory of the
  project (#1520, fix #1518, @diml)

- Fix bad interaction between on-demand ppx rewriters and polling mode
  (#1525, fix #1524, @diml)

1.5.0 (1/11/2018)
-----------------

- Filter out empty paths from `OCAMLPATH` and `PATH` (#1436, @rgrinberg)

- Do not add the `lib.cma.js` target in lib's directory. Put this target in a
  sub directory instead. (#1435, fix #1302, @rgrinberg)

- Install generated OCaml files with a `.ml` rather than a `.ml-gen` extension
  (#1425, fix #1414, @rgrinberg)

- Allow to use the `bigarray` library in >= 4.07 without ocamlfind and without
  installing the corresponding `otherlib`. (#1455, @nojb)

- Add `@all` alias to build all targets defined in a directory (#1409, fix
  #1220, @rgrinberg)

- Add `@check` alias to build all targets required for type checking and tooling
  support. (#1447, fix #1220, @rgrinberg)

- Produce the odoc index page with the content wrapper to make it consistent
  with odoc's theming (#1469, @rizo)

- Unblock signals in processes started by dune (#1461, fixes #1451,
  @diml)

- Respect `OCAMLFIND_TOOLCHAIN` and add a `toolchain` option to contexts in the
  workspace file. (#1449, fix #1413, @rgrinberg)

- Fix error message when using `copy_files` stanza to copy files from
  a non sub directory with lang set to dune < 1.3 (#1486, fixes #1485,
  @NathanReb)

- Install man pages in the correct subdirectory (#1483, fixes #1441, @emillon)

- Fix version syntax check for `test` stanza's `action` field. Only
  emits a warning for retro-compatibility (#1474, fixes #1471,
  @NathanReb)

- Interpret the `DESTDIR` environment variable (#1475, @emillon)

- Fix interpretation of paths in `env` stanzas (#1509, fixes #1508, @diml)

- Add `context_name` expansion variable (#1507, @rgrinberg)

- Use shorter paths for generated on-demand ppx drivers. This is to
  help Windows builds where paths are limited in length (#1511, fixes
  #1497, @diml)

- Fix interpretation of `%{env:<var>=<default>}` environment variables
  under `setenv`. Also forbid dynamic environment names or values
  (#1503, @rgrinberg).

1.4.0 (10/10/2018)
------------------

- Do not fail if the output of `ocamlc -config` doesn't include
  `standard_runtime` (#1326, @diml)

- Let `Configurator.V1.C_define.import` handle negative integers
  (#1334, @Chris00)

- Re-execute actions when a target is modified by the user inside
  `_build` (#1343, fix #1342, @diml)

- Pass `--set-switch` to opam (#1341, fix #1337, @diml)

- Fix bad interaction between multi-directory libraries the `menhir`
  stanza (#1373, fix #1372, @diml)

- Integration with automatic formatters (#1252, fix #1201, @emillon)

- Better error message when using `(self_build_stubs_archive ...)` and
  `(c_names ...)` or `(cxx_names ...)` simultaneously.
  (#1375, fix #1306, @nojb)

- Improve name detection for packages when the prefix isn't an actual package
  (#1361, fix #1360, @rgrinberg)

- Support for new menhir rules (#863, fix #305, @fpottier, @rgrinberg)

- Do not remove flags when compiling compatibility modules for wrapped mode
  (#1382, fix #1364, @rgrinberg)

- Fix reason support when using `staged_pps` (#1384, @charlesetc)

- Add support for `enabled_if` in `rule`, `menhir`, `ocamllex`,
  `ocamlyacc` (#1387, @diml)

- Exit gracefully when a signal is received (#1366, @diml)

- Load all defined libraries recursively into utop (#1384, fix #1344,
  @rgrinberg)

- Allow to use libraries `bytes`, `result` and `uchar` without `findlib`
  installed (#1391, @nojb)

- Take argument to self_build_stubs_archive into account. (#1395, @nojb)

- New variable form `%{env:<var>=<default>}` that expands to the environment
  variable `<var>`, or `<default>` if not found. Example: `%{env:BIN=/usr/bin}`.
  (#1305, @trefis)

- Fix bad interaction between `env` customization and vendored
  projects: when a vendored project didn't have its own `env` stanza,
  the `env` stanza from the enclosing project was in effect (#1408,
  @diml)

- Fix stop early bug when scanning for watermarks (#1423, @struktured)

1.3.0 (23/09/2018)
------------------

- Support colors on Windows (#1290, @diml)

- Allow `dune.configurator` and `base` to be used together (#1291, fix
  #1167, @diml)

- Support interrupting and restarting builds on file changes (#1246,
  @kodek16)

- Fix findlib-dynload support with byte mode only (#1295, @bobot)

- Make `dune rules -m` output a valid makefile (#1293, @diml)

- Expand variables in `(targets ..)` field (#1301, #1320, fix #1189, @nojb,
  @rgrinberg, @diml)

- Fix a race condition on Windows that was introduced in 1.2.0
  (#1304, fix #1303, @diml)

- Fix the generation of .merlin files to account for private modules
  (@rgrinberg, fix #1314)

- Exclude the local opam switch directory (`_opam`) from the list of watched
  directories (#1315, @dysinger)

- Fix compilation of the module generated for `findlib.dynload`
  (#1317, fix #1310, @diml)

- Lift restriction on `copy_files` and `copy_files#` stanzas that files to be
  copied should be in a subdirectory of the current directory.
  (#1323, fix #911, @nojb)

1.2.1 (17/09/2018)
------------------

- Enrich the `dune` Emacs mode with syntax highlighting and indentation. New
  file `dune-flymake` to provide a hook `dune-flymake-dune-mode-hook` to enable
  linting of dune files. (#1265, @Chris00)

- Pass `link_flags` to `cc` when compiling with `Configurator.V1.c_test` (#1274,
  @rgrinberg)

- Fix digest calculation of aliases. It should take into account extra bindings
  passed to the alias (#1277, fix #1276, @rgrinberg)

- Fix a bug causing `dune` to fail eagerly when an optional library
  isn't available (#1281, @diml)

- ocamlmklib should use response files only if ocaml >= 4.08 (#1268, @bryphe)

1.2.0 (14/09/2018)
------------------

- Ignore stderr output when trying to find out the number of jobs
  available (#1118, fix #1116, @diml)

- Fix error message when the source directory of `copy_files` does not exist.
  (#1120, fix #1099, @emillon)

- Highlight error locations in error messages (#1121, @emillon)

- Display actual stanza when package is ambiguous (#1126, fix #1123, @emillon)

- Add `dune unstable-fmt` to format `dune` files. The interface and syntax are
  still subject to change, so use with caution. (#1130, fix #940, @emillon)

- Improve error message for `dune utop` without a library name (#1154, fix
  #1149, @emillon)

- Fix parsing `ocamllex` stanza in jbuild files (#1150, @rgrinberg)

- Highlight multi-line errors (#1131, @anuragsoni)

- Do no try to generate shared libraries when this is not supported by
  the OS (#1165, fix #1051, @diml)

- Fix `Flags.write_{sexp,lines}` in configurator by avoiding the use of
  `Stdune.Path` (#1175, fix #1161, @rgrinberg)

- Add support for `findlib.dynload`: when linking an executable using
  `findlib.dynload`, automatically record linked in libraries and
  findlib predicates (#1172, @bobot)

- Add support for promoting a selected list of files (#1192, @diml)

- Add an emacs mode providing helpers to promote correction files
  (#1192, @diml)

- Improve message suggesting to remove parentheses (#1196, fix #1173, @emillon)

- Add `(wrapped (transition "..message.."))` as an option that will generate
  wrapped modules but keep unwrapped modules with a deprecation message to
  preserve compatibility. (#1188, fix #985, @rgrinberg)

- Fix the flags passed to the ppx rewriter when using `staged_pps` (#1218, @diml)

- Add `(env var)` to add a dependency to an environment variable.
  (#1186, @emillon)

- Add a simple version of a polling mode: `dune build -w` keeps
  running and restarts the build when something change on the
  filesystem (#1140, @kodek16)

- Cleanup the way we detect the library search path. We no longer call
  `opam config var lib` in the default build context (#1226, @diml)

- Make test stanzas honor the -p flag. (#1236, fix #1231, @emillon)

- Test stanzas take an optional (action) field to customize how they run (#1248,
  #1195, @emillon)

- Add support for private modules via the `private_modules` field (#1241, fix
  #427, @rgrinberg)

- Add support for passing arguments to the OCaml compiler via a
  response file when the list of arguments is too long (#1256, @diml)

- Do not print diffs by default when running inside dune (#1260, @diml)

- Interpret `$ dune build dir` as building the default alias in `dir`. (#1259,
  @rgrinberg)

- Make the `dynlink` library available without findlib installed (#1270, fix
  #1264, @rgrinberg)

1.1.1 (08/08/2018)
------------------

- Fix `$ jbuilder --dev` (#1104, fixes #1103, @rgrinberg)

- Fix dune exec when `--build-dir` is set to an absolute path (#1105, fixes
  #1101, @rgrinberg)

- Fix duplicate profile argument in suggested command when an external library
  is missing (#1109, #1106, @emillon)

- `-opaque` wasn't correctly being added to modules without an interface.
  (#1108, fix #1107, @rgrinberg)

- Fix validation of library `name` fields and make sure this validation also
  applies when the `name` is derived from the `public_name`. (#1110, fix #1102,
  @rgrinberg)

- Fix a bug causing the toplevel `env` stanza in the workspace file to
  be ignored when at least one context had `(merlin)` (#1114, @diml)

1.1.0 (06/08/2018)
------------------

- Fix lookup of command line specified files when `--root` is given. Previously,
  passing in `--root` in conjunction with `--workspace` or `--config` would not
  work correctly (#997, @rgrinberg)

- Add support for customizing env nodes in workspace files. The `env` stanza is
  now allowed in toplevel position in the workspace file, or for individual
  contexts. This feature requires `(dune lang 1.1)` (#1038, @rgrinberg)

- Add `enabled_if` field for aliases and tests. This field controls whether the
  test will be ran using a boolean expression language. (#819, @rgrinberg)

- Make `name`, `names` fields optional when a `public_name`, `public_names`
  field is provided. (#1041, fix #1000, @rgrinberg)

- Interpret `X` in `--libdir X` as relative to `PREFIX` when `X` is relative
  (#1072, fix #1070, @diml)

- Add support for multi directory libraries by writing
  `(include_subdirs unqualified)` (#1034, @diml)

- Add `(staged_pps ...)` to support staged ppx rewriters such as ones
  using the OCaml typer like `ppx_import` (#1080, fix #193, @diml)

- Use `-opaque` in the `dev` profile. This option trades off binary quality for
  compilation speed when compiling .cmx files. (#1079, fix #1058, @rgrinberg)

- Fix placeholders in `dune subst` documentation (#1090, @emillon, thanks
  @trefis for the bug report)

- Add locations to errors when a missing binary in PATH comes from a dune file
  (#1096, fixes #1095, @rgrinberg)

1.0.1 (19/07/2018)
------------------

- Fix parsing of `%{lib:name:file}` forms (#1022, fixes #1019, @diml)

1.0.0 (10/07/2018)
------------------

- Do not load the user configuration file when running inside dune
  (#700 @diml)

- Do not infer ${null} to be a target (#693 fixes #694 @rgrinberg)

- Introduce jbuilder.configurator library. This is a revived version of
  janestreet's configurator library with better cross compilation support, a
  versioned API, and no external dependencies. (#673, #678 #692, #695
  @rgrinberg)

- Register the transitive dependencies of compilation units as the
  compiler might read `.cm*` files recursively (#666, fixes #660,
  @emillon)

- Fix a bug causing `jbuilder external-lib-deps` to crash (#723,
  @diml)

- `-j` now defaults to the number of processing units available rather
  4 (#726, @diml)

- Fix attaching index.mld to documentation (#731, fixes #717 @rgrinberg)

- Scan the file system lazily (#732, fixes #718 and #228, @diml)

- Add support for setting the default ocaml flags and for build
  profiles (#419, @diml)

- Display a better error messages when writing `(inline_tests)` in an
  executable stanza (#748, @diml)

- Restore promoted files when they are deleted or changed in the
  source tree (#760, fix #759, @diml)

- Fix a crash when using an invalid alias name (#762, fixes #761,
  @diml)

- Fix a crash when using c files from another directory (#758, fixes
  #734, @diml)

- Add an `ignored_subdirs` stanza to replace `jbuild-ignore` files
  (#767, @diml)

- Fix a bug where Dune ignored previous occurrences of duplicated
  fields (#779, @diml)

- Allow setting custom build directories using the `--build-dir` flag or
  `DUNE_BUILD_DIR` environment variable (#846, fix #291, @diml @rgrinberg)

- In dune files, remove support for block (`#| ... |#)`) and sexp
  (`#;`) comments. These were very rarely used and complicate the
  language (#837, @diml)

- In dune files, add support for block strings, allowing to nicely
  format blocks of texts (#837, @diml)

- Remove hard-coded knowledge of ppx_driver and
  ocaml-migrate-parsetree when using a `dune` file (#576, @diml)

- Make the output of Dune slightly more deterministic when run from
  inside Dune (#855, @diml)

- Simplify quoting behavior of variables. All values are now multi-valued and
  whether a multi valued variable is allowed is determined by the quoting and
  substitution context it appears in. (#849, fix #701, @rgrinberg)

- Fix documentation generation for private libraries. (#864, fix #856,
  @rgrinberg)

- Use `Marshal` to store digest and incremental databases. This improves the
  speed of 0 rebuilds. (#817, @diml)

* Allow setting environment variables in `findlib.conf` for cross compilation
  contexts. (#733, @rgrinberg)

- Add a `link_deps` field to executables, to specify link-time dependencies
  like version scripts. (#879, fix #852, @emillon)

- Rename `files_recursively_in` to `source_tree` to make it clearer it
  doesn't include generated files (#899, fix #843, @diml)

- Present the `menhir` stanza as an extension with its own version
  (#901, @diml)

- Improve the syntax of flags in `(pps ...)`. Now instead of `(pps
  (ppx1 -arg1 ppx2 (-foo x)))` one should write `(pps ppx1 -arg ppx2
  -- -foo x)` which looks nicer (#910, @diml)

- Make `(diff a b)` ignore trailing cr on Windows and add `(cmp a b)` for
  comparing binary files (#904, fix #844, @diml)

- Make `dev` the default build profile (#920, @diml)

- Version `dune-workspace` and `~/.config/dune/config` files (#932, @diml)

- Add the ability to build an alias non-recursively from the command
  line by writing `@@alias` (#926, @diml)

- Add a special `default` alias that defaults to `(alias_rec install)`
  when not defined by the user and make `@@default` be the default
  target (#926, @diml)

- Forbid `#require` in `dune` files in OCaml syntax (#938, @diml)

- Add `%{profile}` variable. (#938, @rgrinberg)

- Do not require opam-installer anymore (#941, @diml)

- Add the `lib_root` and `libexec_root` install sections (#947, @diml)

- Rename `path:file` to `dep:file` (#944, @emillon)

- Remove `path-no-dep:file` (#948, @emillon)

- Adapt the behavior of `dune subst` for dune projects (#960, @diml)

- Add the `lib_root` and `libexec_root` sections to install stanzas
  (#947, @diml)

- Add a `Configurator.V1.Flags` module that improves the flag reading/writing
  API (#840, @avsm)

- Add a `tests` stanza that simplified defining regular and expect tests
  (#822, @rgrinberg)

- Change the `subst` subcommand to lookup the project name from the
  `dune-project` whenever it's available. (#960, @diml)

- The `subst` subcommand no longer looks up the root workspace. Previously this
  detection would break the command whenever `-p` wasn't passed. (#960, @diml)

- Add a `# DUNE_GEN` in META template files. This is done for consistency with
  `# JBUILDER_GEN`. (#958, @rgrinberg)

- Rename the following variables in dune files:
  + `SCOPE_ROOT` to `project_root`
  + `@` to `targets`
  + `^` to `deps`
  `<` was renamed in this PR and latter deleted in favor or named dependencies.
  (#957, @rgrinberg)

- Rename `ROOT` to `workspace_root` in dune files (#993, @diml)

- Lowercase all built-in %{variables} in dune files (#956, @rgrinberg)

- New syntax for naming dependencies: `(deps (:x a b) (:y (glob_files *.c*)))`.
  This replaces the use for `${<}` in dune files. (#950, @diml, @rgrinberg)

- Fix detection of dynamic cycles, which in particular may appear when
  using `(package ..)` dependencies (#988, @diml)

1.0+beta20 (10/04/2018)
-----------------------

- Add a `documentation` stanza. This stanza allows one to attach .mld files to
  opam packages. (#570 @rgrinberg)

- Execute all actions (defined using `(action ..)`) in the context's
  environment. (#623 @rgrinberg)

- Add a `(universe)` special dependency to specify that an action depend on
  everything in the universe. Jbuilder cannot cache the result of an action that
  depend on the universe (#603, fixes #255 @diml)

- Add a `(package <package>)` dependency specification to indicate dependency on
  a whole package. Rules depending on whole package will be executed in an
  environment similar to the one we get once the package is installed (#624,
  @rgrinberg and @diml)

- Don't pass `-runtime-variant _pic` on Windows (#635, fixes #573 @diml)

- Display documentation in alphabetical order. This is relevant to packages,
  libraries, and modules. (#647, fixes #606 @rgrinberg)

- Missing asm in ocaml -config on bytecode only architecture is no longer fatal.
  The same kind of fix is preemptively applied to C compilers being absent.
  (#646, fixes $637 @rgrinberg)

- Use the host's PATH variable when running actions during cross compilation
  (#649, fixes #625 @rgrinberg)

- Fix incorrect include (`-I`) flags being passed to odoc. These flags should be
  directories that include .odoc files, rather than the include flags of the
  libraries. (#652 fixes #651 @rgrinberg)

- Fix a regression introduced by beta19 where the generated merlin
  files didn't include the right `-ppx` flags in some cases (#658
  fixes #657 @diml)

- Fix error message when a public library is defined twice. Before
  jbuilder would raise an uncaught exception (Fixes #661, @diml)

- Fix several cases where `external-lib-deps` was returning too little
  dependencies (#667, fixes #644 @diml)

- Place module list on own line in generated entry point mld (#670 @antron)

- Cosmetic improvements to generated entry point mld (#653 @trefis)

- Remove most useless parentheses from the syntax (#915, @diml)

1.0+beta19.1 (21/03/2018)
-------------------------

- Fix regression introduced by beta19 where duplicate environment variables in
  Unix.environ would cause a fatal error. The first defined environment variable
  is now chosen. (#638 fixed by #640)

- Use ';' as the path separator for OCAMLPATH on Cygwin (#630 fixed by #636
  @diml).

- Use the contents of the `OCAMLPATH` environment variable when not relying on
  `ocamlfind` (#642 @diml)

1.0+beta19 (14/03/2018)
-----------------------

- Ignore errors during the generation of the .merlin (#569, fixes #568 and #51)

- Add a workaround for when a library normally installed by the
  compiler is not installed but still has a META file (#574, fixes
  #563)

- Do not depend on ocamlfind. Instead, hard-code the library path when
  installing from opam (#575)

- Change the default behavior regarding the check for overlaps between
  local and installed libraries. Now even if there is no link time
  conflict, we don't allow an external dependency to overlap with a
  local library, unless the user specifies `allow_overlapping_dependencies`
  in the jbuild file (#587, fixes #562)

- Expose a few more variables in jbuild files: `ext_obj`, `ext_asm`,
  `ext_lib`, `ext_dll` and `ext_exe` as well as `${ocaml-config:XXX}`
  for most variables in the output of `ocamlc -config` (#590)

- Add support for inline and inline expectation tests. The system is
  generic and should support several inline test systems such as
  `ppx_inline_test`, `ppx_expect` or `qtest` (#547)

- Make sure modules in the current directory always have precedence
  over included directories (#597)

- Add support for building executables as object or shared object
  files (#23)

- Add a `best` mode which is native with fallback to byte-code when
  native compilation is not available (#23)

- Fix locations reported in error messages (#609)

- Report error when a public library has a private dependency. Previously, this
  would be silently ignored and install broken artifacts (#607).

- Fix display when output is not a tty (#518)

1.0+beta18.1 (14/03/2018)
-------------------------

- Reduce the number of simultaneously opened fds (#578)

- Always produce an implementation for the alias module, for
  non-jbuilder users (Fix #576)

- Reduce interleaving in the scheduler in an attempt to make Jbuilder
  keep file descriptors open for less long (#586)

- Accept and ignore upcoming new library fields: `ppx.driver`,
  `inline_tests` and `inline_tests.backend` (#588)

- Add a hack to be able to build ppxlib, until beta20 which will have
  generic support for ppx drivers

1.0+beta18 (25/02/2018)
-----------------------

- Fix generation of the implicit alias module with 4.02. With 4.02 it
  must have an implementation while with OCaml >= 4.03 it can be an
  interface only module (#549)

- Let the parser distinguish quoted strings from atoms.  This makes
  possible to use "${v}" to concatenate the list of values provided by
  a split-variable.  Concatenating split-variables with text is also
  now required to be quoted.

- Split calls to ocamldep. Before ocamldep would be called once per
  `library`/`executables` stanza. Now it is called once per file
  (#486)

- Make sure to not pass `-I <stdlib-dir>` to the compiler. It is
  useless and it causes problems in some cases (#488)

- Don't stop on the first error. Before, jbuilder would stop its
  execution after an error was encountered. Now it continues until
  all branches have been explored (#477)

- Add support for a user configuration file (#490)

- Add more display modes and change the default display of
  Jbuilder. The mode can be set from the command line or from the
  configuration file (#490)

- Allow to set the concurrency level (`-j N`) from the configuration file (#491)

- Store artifacts for libraries and executables in separate
  directories. This ensure that Two libraries defined in the same
  directory can't see each other unless one of them depend on the
  other (#472)

- Better support for mli/rei only modules (#489)

- Fix support for byte-code only architectures (#510, fixes #330)

- Fix a regression in `external-lib-deps` introduced in 1.0+beta17
  (#512, fixes #485)

- `@doc` alias will now build only documentation for public libraries. A new
  `@doc-private` alias has been added to build documentation for private
  libraries.

- Refactor internal library management. It should now be possible to
  run `jbuilder build @lint` in Base for instance (#516)

- Fix invalid warning about non-existent directory (#536, fixes #534)

1.0+beta17 (01/02/2018)
-----------------------

- Make jbuilder aware that `num` is an external package in OCaml >= 4.06.0
  (#358)

- `jbuilder exec` will now rebuild the executable before running it if
  necessary. This can be turned off by passing `--no-build` (#345)

- Fix `jbuilder utop` to work in any working directory (#339)

- Fix generation of META synopsis that contains double quotes (#337)

- Add `S .` to .merlin by default (#284)

- Improve `jbuilder exec` to make it possible to execute non public executables.
  `jbuilder exec path/bin` will execute `bin` inside default (or specified)
  context relative to `path`. `jbuilder exec /path` will execute `/path` as
  absolute path but with the context's environment set appropriately. Lastly,
  `jbuilder exec` will change the root as to which paths are relative using the
  `-root` option. (#286)

- Fix `jbuilder rules` printing rules when some binaries are missing (#292)

- Build documentation for non public libraries (#306)

- Fix doc generation when several private libraries have the same name (#369)

- Fix copy# for C/C++ with Microsoft C compiler (#353)

- Add support for cross-compilation. Currently we are supporting the
  opam-cross-x repositories such as
  [opam-cross-windows](https://github.com/whitequark/opam-cross-windows)
  (#355)

- Simplify generated META files: do not generate the transitive
  closure of dependencies in META files (#405)

- Deprecated `${!...}`: the split behavior is now a property of the
  variable. For instance `${CC}`, `${^}`, `${read-lines:...}` all
  expand to lists unless used in the middle of a longer atom (#336)

- Add an `(include ...)` stanza allowing one to include another
  non-generated jbuild file in the current file (#402)

- Add a `(diff <file1> <file2>)` action allowing to diff files and
  promote generated files in case of mismatch (#402, #421)

- Add `jbuilder promote` and `--auto-promote` to promote files (#402,
  #421)

- Report better errors when using `(glob_files ...)` with a directory
  that doesn't exist (#413, Fix #412)

- Jbuilder now properly handles correction files produced by
  ppx_driver. This allows to use `[@@deriving_inline]` in .ml/.mli
  files. This require `ppx_driver >= v0.10.2` to work properly (#415)

- Make jbuilder load rules lazily instead of generating them all
  eagerly. This speeds up the initial startup time of jbuilder on big
  workspaces (#370)

- Now longer generate a `META.pkg.from-jbuilder` file. Now the only
  way to customize the generated `META` file is through
  `META.pkg.template`. This feature was unused and was making the code
  complicated (#370)

- Remove read-only attribute on Windows before unlink (#247)

- Use /Fo instead of -o when invoking the Microsoft C compiler to eliminate
  deprecation warning when compiling C++ sources (#354)

- Add a mode field to `rule` stanzas:
  + `(mode standard)` is the default
  + `(mode fallback)` replaces `(fallback)`
  + `(mode promote)` means that targets are copied to the source tree
  after the rule has completed
  + `(mode promote-until-clean)` is the same as `(mode promote)` except
  that `jbuilder clean` deletes the files copied to the source tree.
  (#437)

- Add a flag `--ignore-promoted-rules` to make jbuilder ignore rules
  with `(mode promote)`. `-p` implies `--ignore-promoted-rules` (#437)

- Display a warning for invalid lines in jbuild-ignore (#389)

- Always build `boot.exe` as a bytecode program. It makes the build of
  jbuilder faster and fix the build on some architectures (#463, fixes #446)

- Fix bad interaction between promotion and incremental builds on OSX
  (#460, fix #456)

- Make the beginning of a new build more explicit in watch mode
  (#2542 @diml)

1.0+beta16 (05/11/2017)
-----------------------

- Fix build on 32-bit OCaml (#313)

1.0+beta15 (04/11/2017)
-----------------------

- Change the semantic of aliases: there are no longer aliases that are
  recursive such as `install` or `runtest`. All aliases are
  non-recursive. However, when requesting an alias from the command
  line, this request the construction of the alias in the specified
  directory and all its children recursively. This allows users to get
  the same behavior as previous recursive aliases for their own
  aliases, such as `example`. Inside jbuild files, one can use `(deps
  (... (alias_rec xxx) ...))` to get the same behavior as on the
  command line. (#268)

- Include sub libraries that have a `.` in the generated documentation index
  (#280).

- Fix "up" links to the top-level index in the odoc generated documentation
  (#282).

- Fix `ARCH_SIXTYFOUR` detection for OCaml 4.06.0 (#303)

1.0+beta14 (11/10/2017)
-----------------------

- Add (copy_files <glob>) and (copy_files# <glob>) stanzas. These
  stanzas setup rules for copying files from a sub-directory to the
  current directory. This provides a reasonable way to support
  multi-directory library/executables in jbuilder (#35, @bobot)

- An empty `jbuild-workspace` file is now interpreted the same as one
  containing just `(context default)`

- Better support for on-demand utop toplevels on Windows and when the
  library has C stubs

- Print `Entering directory '...'` when the workspace root is not the
  current directory. This allows Emacs and Vim to know where relative
  filenames should be interpreted from. (fixes #138, @jeremiedimino)

- Fix a bug related to `menhir` stanzas: `menhir` stanzas with a
  `merge_into` field that were in `jbuild` files in sub-directories
  where incorrectly interpreted (#264)

- Add support for locks in actions, for tests that can't be run
  concurrently (#263)

- Support `${..}` syntax in the `include` stanza. (#231)

1.0+beta13 (05/09/2017)
-----------------------

- Generate toplevel html index for documentation (#224, @samoht)

- Fix recompilation of native artifacts. Regression introduced in the last
  version (1.0+beta12) when digests replaces timestamps for checking staleness
  (#238, @dra27)

1.0+beta12 (18/08/2017)
-----------------------

- Fix the quoting of `FLG` lines in generated `.merlin` files (#200,
  @mseri)

- Use the full path of archive files when linking. Before jbuilder
  would do: `-I <path> file.cmxa`, now it does `-I <path>
  <path>/file.cmxa`. Fixes #118 and #177

- Use an absolute path for ppx drivers in `.merlin` files. Merlin
  <3.0.0 used to run ppx commands from the directory where the
  `.merlin` was present but this is no longer the case

- Allow to use `jbuilder install` in contexts other than opam; if
  `ocamlfind` is present in the `PATH` and the user didn't pass
  `--prefix` or `--libdir` explicitly, use the output of `ocamlfind
  printconf destdir` as destination directory for library files (#179,
  @bobot)

- Allow `(:include ...)` forms in all `*flags` fields (#153, @dra27)

- Add a `utop` subcommand. Running `jbuilder utop` in a directory
  builds and executes a custom `utop` toplevel with all libraries
  defined in the current directory (#183, @rgrinberg)

- Do not accept `per_file` anymore in `preprocess` field. `per_file`
  was renamed `per_module` and it is planned to reuse `per_file` for
  another purpose

- Warn when a file is both present in the source tree and generated by
  a rule. Before, jbuilder would silently ignore the rule. One now has
  to add a field `(fallback)` to custom rules to keep the current
  behavior (#218)

- Get rid of the `deprecated-ppx-method` findlib package for ppx
  rewriters (#222, fixes #163)

- Use digests (MD5) of files contents to detect changes rather than
  just looking at the timestamps. We still use timestamps to avoid
  recomputing digests. The performance difference is negligible and we
  avoid more useless recompilations, especially when switching branches
  for instance (#209, fixes #158)

1.0+beta11 (21/07/2017)
-----------------------

- Fix the error message when there are more than one `<package>.opam`
  file for a given package

- Report an error when in a wrapped library, a module that is not the
  toplevel module depends on the toplevel module. This doesn't make as
  such a module would in theory be inaccessible from the outside

- Add `${SCOPE_ROOT}` pointing to the root of the current scope, to
  fix some misuses of `${ROOT}`

- Fix useless hint when all missing dependencies are optional (#137)

- Fix a bug preventing one from generating `META.pkg.template` with a
  custom rule (#190)

- Fix compilation of reason projects: .rei files where ignored and
  caused the build to fail (#184)

1.0+beta10 (08/06/2017)
-----------------------

- Add a `clean` subcommand (@rdavison, #89)

- Add support for generating API documentation with odoc (#74)

- Don't use unix in the bootstrap script, to avoid surprises with
  Cygwin

- Improve the behavior of `jbuilder exec` on Windows

- Add a `--no-buffer` option to see the output of commands in
  real-time. Should only be used with `-j1`

- Deprecate `per_file` in preprocessing specifications and
  rename it `per_module`

- Deprecate `copy-and-add-line-directive` and rename it `copy#`

- Remove the ability to load arbitrary libraries in jbuild file in
  OCaml syntax. Only `unix` is supported since a few released packages
  are using it. The OCaml syntax might eventually be replaced by a
  simpler mechanism that plays better with incremental builds

- Properly define and implement scopes

- Inside user actions, `${^}` now includes files matches by
  `(glob_files ...)` or `(file_recursively_in ...)`

- When the dependencies and targets of a rule can be inferred
  automatically, you no longer need to write them: `(rule (copy a b))`

- Inside `(run ...)`, `${xxx}` forms that expands to lists can now be
  split across multiple arguments by adding a `!`: `${!xxx}`. For
  instance: `(run foo ${!^})`

- Add support for using the contents of a file inside an action:
  - `${read:<file>}`
  - `${read-lines:<file>}`
  - `${read-strings:<file>}` (same as `read-lines` but lines are
    escaped using OCaml convention)

- When exiting prematurely because of a failure, if there are other
  background processes running and they fail, print these failures

- With msvc, `-lfoo` is transparently replaced by `foo.lib` (@dra27, #127)

- Automatically add the `.exe` when installing executables on Windows
  (#123)

- `(run <prog> ...)` now resolves `<prog>` locally if
  possible. i.e. `(run ${bin:prog} ...)` and `(run prog ...)` behave
  the same. This seems like the right default

- Fix a bug where `jbuild rules` would crash instead of reporting a
  proper build error

- Fix a race condition in future.ml causing jbuilder to crash on
  Windows in some cases (#101)

- Fix a bug causing ppx rewriter to not work properly when using
  multiple build contexts (#100)

- Fix .merlin generation: projects in the same workspace are added to
  merlin's source path, so "locate" works on them.

1.0+beta9 (19/05/2017)
----------------------

- Add support for building Reason projects (@rgrinberg, #58)

- Add support for building javascript with js-of-ocaml (@hhugo, #60)

- Better support for topkg release workflow. See
  [topkg-jbuilder](https://github.com/diml/topkg-jbuilder) for more
  details

- Port the manual to rst and setup a jbuilder project on
  readthedocs.org (@rgrinberg, #78)

- Hint for mistyped targets. Only suggest correction on the basename
  for now, otherwise it's slow when the workspace is big

- Add a `(package ...)` field for aliases, so that one can restrict
  tests to a specific package (@rgrinberg, #64)

- Fix a couple of bugs on Windows:
  + fix parsing of end of lines in some cases
  + do not take the case into account when comparing environment
    variable names

- Add AppVeyor CI

- Better error message in case a chain of dependencies *crosses* the
  installed world

- Better error messages for invalid dependency list in jbuild files

- Several improvements/fixes regarding the handling of findlib packages:
  + Better error messages when a findlib package is unavailable
  + Don't crash when an installed findlib package has missing
    dependencies
  + Handle the findlib alternative directory layout which is still
    used by a few packages

- Add `jbuilder installed-libraries --not-available` explaining why
  some libraries are not available

- jbuilder now records dependencies on files of external
  libraries. This mean that when you upgrade a library, jbuilder will
  know what need to be rebuilt.

- Add a `jbuilder rules` subcommand to dump internal compilation
  rules, mostly for debugging purposes

- Ignore all directories starting with a `.` or `_`. This seems to be
  a common pattern:
  - `.git`, `.hg`, `_darcs`
  - `_build`
  - `_opam` (opam 2 local switches)

- Fix the hint for `jbuilder external-lib-deps` (#72)

- Do not require `ocamllex` and `ocamlyacc` to be at the same location
  as `ocamlc` (#75)

1.0+beta8 (17/04/2017)
----------------------

- Added `${lib-available:<library-name>}` which expands to `true` or
  `false` with the same semantic as literals in `(select ...)` stanzas

- Remove hard-coded knowledge of a few specific ppx rewriters to ease
  maintenance moving forward

- Pass the library name to ppx rewriters via the `library-name` cookie

- Fix: make sure the action working directory exist before running it

1.0+beta7 (12/04/2017)
----------------------

- Make the output quieter by default and add a `--verbose` argument
  (@stedolan, #40)

- Various documentation fixes (@adrieng, #41)

- Make `@install` the default target when no targets are specified
  (@stedolan, #47)

- Add predefined support for menhir, similar to ocamlyacc support
  (@rgrinberg, #42)

- Add internal support for sandboxing actions and sandbox the build of
  the alias module with 4.02 to workaround the compiler trying to read
  the cmi of the aliased modules

- Allow to disable dynlink support for libraries via `(no_dynlink)`
  (#55)

- Add a -p/--for-release-of-packages command line argument to simplify
  the jbuilder invocation in opam files and make it more future proof
  (#52)

- Fix the lookup of the executable in `jbuilder exec foo`. Before,
  even if `foo` was to be installed, the freshly built version wasn't
  selected

- Don't generate a `exists_if ...` lines in META files. These are
  useless sine the META files are auto-generated

1.0+beta6 (29/03/2017)
----------------------

- Add an `(executable ...)` stanza for single executables (#33)

- Add a `(package ...)` and `(public_name <name>)/(public_names
   (<names))` to `executable/executables` stanzas to make it easier to
  install executables (#33)

- Fix a bug when using specific rewriters that jbuilder knows about
  without `ppx_driver.runner` (#37). These problem should go away
  soon when we start using `--cookie`

- Fix the interpretation of META files when there is more than one
  applicable assignment. Before this fix, the one with the lowest
  number of formal predicates was selected instead of the one with the
  biggest number of formal predicates

1.0+beta5 (22/03/2017)
----------------------

- When `ocamlfind` is present in the `PATH`, do not attempt to call
  `opam config var lib`

- Make sure the build of jbuilder itself never calls `ocamlfind` or
  `opam`

- Better error message when a jbuild file in OCaml syntax forgets to
  call `Jbuild_plugin.V*.send`

- Added examples of use

- Don't drop inline tests/benchmarks by default

1.0+beta4 (20/03/2017)
----------------------

- Improve error messages about invalid/missing pkg.opam files

- Ignore all errors while running `ocamlfind printconf path`

1.0+beta3 (15/03/2017)
----------------------

- Print optional dependencies as optional in the output of `jbuilder
   external-lib-deps --missing`

- Added a few forms to the DSL:
  - `with-{stderr,outputs}-to`
  - `ignore-{stdout,stderr,outputs}`
- Added `${null}` which expands to `/dev/null` on Unix and `NUL` on
  Windows

- Improve the doc generated by `odoc` for wrapped libraries

- Improve the error reported when an installed package depends on a
  library that is not installed

- Documented `(files_recursively_in ...)`

- Added black box tests

- Fix a bug where `jbuilder` would crash when there was no
  `<package>.opam` file

- Fixed a bug where `.merlin` files where not generated at the root of
  the workspace (#20)

- Fix a bug where a `(glob_files ...)` would cause other dependencies
  to be ignored

- Fix the generated `ppx(...)` line in `META` files

- Fix `(optional)` when a ppx runtime dependency is not available
  (#24)

- Do not crash when an installed package that we don't need has
  missing dependencies (#25)

1.0+beta2 (10/03/2017)
----------------------

- Simplified the rules for finding the root of the workspace as the
  old ones were often picking up the home directory. New rules are:
  + look for a `jbuild-workspace` file in parent directories
  + look for a `jbuild-workspace*` file in parent directories
  + use the current directory
- Fixed the expansion of `${ROOT}` in actions

- Install `quick-start.org` in the documentation directory

- Add a few more things in the log file to help debugging

1.0+beta1 (07/03/2017)
----------------------

- Added a manual

- Support incremental compilation

- Switched the CLI to cmdliner and added a `build` command (#5, @rgrinberg)

- Added a few commands:
  + `runtest`
  + `install`
  + `uninstall`
  + `installed-libraries`
  + `exec`: execute a command in an environment similar to what you
    would get after `jbuilder install`
- Removed the `build-package` command in favor of a `--only-packages`
  option that is common to all commands

- Automatically generate `.merlin` files (#2, @rdavison)

- Improve the output of jbuilder, in particular don't mangle the
  output of commands when using `-j N` with `N > 1`

- Generate a log in `_build/log`

- Versioned the jbuild format and added a first stable version. You
  should now put `(jbuilder_version 1)` in a `jbuild` file at the root
  of your project to ensure forward compatibility

- Switch from `ppx_driver` to `ocaml-migrate-parsetree.driver`. In
  order to use ppx rewriters with Jbuilder, they need to use
  `ocaml-migrate-parsetree.driver`

- Added support for aliases (#7, @rgrinberg)

- Added support for compiling against multiple opam switch
  simultaneously by writing a `jbuild-workspace` file

- Added support for OCaml 4.02.3

- Added support for architectures that don't have natdynlink

- Search the root according to the rules described in the manual
  instead of always using the current directory

- extended the action language to support common actions without using
  a shell:
  + `(with-stdout-to <file> <DSL>)`
  + `(copy <src> <dst>)`
  + ...

- Removed all implicit uses of bash or the system shell. Now one has
  to write explicitly `(bash "...")` or `(system "...")`

- Generate meaningful versions in `META` files

- Strengthen the scope of a package. Jbuilder knows about package
  `foo` only in the sub-tree starting from where `foo.opam` lives

0.1.alpha1 (04/12/2016)
-----------------------

First release<|MERGE_RESOLUTION|>--- conflicted
+++ resolved
@@ -1,183 +1,11 @@
-3.8.0~alpha2 (2023-05-03)
+3.8.0~alpha3 (2023-05-16)
 -------------------------
 
-- Correctly set `MANPATH` in `dune exec`. Previously, we would use the `bin/`
-  directory of the context. (#7655, @rgrinberg)
-
-- Allow overriding the `ocaml` binary with findlib configuration (#7648,
-  @rgrinberg)
-
-<<<<<<< HEAD
-- Modules that were declared in `(modules_without_implementation)`,
-  `(private_modules)` or `(virtual_modules)` but not declared in `(modules)`
-  will cause Dune to emit a warning which will become an error in 3.9. (#7608,
-  fixes #7026, @Alizter)
-
-- Dune can now detect Coq theories from outside the workspace. This allows for
-  composition with installed theories (not necessarily installed with Dune).
-  (#7047, @Alizter, @ejgallego)
-
-- Fix regression where Merlin was unable to handle filenames with uppercase
-  letters under Windows. (#7577, @nojb)
-
-- On nix+macos, pass `-f` to the codesign hook to avoid errors when the binary
-  is already signed (#7183, fixes #6265, @greedy)
-
-- Fix bug where RPC clients built with dune-rpc-lwt would crash when closing
-  their connection to the server (#7581, @gridbugs)
-
-- Introduce mdx stanza 0.4 requiring mdx >= 2.3.0 which updates the default
-  list of files to include `*.mld` files (#7582, @Leonidas-from-XIV)
-
-- Fix RPC server on Windows (used for OCaml-LSP). (#7666, @nojb)
-
-- In `(executable)`, `(public_name -)` is now equivalent to no `(public_name)`.
-  This is consistent with how `(executables)` handles this field.
-  (#7576 , fixes #5852, @emillon)
-
-- Change directory of odoc assets to `odoc.support` (was `_odoc_support`) so
-  that it works with Github Pages out of the box. (#7588, fixes #7364,
-  @emillon)
-
-3.8.0~alpha1 (2023-04-18)
--------------------------
-=======
 - merlin: ignore instrumentation settings for preprocessing. (#7606, fixes
   #7465, @Alizter)
->>>>>>> 44e4d21c
-
-- When a rule's action is interrupted, delete any leftover directory targets.
-  This is consistent with how we treat file targets. (#7564, @rgrinberg)
-
-- Fix plugin loading with findlib. The functionality was broken in 3.7.0.
-  (#7556, @anmonteiro)
-
-- Introduce a `public_headers` field on libraries. This field is like
-  `install_c_headers`, but it allows to choose the extension and choose the
-  paths for the installed headers. (#7512, @rgrinberg)
-
-- Load the host context `findlib.conf` when cross-compiling (#7428, fixes
-  #1701, @rgrinberg, @anmonteiro)
 
 - Add a `coqdoc_flags` field to the `coq.theory` stanza allowing the user to
   pass extra arguments to `coqdoc`. (#7676, fixes #7954 @Alizter)
-
-- Resolve `ppx_runtime_libraries` in the target context when cross compiling
-  (#7450, fixes #2794, @anmonteiro)
-
-- Use `$PKG_CONFIG`, when set, to find the `pkg-config` binary  (#7469, fixes
-  #2572, @anmonteiro)
-
-- Preliminary support for Coq compiled intefaces (`.vos` files) enabled via
-  `(mode vos)` in `coq.theory` stanzas. This can be used in combination with
-  `dune coq top` to obtain fast re-building of dependencies (with no checking
-  of proofs) prior to stepping into a file. (#7406, @rlepigre)
-
-- Fix dune crashing on MacOS in watch mode whenever `$PATH` contains `$PWD`
-  (#7441, fixes #6907, @rgrinberg)
-
-- Fix `dune install` when cross compiling (#7410, fixes #6191, @anmonteiro,
-  @rizo)
-
-- Find `pps` dependencies in the host context when cross-compiling,  (#7410,
-  fixes #4156, @anmonteiro)
-
-- Dune in watch mode no longer builds concurrent rules in serial (#7395
-  @rgrinberg, @jchavarri)
-
-- `dune coq top` now correctly respects the project root when called from a
-  subdirectory. However, absolute filenames passed to `dune coq top` are no
-  longer supported (due to being buggy) (#7357, fixes #7344, @rlepigre and
-  @Alizter)
-
-- Added a `--no-build` option to `dune coq top` for avoiding rebuilds (#7380,
-  fixes #7355, @Alizter)
-
-- RPC: Ignore SIGPIPE when clients suddenly disconnect (#7299, #7319, fixes
-  #6879, @rgrinberg)
-
-- Always clean up the UI on exit. (#7271, fixes #7142 @rgrinberg)
-
-- Bootstrap: remove reliance on shell. Previously, we'd use the shell to get
-  the number of processors. (#7274, @rgrinberg)
-
-- Bootstrap: correctly detect the number of processors by allowing `nproc` to be
-  looked up in `$PATH` (#7272, @Alizter)
-
-- Speed up file copying on macos by using `clonefile` when available
-  (@rgrinberg, #7210)
-
-- Adds support for loading plugins in toplevels (#6082, fixes #6081,
-  @ivg, @richardlford)
-
-- Support commands that output 8-bit and 24-bit colors in the terminal (#7188,
-  @Alizter)
-
-- Speed up rule generation for libraries and executables with many modules
-  (#7187, @jchavarri)
-
-- Add `--watch-exclusions` to Dune build options (#7216, @jonahbeckford)
-
-- Do not re-render UI on every frame if the UI doesn't change (#7186, fix
-  #7184, @rgrinberg)
-
-- Make coq_db creation in scope lazy (@ejgallego, #7133)
-
-- Non-user proccesses such as version control or config checking are now run
-  silently. (#6994, fixes #4066, @Alizter)
-
-- Add the `--display-separate-messages` flag to separate the error messages
-  produced by commands with a blank line. (#6823, fixes #6158, @esope)
-
-- Accept the Ordered Set Language for the `modes` field in `library` stanzas
-  (#6611, @anmonteiro).
-
-- dune install now respects --display quiet mode (#7116, fixes #4573, fixes
-  #7106, @Alizter)
-
-- Stub shared libraries (dllXXX_stubs.so) in Dune-installed libraries could not
-  be used as dependencies of libraries in the workspace (eg when compiling to
-  bytecode and/or Javascript).  This is now fixed. (#7151, @nojb)
-
-- Allow the main module of a library with `(stdlib ...)` to depend on other
-  libraries (#7154, @anmonteiro).
-
-- Bytecode executables built for JSOO are linked with `-noautolink` and no
-  longer depend on the shared stubs of their dependent libraries (#7156, @nojb)
-
-- Added a new user action `(concurrent )` which is like `(progn )` but runs the
-  actions concurrently. (#6933, @Alizter)
-
-- Allow `(stdlib ...)` to be used with `(wrapped false)` in library stanzas
-  (#7139, @anmonteiro).
-
-- Allow parallel execution of inline tests partitions (#7012, @hhugo)
-
-- Support `(link_flags ...)` in `(cinaps ...)` stanza. (#7423, fixes #7416,
-  @nojb)
-
-- Allow `(package ...)` in any position within `(rule ...)` stanza (#7445,
-  @Leonidas-from-XIV)
-
-- Always include `opam` files in the generated `.install` file. Previously, it
-  would not be included whenever `(generate_opam_files true)` was set and the
-  `.install` file wasn't yet generated. (#7547, @rgrinberg)
-
-<<<<<<< HEAD
-=======
-- Fix regression where Merlin was unable to handle filenames with uppercase
-  letters under Windows. (#7577, @nojb)
-
-- On nix+macos, pass `-f` to the codesign hook to avoid errors when the binary
-  is already signed (#7183, fixes #6265, @greedy)
-
-- Fix bug where RPC clients built with dune-rpc-lwt would crash when closing
-  their connection to the server (#7581, @gridbugs)
-
-- Introduce mdx stanza 0.4 requiring mdx >= 2.3.0 which updates the default
-  list of files to include `*.mld` files (#7582, @Leonidas-from-XIV)
-
-- Fix RPC server on Windows (used for OCaml-LSP). (#7666, @nojb)
 
 - Coq language versions less 0.8 are deprecated, and will be removed
   in an upcoming Dune version. All users are required to migrate to
@@ -188,7 +16,163 @@
 - Bump minimum version of the dune language for the melange syntax extension
   from 3.7 to 3.8 (#7665, @jchavarri)
 
->>>>>>> 44e4d21c
+3.8.0~alpha2 (2023-05-03)
+-------------------------
+
+- Correctly set `MANPATH` in `dune exec`. Previously, we would use the `bin/`
+  directory of the context. (#7655, @rgrinberg)
+
+- Allow overriding the `ocaml` binary with findlib configuration (#7648,
+  @rgrinberg)
+
+- Modules that were declared in `(modules_without_implementation)`,
+  `(private_modules)` or `(virtual_modules)` but not declared in `(modules)`
+  will cause Dune to emit a warning which will become an error in 3.9. (#7608,
+  fixes #7026, @Alizter)
+
+- Dune can now detect Coq theories from outside the workspace. This allows for
+  composition with installed theories (not necessarily installed with Dune).
+  (#7047, @Alizter, @ejgallego)
+
+- Fix regression where Merlin was unable to handle filenames with uppercase
+  letters under Windows. (#7577, @nojb)
+
+- On nix+macos, pass `-f` to the codesign hook to avoid errors when the binary
+  is already signed (#7183, fixes #6265, @greedy)
+
+- Fix bug where RPC clients built with dune-rpc-lwt would crash when closing
+  their connection to the server (#7581, @gridbugs)
+
+- Introduce mdx stanza 0.4 requiring mdx >= 2.3.0 which updates the default
+  list of files to include `*.mld` files (#7582, @Leonidas-from-XIV)
+
+- Fix RPC server on Windows (used for OCaml-LSP). (#7666, @nojb)
+
+- In `(executable)`, `(public_name -)` is now equivalent to no `(public_name)`.
+  This is consistent with how `(executables)` handles this field.
+  (#7576 , fixes #5852, @emillon)
+
+- Change directory of odoc assets to `odoc.support` (was `_odoc_support`) so
+  that it works with Github Pages out of the box. (#7588, fixes #7364,
+  @emillon)
+
+3.8.0~alpha1 (2023-04-18)
+-------------------------
+
+- When a rule's action is interrupted, delete any leftover directory targets.
+  This is consistent with how we treat file targets. (#7564, @rgrinberg)
+
+- Fix plugin loading with findlib. The functionality was broken in 3.7.0.
+  (#7556, @anmonteiro)
+
+- Introduce a `public_headers` field on libraries. This field is like
+  `install_c_headers`, but it allows to choose the extension and choose the
+  paths for the installed headers. (#7512, @rgrinberg)
+
+- Load the host context `findlib.conf` when cross-compiling (#7428, fixes
+  #1701, @rgrinberg, @anmonteiro)
+
+- Resolve `ppx_runtime_libraries` in the target context when cross compiling
+  (#7450, fixes #2794, @anmonteiro)
+
+- Use `$PKG_CONFIG`, when set, to find the `pkg-config` binary  (#7469, fixes
+  #2572, @anmonteiro)
+
+- Preliminary support for Coq compiled intefaces (`.vos` files) enabled via
+  `(mode vos)` in `coq.theory` stanzas. This can be used in combination with
+  `dune coq top` to obtain fast re-building of dependencies (with no checking
+  of proofs) prior to stepping into a file. (#7406, @rlepigre)
+
+- Fix dune crashing on MacOS in watch mode whenever `$PATH` contains `$PWD`
+  (#7441, fixes #6907, @rgrinberg)
+
+- Fix `dune install` when cross compiling (#7410, fixes #6191, @anmonteiro,
+  @rizo)
+
+- Find `pps` dependencies in the host context when cross-compiling,  (#7410,
+  fixes #4156, @anmonteiro)
+
+- Dune in watch mode no longer builds concurrent rules in serial (#7395
+  @rgrinberg, @jchavarri)
+
+- `dune coq top` now correctly respects the project root when called from a
+  subdirectory. However, absolute filenames passed to `dune coq top` are no
+  longer supported (due to being buggy) (#7357, fixes #7344, @rlepigre and
+  @Alizter)
+
+- Added a `--no-build` option to `dune coq top` for avoiding rebuilds (#7380,
+  fixes #7355, @Alizter)
+
+- RPC: Ignore SIGPIPE when clients suddenly disconnect (#7299, #7319, fixes
+  #6879, @rgrinberg)
+
+- Always clean up the UI on exit. (#7271, fixes #7142 @rgrinberg)
+
+- Bootstrap: remove reliance on shell. Previously, we'd use the shell to get
+  the number of processors. (#7274, @rgrinberg)
+
+- Bootstrap: correctly detect the number of processors by allowing `nproc` to be
+  looked up in `$PATH` (#7272, @Alizter)
+
+- Speed up file copying on macos by using `clonefile` when available
+  (@rgrinberg, #7210)
+
+- Adds support for loading plugins in toplevels (#6082, fixes #6081,
+  @ivg, @richardlford)
+
+- Support commands that output 8-bit and 24-bit colors in the terminal (#7188,
+  @Alizter)
+
+- Speed up rule generation for libraries and executables with many modules
+  (#7187, @jchavarri)
+
+- Add `--watch-exclusions` to Dune build options (#7216, @jonahbeckford)
+
+- Do not re-render UI on every frame if the UI doesn't change (#7186, fix
+  #7184, @rgrinberg)
+
+- Make coq_db creation in scope lazy (@ejgallego, #7133)
+
+- Non-user proccesses such as version control or config checking are now run
+  silently. (#6994, fixes #4066, @Alizter)
+
+- Add the `--display-separate-messages` flag to separate the error messages
+  produced by commands with a blank line. (#6823, fixes #6158, @esope)
+
+- Accept the Ordered Set Language for the `modes` field in `library` stanzas
+  (#6611, @anmonteiro).
+
+- dune install now respects --display quiet mode (#7116, fixes #4573, fixes
+  #7106, @Alizter)
+
+- Stub shared libraries (dllXXX_stubs.so) in Dune-installed libraries could not
+  be used as dependencies of libraries in the workspace (eg when compiling to
+  bytecode and/or Javascript).  This is now fixed. (#7151, @nojb)
+
+- Allow the main module of a library with `(stdlib ...)` to depend on other
+  libraries (#7154, @anmonteiro).
+
+- Bytecode executables built for JSOO are linked with `-noautolink` and no
+  longer depend on the shared stubs of their dependent libraries (#7156, @nojb)
+
+- Added a new user action `(concurrent )` which is like `(progn )` but runs the
+  actions concurrently. (#6933, @Alizter)
+
+- Allow `(stdlib ...)` to be used with `(wrapped false)` in library stanzas
+  (#7139, @anmonteiro).
+
+- Allow parallel execution of inline tests partitions (#7012, @hhugo)
+
+- Support `(link_flags ...)` in `(cinaps ...)` stanza. (#7423, fixes #7416,
+  @nojb)
+
+- Allow `(package ...)` in any position within `(rule ...)` stanza (#7445,
+  @Leonidas-from-XIV)
+
+- Always include `opam` files in the generated `.install` file. Previously, it
+  would not be included whenever `(generate_opam_files true)` was set and the
+  `.install` file wasn't yet generated. (#7547, @rgrinberg)
+
 3.7.1 (2023-04-04)
 ------------------
 
