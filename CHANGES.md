unreleased
----------

- Fix merlin handling of private module visibility (#1653 @bobot)

- unstable-fmt: use boxes to wrap some lists (#1608, fix #1153, @emillon,
  thanks to @rgrinberg)

- skip directories when looking up programs in the PATH (#1628, fixes
  #1616, @diml)

- Use `lsof` on macOS to implement `--stats` (#1636, fixes #1634, @xclerc)

- Generate `dune-package` files for every package. These files are installed and
  read instead of `META` files whenever they are available (#1329, @rgrinberg)

- Fix preprocessing for libraries with `(include_subdirs ..)` (#1624, fix #1626,
  @nojb, @rgrinberg)

- Do not generate targets for archive that don't match the `modes` field.
  (#1632, fix #1617, @rgrinberg)

- When executing actions, open files lazily and close them as soon as
  possible in order to reduce the maximum number of file descriptors
  opened by Dune (#1635, #1643, fixes #1633, @jonludlam, @rgrinberg,
  @diml)

- Reimplement the core of Dune using a new generic memoization system
  (#1489, @rudihorn, @diml)

- Replace the broken cycle detection algorithm by a state of the art
  one from [this paper](https://doi.org/10.1145/2756553) (#1489,
  @rudihorn)

- Get the correct environment node for multi project workspaces (#1648,
  @rgrinberg)

- Add `dune compute` to call internal memoized functions (#1528,
  @rudihorn, @diml)

- Add `--trace-file` option to trace dune internals (#1639, fix #1180, @emillon)

<<<<<<< HEAD
- Add `--no-print-directory` (borrowed from GNU make) to suppress
  `Entering directory` messages. (#1668, @dra27)
=======
- Remove `--stats` and track fd usage in `--trace-file` (#1667, @emillon)
>>>>>>> 3a73efd4

1.6.2 (05/12/2018)
------------------

- Fix regression introduced by #1554 reported in:
  https://github.com/ocaml/dune/issues/734#issuecomment-444177134 (#1612,
  @rgrinberg)

- Fix `dune external-lib-deps` when preprocessors are not installed
  (#1607, @diml)

1.6.1 (04/12/2018)
------------------

- Fix hash collision for on-demand ppx rewriters once and for all
  (#1602, fixes #1524, @diml)

- Add `dune external-lib-deps --sexp --unstable-by-dir` so that the output can
  be easily processed by a machine (#1599, @diml)

1.6.0 (29/11/2018)
------------------

- Expand variables in `install` stanzas (#1354, @mseri)

- Add predicate language support for specifying sub directories. This allows the
  use globs, set operations, and special values in specifying the sub
  directories used for the build. For example: `(dirs :standard \ lib*)` will
  use all directories except those that start with `lib`. (#1517, #1568,
  @rgrinberg)

- Add `binaries` field to the `(env ..)` stanza. This field sets and overrides
  binaries for rules defined in a directory. (#1521, @rgrinberg)

- Fix a crash caused by using an extension in a project without
  dune-project file (#1535, fix #1529, @diml)

- Allow `%{bin:..}`, `%{exe:..}`, and other static expansions in the `deps`
  field. (#1155, fix #1531, @rgrinberg)

- Fix bad interaction between on-demand ppx rewriters and using multiple build
  contexts (#1545, @diml)

- Fix handling of installed .dune files when the backend is declared via a
  `dune` file (#1551, fixes #1549, @diml)

- Add a `--stats` command line option to record resource usage (#1543, @diml)

- Fix `dune build @doc` deleting `highlight.pack.js` on rebuilds, after the
  first build (#1557, @aantron).

- Allow targets to be directories, which Dune will treat opaquely
  (#1547, @jordwalke)

- Support for OCaml 4.08: `List.t` is now provided by OCaml (#1561, @ejgallego)

- Exclude the local esy directory (`_esy`) from the list of watched directories
  (#1578, @andreypopp)

- Fix the output of `dune external-lib-deps` (#1594, @diml)

- Introduce `data_only_dirs` to replace `ignored_subdirs`. `ignored_subdirs` is
  deprecated since 1.6. (#1590, @rgrinberg)

1.5.1 (7/11/2018)
-----------------

- Fix `dune utop <dir>` when invoked from a sub-directory of the
  project (#1520, fix #1518, @diml)

- Fix bad interaction between on-demand ppx rewriters and polling mode
  (#1525, fix #1524, @diml)

1.5.0 (1/11/2018)
-----------------

- Filter out empty paths from `OCAMLPATH` and `PATH` (#1436, @rgrinberg)

- Do not add the `lib.cma.js` target in lib's directory. Put this target in a
  sub directory instead. (#1435, fix #1302, @rgrinberg)

- Install generated OCaml files with a `.ml` rather than a `.ml-gen` extension
  (#1425, fix #1414, @rgrinberg)

- Allow to use the `bigarray` library in >= 4.07 without ocamlfind and without
  installing the corresponding `otherlib`. (#1455, @nojb)

- Add `@all` alias to build all targets defined in a directory (#1409, fix
  #1220, @rgrinberg)

- Add `@check` alias to build all targets required for type checking and tooling
  support. (#1447, fix #1220, @rgrinberg)

- Produce the odoc index page with the content wrapper to make it consistent
  with odoc's theming (#1469, @rizo)

- Unblock signals in processes started by dune (#1461, fixes #1451,
  @diml)

- Respect `OCAMLFIND_TOOLCHAIN` and add a `toolchain` option to contexts in the
  workspace file. (#1449, fix #1413, @rgrinberg)

- Fix error message when using `copy_files` stanza to copy files from
  a non sub directory with lang set to dune < 1.3 (#1486, fixes #1485,
  @NathanReb)

- Install man pages in the correct subdirectory (#1483, fixes #1441, @emillon)

- Fix version syntax check for `test` stanza's `action` field. Only
  emits a warning for retro-compatibility (#1474, fixes #1471,
  @NathanReb)

- Interpret the `DESTDIR` environment variable (#1475, @emillon)

- Fix interpretation of paths in `env` stanzas (#1509, fixes #1508, @diml)

- Add `context_name` expansion variable (#1507, @rgrinberg)

- Use shorter paths for generated on-demand ppx drivers. This is to
  help Windows builds where paths are limited in length (#1511, fixes
  #1497, @diml)

- Fix interpretation of environment variables under `setenv`. Also forbid
  dynamic environment names or values (#1503, @rgrinberg).

1.4.0 (10/10/2018)
------------------

- Do not fail if the output of `ocamlc -config` doesn't include
  `standard_runtime` (#1326, @diml)

- Let `Configurator.V1.C_define.import` handle negative integers
  (#1334, @Chris00)

- Re-execute actions when a target is modified by the user inside
  `_build` (#1343, fix #1342, @diml)

- Pass `--set-switch` to opam (#1341, fix #1337, @diml)

- Fix bad interaction between multi-directory libraries the `menhir`
  stanza (#1373, fix #1372, @diml)

- Integration with automatic formatters (#1252, fix #1201, @emillon)

- Better error message when using `(self_build_stubs_archive ...)` and
  `(c_names ...)` or `(cxx_names ...)` simultaneously.
  (#1375, fix #1306, @nojb)

- Improve name detection for packages when the prefix isn't an actual package
  (#1361, fix #1360, @rgrinberg)

- Support for new menhir rules (#863, fix #305, @fpottier, @rgrinberg)

- Do not remove flags when compiling compatibility modules for wrapped mode
  (#1382, fix #1364, @rgrinberg)

- Fix reason support when using `staged_pps` (#1384, @charlesetc)

- Add support for `enabled_if` in `rule`, `menhir`, `ocamllex`,
  `ocamlyacc` (#1387, @diml)

- Exit gracefully when a signal is received (#1366, @diml)

- Load all defined libraries recursively into utop (#1384, fix #1344,
  @rgrinberg)

- Allow to use libraries `bytes`, `result` and `uchar` without `findlib`
  installed (#1391, @nojb)

- Take argument to self_build_stubs_archive into account. (#1395, @nojb)

- Fix bad interaction between `env` customization and vendored
  projects: when a vendored project didn't have its own `env` stanza,
  the `env` stanza from the enclosing project was in effect (#1408,
  @diml)

- Fix stop early bug when scanning for watermarks (#1423, @struktured)

1.3.0 (23/09/2018)
------------------

- Support colors on Windows (#1290, @diml)

- Allow `dune.configurator` and `base` to be used together (#1291, fix
  #1167, @diml)

- Support interrupting and restarting builds on file changes (#1246,
  @kodek16)

- Fix findlib-dynload support with byte mode only (#1295, @bobot)

- Make `dune rules -m` output a valid makefile (#1293, @diml)

- Expand variables in `(targets ..)` field (#1301, #1320, fix #1189, @nojb,
  @rgrinberg, @diml)

- Fix a race condition on Windows that was introduced in 1.2.0
  (#1304, fix #1303, @diml)

- Fix the generation of .merlin files to account for private modules
  (@rgrinberg, fix #1314)

- Exclude the local opam switch directory (`_opam`) from the list of watched
  directories (#1315, @dysinger)

- Fix compilation of the module generated for `findlib.dynload`
  (#1317, fix #1310, @diml)

- Lift restriction on `copy_files` and `copy_files#` stanzas that files to be
  copied should be in a subdirectory of the current directory.
  (#1323, fix #911, @nojb)

1.2.1 (17/09/2018)
------------------

- Enrich the `dune` Emacs mode with syntax highlighting and indentation. New
  file `dune-flymake` to provide a hook `dune-flymake-dune-mode-hook` to enable
  linting of dune files. (#1265, @Chris00)

- Pass `link_flags` to `cc` when compiling with `Configurator.V1.c_test` (#1274,
  @rgrinberg)

- Fix digest calculation of aliases. It should take into account extra bindings
  passed to the alias (#1277, fix #1276, @rgrinberg)

- Fix a bug causing `dune` to fail eagerly when an optional library
  isn't available (#1281, @diml)

- ocamlmklib should use response files only if ocaml >= 4.08 (#1268, @bryphe)

1.2.0 (14/09/2018)
------------------

- Ignore stderr output when trying to find out the number of jobs
  available (#1118, fix #1116, @diml)

- Fix error message when the source directory of `copy_files` does not exist.
  (#1120, fix #1099, @emillon)

- Highlight error locations in error messages (#1121, @emillon)

- Display actual stanza when package is ambiguous (#1126, fix #1123, @emillon)

- Add `dune unstable-fmt` to format `dune` files. The interface and syntax are
  still subject to change, so use with caution. (#1130, fix #940, @emillon)

- Improve error message for `dune utop` without a library name (#1154, fix
  #1149, @emillon)

- Fix parsing `ocamllex` stanza in jbuild files (#1150, @rgrinberg)

- Highlight multi-line errors (#1131, @anuragsoni)

- Do no try to generate shared libraries when this is not supported by
  the OS (#1165, fix #1051, @diml)

- Fix `Flags.write_{sexp,lines}` in configurator by avoiding the use of
  `Stdune.Path` (#1175, fix #1161, @rgrinberg)

- Add support for `findlib.dynload`: when linking an executable using
  `findlib.dynload`, automatically record linked in libraries and
  findlib predicates (#1172, @bobot)

- Add support for promoting a selected list of files (#1192, @diml)

- Add an emacs mode providing helpers to promote correction files
  (#1192, @diml)

- Improve message suggesting to remove parentheses (#1196, fix #1173, @emillon)

- Add `(wrapped (transition "..message.."))` as an option that will generate
  wrapped modules but keep unwrapped modules with a deprecation message to
  preserve compatibility. (#1188, fix #985, @rgrinberg)

- Fix the flags passed to the ppx rewriter when using `staged_pps` (#1218, @diml)

- Add `(env var)` to add a dependency to an environment variable.
  (#1186, @emillon)

- Add a simple version of a polling mode: `dune build -w` keeps
  running and restarts the build when something change on the
  filesystem (#1140, @kodek16)

- Cleanup the way we detect the library search path. We no longer call
  `opam config var lib` in the default build context (#1226, @diml)

- Make test stanzas honor the -p flag. (#1236, fix #1231, @emillon)

- Test stanzas take an optional (action) field to customize how they run (#1248,
  #1195, @emillon)

- Add support for private modules via the `private_modules` field (#1241, fix
  #427, @rgrinberg)

- Add support for passing arguments to the OCaml compiler via a
  response file when the list of arguments is too long (#1256, @diml)

- Do not print diffs by default when running inside dune (#1260, @diml)

- Interpret `$ dune build dir` as building the default alias in `dir`. (#1259,
  @rgrinberg)

- Make the `dynlink` library available without findlib installed (#1270, fix
  #1264, @rgrinberg)

1.1.1 (08/08/2018)
------------------

- Fix `$ jbuilder --dev` (#1104, fixes #1103, @rgrinberg)

- Fix dune exec when `--build-dir` is set to an absolute path (#1105, fixes
  #1101, @rgrinberg)

- Fix duplicate profile argument in suggested command when an external library
  is missing (#1109, #1106, @emillon)

- `-opaque` wasn't correctly being added to modules without an interface.
  (#1108, fix #1107, @rgrinberg)

- Fix validation of library `name` fields and make sure this validation also
  applies when the `name` is derived from the `public_name`. (#1110, fix #1102,
  @rgrinberg)

- Fix a bug causing the toplevel `env` stanza in the workspace file to
  be ignored when at least one context had `(merlin)` (#1114, @diml)

1.1.0 (06/08/2018)
------------------

- Fix lookup of command line specified files when `--root` is given. Previously,
  passing in `--root` in conjunction with `--workspace` or `--config` would not
  work correctly (#997, @rgrinberg)

- Add support for customizing env nodes in workspace files. The `env` stanza is
  now allowed in toplevel position in the workspace file, or for individual
  contexts. This feature requires `(dune lang 1.1)` (#1038, @rgrinberg)

- Add `enabled_if` field for aliases and tests. This field controls whether the
  test will be ran using a boolean expression language. (#819, @rgrinberg)

- Make `name`, `names` fields optional when a `public_name`, `public_names`
  field is provided. (#1041, fix #1000, @rgrinberg)

- Interpret `X` in `--libdir X` as relative to `PREFIX` when `X` is relative
  (#1072, fix #1070, @diml)

- Add support for multi directory libraries by writing
  `(include_subdirs unqualified)` (#1034, @diml)

- Add `(staged_pps ...)` to support staged ppx rewriters such as ones
  using the OCaml typer like `ppx_import` (#1080, fix #193, @diml)

- Use `-opaque` in the `dev` profile. This option trades off binary quality for
  compilation speed when compiling .cmx files. (#1079, fix #1058, @rgrinberg)

- Fix placeholders in `dune subst` documentation (#1090, @emillon, thanks
  @trefis for the bug report)

- Add locations to errors when a missing binary in PATH comes from a dune file
  (#1096, fixes #1095, @rgrinberg)

1.0.1 (19/07/2018)
------------------

- Fix parsing of `%{lib:name:file}` forms (#1022, fixes #1019, @diml)

1.0.0 (10/07/2018)
------------------

- Do not load the user configuration file when running inside dune
  (#700 @diml)

- Do not infer ${null} to be a target (#693 fixes #694 @rgrinberg)

- Introduce jbuilder.configurator library. This is a revived version of
  janestreet's configurator library with better cross compilation support, a
  versioned API, and no external dependencies. (#673, #678 #692, #695
  @rgrinberg)

- Register the transitive dependencies of compilation units as the
  compiler might read `.cm*` files recursively (#666, fixes #660,
  @emillon)

- Fix a bug causing `jbuilder external-lib-deps` to crash (#723,
  @diml)

- `-j` now defaults to the number of processing units available rather
  4 (#726, @diml)

- Fix attaching index.mld to documentation (#731, fixes #717 @rgrinberg)

- Scan the file system lazily (#732, fixes #718 and #228, @diml)

- Add support for setting the default ocaml flags and for build
  profiles (#419, @diml)

- Display a better error messages when writing `(inline_tests)` in an
  executable stanza (#748, @diml)

- Restore promoted files when they are deleted or changed in the
  source tree (#760, fix #759, @diml)

- Fix a crash when using an invalid alias name (#762, fixes #761,
  @diml)

- Fix a crash when using c files from another directory (#758, fixes
  #734, @diml)

- Add an `ignored_subdirs` stanza to replace `jbuild-ignore` files
  (#767, @diml)

- Fix a bug where Dune ignored previous occurrences of duplicated
  fields (#779, @diml)

- Allow setting custom build directories using the `--build-dir` flag or
  `DUNE_BUILD_DIR` environment variable (#846, fix #291, @diml @rgrinberg)

- In dune files, remove support for block (`#| ... |#)`) and sexp
  (`#;`) comments. These were very rarely used and complicate the
  language (#837, @diml)

- In dune files, add support for block strings, allowing to nicely
  format blocks of texts (#837, @diml)

- Remove hard-coded knowledge of ppx_driver and
  ocaml-migrate-parsetree when using a `dune` file (#576, @diml)

- Make the output of Dune slightly more deterministic when run from
  inside Dune (#855, @diml)

- Simplify quoting behavior of variables. All values are now multi-valued and
  whether a multi valued variable is allowed is determined by the quoting and
  substitution context it appears in. (#849, fix #701, @rgrinberg)

- Fix documentation generation for private libraries. (#864, fix #856,
  @rgrinberg)

- Use `Marshal` to store digest and incremental databases. This improves the
  speed of 0 rebuilds. (#817, @diml)

* Allow setting environment variables in `findlib.conf` for cross compilation
  contexts. (#733, @rgrinberg)

- Add a `link_deps` field to executables, to specify link-time dependencies
  like version scripts. (#879, fix #852, @emillon)

- Rename `files_recursively_in` to `source_tree` to make it clearer it
  doesn't include generated files (#899, fix #843, @diml)

- Present the `menhir` stanza as an extension with its own version
  (#901, @diml)

- Improve the syntax of flags in `(pps ...)`. Now instead of `(pps
  (ppx1 -arg1 ppx2 (-foo x)))` one should write `(pps ppx1 -arg ppx2
  -- -foo x)` which looks nicer (#910, @diml)

- Make `(diff a b)` ignore trailing cr on Windows and add `(cmp a b)` for
  comparing binary files (#904, fix #844, @diml)

- Make `dev` the default build profile (#920, @diml)

- Version `dune-workspace` and `~/.config/dune/config` files (#932, @diml)

- Add the ability to build an alias non-recursively from the command
  line by writing `@@alias` (#926, @diml)

- Add a special `default` alias that defaults to `(alias_rec install)`
  when not defined by the user and make `@@default` be the default
  target (#926, @diml)

- Forbid `#require` in `dune` files in OCaml syntax (#938, @diml)

- Add `%{profile}` variable. (#938, @rgrinberg)

- Do not require opam-installer anymore (#941, @diml)

- Add the `lib_root` and `libexec_root` install sections (#947, @diml)

- Rename `path:file` to `dep:file` (#944, @emillon)

- Remove `path-no-dep:file` (#948, @emillon)

- Adapt the behavior of `dune subst` for dune projects (#960, @diml)

- Add the `lib_root` and `libexec_root` sections to install stanzas
  (#947, @diml)

- Add a `Configurator.V1.Flags` module that improves the flag reading/writing
  API (#840, @avsm)

- Add a `tests` stanza that simlpified defining regular and expect tests
  (#822, @rgrinberg)

- Change the `subst` subcommand to lookup the project name from the
  `dune-project` whenever it's available. (#960, @diml)

- The `subst` subcommand no longer looks up the root workspace. Previously this
  detection would break the command whenever `-p` wasn't passed. (#960, @diml)

- Add a `# DUNE_GEN` in META template files. This is done for consistency with
  `# JBUILDER_GEN`. (#958, @rgrinberg)

- Rename the following variables in dune files:
  + `SCOPE_ROOT` to `project_root`
  + `@` to `targets`
  + `^` to `deps`
  `<` was renamed in this PR and latter deleted in favor or named dependencies.
  (#957, @rgrinberg)

- Rename `ROOT` to `workspace_root` in dune files (#993, @diml)

- Lowercase all built-in %{variables} in dune files (#956, @rgrinberg)

- New syntax for naming dependencies: `(deps (:x a b) (:y (glob_files *.c*)))`.
  This replaces the use for `${<}` in dune files. (#950, @diml, @rgrinberg)

- Fix detection of dynamic cycles, which in particular may appear when
  using `(package ..)` dependencies (#988, @diml)

1.0+beta20 (10/04/2018)
-----------------------

- Add a `documentation` stanza. This stanza allows one to attach .mld files to
  opam packages. (#570 @rgrinberg)

- Execute all actions (defined using `(action ..)`) in the context's
  environment. (#623 @rgrinberg)

- Add a `(universe)` special dependency to specify that an action depend on
  everything in the universe. Jbuilder cannot cache the result of an action that
  depend on the universe (#603, fixes #255 @diml)

- Add a `(package <package>)` dependency specification to indicate dependency on
  a whole package. Rules depending on whole package will be executed in an
  environment similar to the one we get once the package is installed (#624,
  @rgrinberg and @diml)

- Don't pass `-runtime-variant _pic` on Windows (#635, fixes #573 @diml)

- Display documentation in alphabetical order. This is relevant to packages,
  libraries, and modules. (#647, fixes #606 @rgrinberg)

- Missing asm in ocaml -config on bytecode only architecture is no longer fatal.
  The same kind of fix is preemptively applied to C compilers being absent.
  (#646, fixes $637 @rgrinberg)

- Use the host's PATH variable when running actions during cross compilation
  (#649, fixes #625 @rgrinberg)

- Fix incorrect include (`-I`) flags being passed to odoc. These flags should be
  directories that include .odoc files, rather than the include flags of the
  libraries. (#652 fixes #651 @rgrinberg)

- Fix a regression introduced by beta19 where the generated merlin
  files didn't include the right `-ppx` flags in some cases (#658
  fixes #657 @diml)

- Fix error message when a public library is defined twice. Before
  jbuilder would raise an uncaught exception (Fixes #661, @diml)

- Fix several cases where `external-lib-deps` was returning too little
  dependencies (#667, fixes #644 @diml)

- Place module list on own line in generated entry point mld (#670 @antron)

- Cosmetic improvements to generated entry point mld (#653 @trefis)

- Remove most useless parentheses from the syntax (#915, @diml)

1.0+beta19.1 (21/03/2018)
-------------------------

- Fix regression introduced by beta19 where duplicate environment variables in
  Unix.environ would cause a fatal error. The first defined environment variable
  is now chosen. (#638 fixed by #640)

- Use ';' as the path separator for OCAMLPATH on Cygwin (#630 fixed by #636
  @diml).

- Use the contents of the `OCAMLPATH` environment variable when not relying on
  `ocamlfind` (#642 @diml)

1.0+beta19 (14/03/2018)
-----------------------

- Ignore errors during the generation of the .merlin (#569, fixes #568 and #51)

- Add a workaround for when a library normally installed by the
  compiler is not installed but still has a META file (#574, fixes
  #563)

- Do not depend on ocamlfind. Instead, hard-code the library path when
  installing from opam (#575)

- Change the default behavior regarding the check for overlaps between
  local and installed libraries. Now even if there is no link time
  conflict, we don't allow an external dependency to overlap with a
  local library, unless the user specifies `allow_overlapping_dependencies`
  in the jbuild file (#587, fixes #562)

- Expose a few more variables in jbuild files: `ext_obj`, `ext_asm`,
  `ext_lib`, `ext_dll` and `ext_exe` as well as `${ocaml-config:XXX}`
  for most variables in the output of `ocamlc -config` (#590)

- Add support for inline and inline expectation tests. The system is
  generic and should support several inline test systems such as
  `ppx_inline_test`, `ppx_expect` or `qtest` (#547)

- Make sure modules in the current directory always have precedence
  over included directories (#597)

- Add support for building executables as object or shared object
  files (#23)

- Add a `best` mode which is native with fallback to byte-code when
  native compilation is not available (#23)

- Fix locations reported in error messages (#609)

- Report error when a public library has a private dependency. Previously, this
  would be silently ignored and install broken artifacts (#607).

- Fix display when output is not a tty (#518)

1.0+beta18.1 (14/03/2018)
-------------------------

- Reduce the number of simultaneously opened fds (#578)

- Always produce an implementation for the alias module, for
  non-jbuilder users (Fix #576)

- Reduce interleaving in the scheduler in an attempt to make Jbuilder
  keep file descriptors open for less long (#586)

- Accept and ignore upcoming new library fields: `ppx.driver`,
  `inline_tests` and `inline_tests.backend` (#588)

- Add a hack to be able to build ppxlib, until beta20 which will have
  generic support for ppx drivers

1.0+beta18 (25/02/2018)
-----------------------

- Fix generation of the implicit alias module with 4.02. With 4.02 it
  must have an implementation while with OCaml >= 4.03 it can be an
  interface only module (#549)

- Let the parser distinguish quoted strings from atoms.  This makes
  possible to use "${v}" to concatenate the list of values provided by
  a split-variable.  Concatenating split-variables with text is also
  now required to be quoted.

- Split calls to ocamldep. Before ocamldep would be called once per
  `library`/`executables` stanza. Now it is called once per file
  (#486)

- Make sure to not pass `-I <stdlib-dir>` to the compiler. It is
  useless and it causes problems in some cases (#488)

- Don't stop on the first error. Before, jbuilder would stop its
  execution after an error was encountered. Now it continues until
  all branches have been explored (#477)

- Add support for a user configuration file (#490)

- Add more display modes and change the default display of
  Jbuilder. The mode can be set from the command line or from the
  configuration file (#490)

- Allow to set the concurrency level (`-j N`) from the configuration file (#491)

- Store artifacts for libraries and executables in separate
  directories. This ensure that Two libraries defined in the same
  directory can't see each other unless one of them depend on the
  other (#472)

- Better support for mli/rei only modules (#489)

- Fix support for byte-code only architectures (#510, fixes #330)

- Fix a regression in `external-lib-deps` introduced in 1.0+beta17
  (#512, fixes #485)

- `@doc` alias will now build only documentation for public libraries. A new
  `@doc-private` alias has been added to build documentation for private
  libraries.

- Refactor internal library management. It should now be possible to
  run `jbuilder build @lint` in Base for instance (#516)

- Fix invalid warning about non-existent directory (#536, fixes #534)

1.0+beta17 (01/02/2018)
-----------------------

- Make jbuilder aware that `num` is an external package in OCaml >= 4.06.0
  (#358)

- `jbuilder exec` will now rebuild the executable before running it if
  necessary. This can be turned off by passing `--no-build` (#345)

- Fix `jbuilder utop` to work in any working directory (#339)

- Fix generation of META synopsis that contains double quotes (#337)

- Add `S .` to .merlin by default (#284)

- Improve `jbuilder exec` to make it possible to execute non public executables.
  `jbuilder exec path/bin` will execute `bin` inside default (or specified)
  context relative to `path`. `jbuilder exec /path` will execute `/path` as
  absolute path but with the context's environment set appropriately. Lastly,
  `jbuilder exec` will change the root as to which paths are relative using the
  `-root` option. (#286)

- Fix `jbuilder rules` printing rules when some binaries are missing (#292)

- Build documentation for non public libraries (#306)

- Fix doc generation when several private libraries have the same name (#369)

- Fix copy# for C/C++ with Microsoft C compiler (#353)

- Add support for cross-compilation. Currently we are supporting the
  opam-cross-x repositories such as
  [opam-cross-windows](https://github.com/whitequark/opam-cross-windows)
  (#355)

- Simplify generated META files: do not generate the transitive
  closure of dependencies in META files (#405)

- Deprecated `${!...}`: the split behavior is now a property of the
  variable. For instance `${CC}`, `${^}`, `${read-lines:...}` all
  expand to lists unless used in the middle of a longer atom (#336)

- Add an `(include ...)` stanza allowing one to include another
  non-generated jbuild file in the current file (#402)

- Add a `(diff <file1> <file2>)` action allowing to diff files and
  promote generated files in case of mismatch (#402, #421)

- Add `jbuilder promote` and `--auto-promote` to promote files (#402,
  #421)

- Report better errors when using `(glob_files ...)` with a directory
  that doesn't exist (#413, Fix #412)

- Jbuilder now properly handles correction files produced by
  ppx_driver. This allows to use `[@@deriving_inline]` in .ml/.mli
  files. This require `ppx_driver >= v0.10.2` to work properly (#415)

- Make jbuilder load rules lazily instead of generating them all
  eagerly. This speeds up the initial startup time of jbuilder on big
  workspaces (#370)

- Now longer generate a `META.pkg.from-jbuilder` file. Now the only
  way to customize the generated `META` file is through
  `META.pkg.template`. This feature was unused and was making the code
  complicated (#370)

- Remove read-only attribute on Windows before unlink (#247)

- Use /Fo instead of -o when invoking the Microsoft C compiler to eliminate
  deprecation warning when compiling C++ sources (#354)

- Add a mode field to `rule` stanzas:
  + `(mode standard)` is the default
  + `(mode fallback)` replaces `(fallback)`
  + `(mode promote)` means that targets are copied to the source tree
  after the rule has completed
  + `(mode promote-until-clean)` is the same as `(mode promote)` except
  that `jbuilder clean` deletes the files copied to the source tree.
  (#437)

- Add a flag `--ignore-promoted-rules` to make jbuilder ignore rules
  with `(mode promote)`. `-p` implies `--ignore-promoted-rules` (#437)

- Display a warning for invalid lines in jbuild-ignore (#389)

- Always build `boot.exe` as a bytecode program. It makes the build of
  jbuilder faster and fix the build on some architectures (#463, fixes #446)

- Fix bad interaction between promotion and incremental builds on OSX
  (#460, fix #456)

1.0+beta16 (05/11/2017)
-----------------------

- Fix build on 32-bit OCaml (#313)

1.0+beta15 (04/11/2017)
-----------------------

- Change the semantic of aliases: there are no longer aliases that are
  recursive such as `install` or `runtest`. All aliases are
  non-recursive. However, when requesting an alias from the command
  line, this request the construction of the alias in the specified
  directory and all its children recursively. This allows users to get
  the same behavior as previous recursive aliases for their own
  aliases, such as `example`. Inside jbuild files, one can use `(deps
  (... (alias_rec xxx) ...))` to get the same behavior as on the
  command line. (#268)

- Include sub libraries that have a `.` in the generated documentation index
  (#280).

- Fix "up" links to the top-level index in the odoc generated documentation
  (#282).

- Fix `ARCH_SIXTYFOUR` detection for OCaml 4.06.0 (#303)

1.0+beta14 (11/10/2017)
-----------------------

- Add (copy_files <glob>) and (copy_files# <glob>) stanzas. These
  stanzas setup rules for copying files from a sub-directory to the
  current directory. This provides a reasonable way to support
  multi-directory library/executables in jbuilder (#35, @bobot)

- An empty `jbuild-workspace` file is now interpreted the same as one
  containing just `(context default)`

- Better support for on-demand utop toplevels on Windows and when the
  library has C stubs

- Print `Entering directory '...'` when the workspace root is not the
  current directory. This allows Emacs and Vim to know where relative
  filenames should be interpreted from. Fixes #138

- Fix a bug related to `menhir` stanzas: `menhir` stanzas with a
  `merge_into` field that were in `jbuild` files in sub-directories
  where incorrectly interpreted (#264)

- Add support for locks in actions, for tests that can't be run
  concurrently (#263)

- Support `${..}` syntax in the `include` stanza. (#231)

1.0+beta13 (05/09/2017)
-----------------------

- Generate toplevel html index for documentation (#224, @samoht)

- Fix recompilation of native artifacts. Regression introduced in the last
  version (1.0+beta12) when digests replaces timestamps for checking staleness
  (#238, @dra27)

1.0+beta12 (18/08/2017)
-----------------------

- Fix the quoting of `FLG` lines in generated `.merlin` files (#200,
  @mseri)

- Use the full path of archive files when linking. Before jbuilder
  would do: `-I <path> file.cmxa`, now it does `-I <path>
  <path>/file.cmxa`. Fixes #118 and #177

- Use an absolute path for ppx drivers in `.merlin` files. Merlin
  <3.0.0 used to run ppx commands from the directory where the
  `.merlin` was present but this is no longer the case

- Allow to use `jbuilder install` in contexts other than opam; if
  `ocamlfind` is present in the `PATH` and the user didn't pass
  `--prefix` or `--libdir` explicitly, use the output of `ocamlfind
  printconf destdir` as destination directory for library files (#179,
  @bobot)

- Allow `(:include ...)` forms in all `*flags` fields (#153, @dra27)

- Add a `utop` subcommand. Running `jbuilder utop` in a directory
  builds and executes a custom `utop` toplevel with all libraries
  defined in the current directory (#183, @rgrinberg)

- Do not accept `per_file` anymore in `preprocess` field. `per_file`
  was renamed `per_module` and it is planned to reuse `per_file` for
  another purpose

- Warn when a file is both present in the source tree and generated by
  a rule. Before, jbuilder would silently ignore the rule. One now has
  to add a field `(fallback)` to custom rules to keep the current
  behavior (#218)

- Get rid of the `deprecated-ppx-method` findlib package for ppx
  rewriters (#222, fixes #163)

- Use digests (MD5) of files contents to detect changes rather than
  just looking at the timestamps. We still use timestamps to avoid
  recomputing digests. The performance difference is negligible and we
  avoid more useless recompilations, especially when switching branches
  for instance (#209, fixes #158)

1.0+beta11 (21/07/2017)
-----------------------

- Fix the error message when there are more than one `<package>.opam`
  file for a given package

- Report an error when in a wrapped library, a module that is not the
  toplevel module depends on the toplevel module. This doesn't make as
  such a module would in theory be inaccessible from the outside

- Add `${SCOPE_ROOT}` pointing to the root of the current scope, to
  fix some misuses of `${ROOT}`

- Fix useless hint when all missing dependencies are optional (#137)

- Fix a bug preventing one from generating `META.pkg.template` with a
  custom rule (#190)

- Fix compilation of reason projects: .rei files where ignored and
  caused the build to fail (#184)

1.0+beta10 (08/06/2017)
-----------------------

- Add a `clean` subcommand (@rdavison, #89)

- Add support for generating API documentation with odoc (#74)

- Don't use unix in the bootstrap script, to avoid surprises with
  Cygwin

- Improve the behavior of `jbuilder exec` on Windows

- Add a `--no-buffer` option to see the output of commands in
  real-time. Should only be used with `-j1`

- Deprecate `per_file` in preprocessing specifications and
  rename it `per_module`

- Deprecate `copy-and-add-line-directive` and rename it `copy#`

- Remove the ability to load arbitrary libraries in jbuild file in
  OCaml syntax. Only `unix` is supported since a few released packages
  are using it. The OCaml syntax might eventually be replaced by a
  simpler mechanism that plays better with incremental builds

- Properly define and implement scopes

- Inside user actions, `${^}` now includes files matches by
  `(glob_files ...)` or `(file_recursively_in ...)`

- When the dependencies and targets of a rule can be inferred
  automatically, you no longer need to write them: `(rule (copy a b))`

- Inside `(run ...)`, `${xxx}` forms that expands to lists can now be
  split across multiple arguments by adding a `!`: `${!xxx}`. For
  instance: `(run foo ${!^})`

- Add support for using the contents of a file inside an action:
  - `${read:<file>}`
  - `${read-lines:<file>}`
  - `${read-strings:<file>}` (same as `read-lines` but lines are
    escaped using OCaml convention)

- When exiting prematurely because of a failure, if there are other
  background processes running and they fail, print these failures

- With msvc, `-lfoo` is transparently replaced by `foo.lib` (@dra27, #127)

- Automatically add the `.exe` when installing executables on Windows
  (#123)

- `(run <prog> ...)` now resolves `<prog>` locally if
  possible. i.e. `(run ${bin:prog} ...)` and `(run prog ...)` behave
  the same. This seems like the right default

- Fix a bug where `jbuild rules` would crash instead of reporting a
  proper build error

- Fix a race condition in future.ml causing jbuilder to crash on
  Windows in some cases (#101)

- Fix a bug causing ppx rewriter to not work properly when using
  multiple build contexts (#100)

- Fix .merlin generation: projects in the same workspace are added to
  merlin's source path, so "locate" works on them.

1.0+beta9 (19/05/2017)
----------------------

- Add support for building Reason projects (@rgrinberg, #58)

- Add support for building javascript with js-of-ocaml (@hhugo, #60)

- Better support for topkg release workflow. See
  [topkg-jbuilder](https://github.com/diml/topkg-jbuilder) for more
  details

- Port the manual to rst and setup a jbuilder project on
  readthedocs.org (@rgrinberg, #78)

- Hint for mistyped targets. Only suggest correction on the basename
  for now, otherwise it's slow when the workspace is big

- Add a `(package ...)` field for aliases, so that one can restrict
  tests to a specific package (@rgrinberg, #64)

- Fix a couple of bugs on Windows:
  + fix parsing of end of lines in some cases
  + do not take the case into account when comparing environment
    variable names

- Add AppVeyor CI

- Better error message in case a chain of dependencies *crosses* the
  installed world

- Better error messages for invalid dependency list in jbuild files

- Several improvements/fixes regarding the handling of findlib packages:
  + Better error messages when a findlib package is unavailable
  + Don't crash when an installed findlib package has missing
    dependencies
  + Handle the findlib alternative directory layout which is still
    used by a few packages

- Add `jbuilder installed-libraries --not-available` explaining why
  some libraries are not available

- jbuilder now records dependencies on files of external
  libraries. This mean that when you upgrade a library, jbuilder will
  know what need to be rebuilt.

- Add a `jbuilder rules` subcommand to dump internal compilation
  rules, mostly for debugging purposes

- Ignore all directories starting with a `.` or `_`. This seems to be
  a common pattern:
  - `.git`, `.hg`, `_darcs`
  - `_build`
  - `_opam` (opam 2 local switches)

- Fix the hint for `jbuilder external-lib-deps` (#72)

- Do not require `ocamllex` and `ocamlyacc` to be at the same location
  as `ocamlc` (#75)

1.0+beta8 (17/04/2017)
----------------------

- Added `${lib-available:<library-name>}` which expands to `true` or
  `false` with the same semantic as literals in `(select ...)` stanzas

- Remove hard-coded knowledge of a few specific ppx rewriters to ease
  maintenance moving forward

- Pass the library name to ppx rewriters via the `library-name` cookie

- Fix: make sure the action working directory exist before running it

1.0+beta7 (12/04/2017)
----------------------

- Make the output quieter by default and add a `--verbose` argument
  (@stedolan, #40)

- Various documentation fixes (@adrieng, #41)

- Make `@install` the default target when no targets are specified
  (@stedolan, #47)

- Add predefined support for menhir, similar to ocamlyacc support
  (@rgrinberg, #42)

- Add internal support for sandboxing actions and sandbox the build of
  the alias module with 4.02 to workaround the compiler trying to read
  the cmi of the aliased modules

- Allow to disable dynlink support for libraries via `(no_dynlink)`
  (#55)

- Add a -p/--for-release-of-packages command line argument to simplify
  the jbuilder invocation in opam files and make it more future proof
  (#52)

- Fix the lookup of the executable in `jbuilder exec foo`. Before,
  even if `foo` was to be installed, the freshly built version wasn't
  selected

- Don't generate a `exists_if ...` lines in META files. These are
  useless sine the META files are auto-generated

1.0+beta6 (29/03/2017)
----------------------

- Add an `(executable ...)` stanza for single executables (#33)

- Add a `(package ...)` and `(public_name <name>)/(public_names
   (<names))` to `executable/executables` stanzas to make it easier to
  install executables (#33)

- Fix a bug when using specific rewriters that jbuilder knows about
  without `ppx_driver.runner` (#37). These problem should go away
  soon when we start using `--cookie`

- Fix the interpretation of META files when there is more than one
  applicable assignment. Before this fix, the one with the lowest
  number of formal predicates was selected instead of the one with the
  biggest number of formal predicates

1.0+beta5 (22/03/2017)
----------------------

- When `ocamlfind` is present in the `PATH`, do not attempt to call
  `opam config var lib`

- Make sure the build of jbuilder itself never calls `ocamlfind` or
  `opam`

- Better error message when a jbuild file in OCaml syntax forgets to
  call `Jbuild_plugin.V*.send`

- Added examples of use

- Don't drop inline tests/benchmarks by default

1.0+beta4 (20/03/2017)
----------------------

- Improve error messages about invalid/missing pkg.opam files

- Ignore all errors while running `ocamlfind printconf path`

1.0+beta3 (15/03/2017)
----------------------

- Print optional dependencies as optional in the output of `jbuilder
   external-lib-deps --missing`

- Added a few forms to the DSL:
  - `with-{stderr,outputs}-to`
  - `ignore-{stdout,stderr,outputs}`
- Added `${null}` which expands to `/dev/null` on Unix and `NUL` on
  Windows

- Improve the doc generated by `odoc` for wrapped libraries

- Improve the error reported when an installed package depends on a
  library that is not installed

- Documented `(files_recursively_in ...)`

- Added black box tests

- Fix a bug where `jbuilder` would crash when there was no
  `<package>.opam` file

- Fixed a bug where `.merlin` files where not generated at the root of
  the workspace (#20)

- Fix a bug where a `(glob_files ...)` would cause other dependencies
  to be ignored

- Fix the generated `ppx(...)` line in `META` files

- Fix `(optional)` when a ppx runtime dependency is not available
  (#24)

- Do not crash when an installed package that we don't need has
  missing dependencies (#25)

1.0+beta2 (10/03/2017)
----------------------

- Simplified the rules for finding the root of the workspace as the
  old ones were often picking up the home directory. New rules are:
  + look for a `jbuild-workspace` file in parent directories
  + look for a `jbuild-workspace*` file in parent directories
  + use the current directory
- Fixed the expansion of `${ROOT}` in actions

- Install `quick-start.org` in the documentation directory

- Add a few more things in the log file to help debugging

1.0+beta1 (07/03/2017)
----------------------

- Added a manual

- Support incremental compilation

- Switched the CLI to cmdliner and added a `build` command (#5, @rgrinberg)

- Added a few commands:
  + `runtest`
  + `install`
  + `uninstall`
  + `installed-libraries`
  + `exec`: execute a command in an environment similar to what you
    would get after `jbuilder install`
- Removed the `build-package` command in favor of a `--only-packages`
  option that is common to all commands

- Automatically generate `.merlin` files (#2, @rdavison)

- Improve the output of jbuilder, in particular don't mangle the
  output of commands when using `-j N` with `N > 1`

- Generate a log in `_build/log`

- Versioned the jbuild format and added a first stable version. You
  should now put `(jbuilder_version 1)` in a `jbuild` file at the root
  of your project to ensure forward compatibility

- Switch from `ppx_driver` to `ocaml-migrate-parsetree.driver`. In
  order to use ppx rewriters with Jbuilder, they need to use
  `ocaml-migrate-parsetree.driver`

- Added support for aliases (#7, @rgrinberg)

- Added support for compiling against multiple opam switch
  simultaneously by writing a `jbuild-worspace` file

- Added support for OCaml 4.02.3

- Added support for architectures that don't have natdynlink

- Search the root according to the rules described in the manual
  instead of always using the current directory

- extended the action language to support common actions without using
  a shell:
  + `(with-stdout-to <file> <DSL>)`
  + `(copy <src> <dst>)`
  + ...

- Removed all implicit uses of bash or the system shell. Now one has
  to write explicitly `(bash "...")` or `(system "...")`

- Generate meaningful versions in `META` files

- Strengthen the scope of a package. Jbuilder knows about package
  `foo` only in the sub-tree starting from where `foo.opam` lives

0.1.alpha1 (04/12/2016)
-----------------------

First release<|MERGE_RESOLUTION|>--- conflicted
+++ resolved
@@ -40,12 +40,10 @@
 
 - Add `--trace-file` option to trace dune internals (#1639, fix #1180, @emillon)
 
-<<<<<<< HEAD
 - Add `--no-print-directory` (borrowed from GNU make) to suppress
   `Entering directory` messages. (#1668, @dra27)
-=======
+
 - Remove `--stats` and track fd usage in `--trace-file` (#1667, @emillon)
->>>>>>> 3a73efd4
 
 1.6.2 (05/12/2018)
 ------------------
