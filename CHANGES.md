--- conflicted
+++ resolved
@@ -3,14 +3,12 @@
 
 - Add `(enabled_if ...)` to `(mdx ...)` (#4434, @emillon)
 
-<<<<<<< HEAD
 - Add support for instrumentation dependencies (#4210, fixes #3983, @nojb)
-=======
+
 - Add the possibility to use `locks` with the cram tests stanza (#4480, @voodoos)
 
 - Allow to set up merlin in a variant of the default context
   (#4145, @TheLortex, @voodoos)
->>>>>>> 7fbfce70
 
 2.8.5 (28/03/2021)
 ------------------
