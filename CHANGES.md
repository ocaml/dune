Unreleased
----------

- `dune rules` accepts aliases and other non-path rules (#4063, @mrmr1993)

- Action `(diff reference test_result)` now accept `reference` to be absent and
  in that case consider that the reference is empty. Then running `dune promote`
  will create the reference file. (#3795, @bobot)

- Ignore special files (BLK, CHR, FIFO, SOCKET), (#3570, fixes #3124, #3546,
  @ejgallego)

- Experimental: Simplify loading of additional files (data or code) at runtime
  in programs by introducing specific installation sites. In particular it allow
  to define plugins to be installed in these sites. (#3104, #3794, fixes #1185,
  @bobot)

- Move all temporary files created by dune to run actions to a single directory
  and make sure that actions executed by dune also use this directory by setting
  `TMPDIR` (or `TEMP` on Windows). (#3691, fixes #3422, @rgrinberg)

- Fix bootstrap script with custom configuration. (#3757, fixes #3774, @marsam)

- Add the `executable` field to `inline_tests` to customize the compilation
  flags of the test runner executable (#3747, fixes #3679, @lubegasimon)

- Add `(enabled_if ...)` to `(copy_files ...)` (#3756, @nojb)

- Make sure Dune cleans up the status line before exiting (#3767,
  fixes #3737, @alan-j-hu)

- Add `{gitlab,bitbucket}` as options for defining project sources with `source`
  stanza `(source (<host> user/repo))` in the `dune-project` file.  (#3813,
  @rgrinberg)

- Fix generation of `META` and `dune-package` files when some targets (byte,
  native, dynlink) are disabled. Previously, dune would generate all archives
  for regardless of settings. (#3829, #4041, @rgrinberg)

- Do not run ocamldep to for single module executables & libraries. The
  dependency graph for such artifacts is trivial (#3847, @rgrinberg)

- Fix cram tests inside vendored directories not being interpreted correctly.
  (#3860, fixes #3843, @rgrinberg)

- Add `package` field to private libraries. This allows such libraries to be
  installed and to be usable by other public libraries in the same project
  (#3655, fixes #1017, @rgrinberg)

- Fix the `%{make}` variable on Windows by only checking for a `gmake` binary
  on UNIX-like systems as a unrelated `gmake` binary might exist on Windows.
  (#3853, @kit-ty-kate)

- Fix `$ dune install` modifying the build directory. This made the build
  directory unusable when `$ sudo dune install` modified permissions. (fix
  #3857, @rgrinberg)

- Fix handling of aliases given on the command line (using the `@` and `@@`
  syntax) so as to correctly handle relative paths. (#3874, fixes #3850, @nojb)

- Allow link time code generation to be used in preprocessing executable. This
  makes it possible to use the build info module inside the preprocessor.
  (#3848, fix #3848, @rgrinberg)

- Correctly call `git ls-tree` so unicode files are not quoted, this fixes
  problems with `dune subst` in the presence of unicode files. Fixes #3219
  (#3879, @ejgallego)

- `dune subst` now accepts common command-line arguments such as
  `--debug-backtraces` (#3878, @ejgallego)

- `dune describe` now also includes information about executables in addition to
  that of libraries. (#3892, #3895, @nojb)

- instrumentation backends can now receive arguments via `(instrumentation
  (backend <name> <args>))`. (#3906, #3932, @nojb)

- Tweak auto-formatting of `dune` files to improve readability. (#3928, @nojb)

- Add a switch argument to opam when context is not default. (#3951, @tmattio)

- Avoid pager when running `$ git diff` (#3912, @AltGr)

<<<<<<< HEAD
- Add the option `use_standard_c_and_cxx_flags` to `dune-project` that
  disables the unconditional use of the `ocamlc_cflags` and `ocamlc_cppflags`
  from `ocamlc -config` in C compiler calls. These flags are present in the
  `:standard` set instead. (#3875, fix #3718, @voodoos)
=======
- Add `(root_module ..)` field to libraries & executables. This makes it
  possible to use library dependencies shadowed by local modules (#3825,
  @rgrinberg)

- Allow `(formatting ...)` field in `(env ...)` stanza to set per-directory
  formatting specification. (#3942, @nojb)

- [coq] In `coq.theory`, `:standard` for the `flags` field now uses the
  flags set in `env` profile flags (#3931 , @ejgallego @rgrinberg)

- [coq] Add `-q` flag to `:standard` `coqc` flags , fixes #3924, (#3931 , @ejgallego)

- Add support for Coq's native compute compilation mode (@ejgallego, #3210)

- Add a `SUFFIX` directive in `.merlin` files for each dialect with no
  preprocessing, to let merlin know of additional file extensions (#3977,
  @vouillon)

- Stop promoting `.merlin` files. Write per-stanza Merlin configurations in
  binary form. Add a new subcommand `dune ocaml-merlin` that Merlin can use to
  query the configuration files. The `allow_approximate_merlin` option is now
  useless and deprecated. Dune now conflicts with `merlin < 3.4.0` and
  `ocaml-lsp-server < 1.3.0` (#3554, @voodoos)

- Configurator: fix a bug introduced in 2.6.0 where the configurator V1 API
  doesn't work at all when used outside of dune. (#4046, @aalekseyev)

- Fix `libexec` and `libexec-private` variables. In cross-compilation settings,
  they now point to the file in the host context. (#4058, fixes #4057,
  @TheLortex)

- When running `$ dune subst`, use project metadata as a fallback when package
  metadata is missing. We also generate a warning when `(name ..)` is missing in
  `dune-project` files to avoid failures in production builds.

- Remove support for passing `-nodynlink` for executables. It was bypassed in
  most cases and not correct in other cases in particular on arm32.
  (#4085, fixes #4069, fixes #2527, @emillon)
>>>>>>> 1dd3d7c3

2.7.1 (2/09/2020)
-----------------

- configurator: More flexible probing of `#define`. We allow duplicate values in
  the object file, as long as they are the same after parsing. (#3739, fixes
  #3736, @rgrinberg)

- Record instrumentation backends in dune-package files. This makes it possible
  to use instrumentation backends defined in installed libraries (eg via OPAM).
  (#3735, @nojb)

- Add missing `.aux` & `.glob` targets to coq rules (#3721, fixes #3437,
  @rgrinberg)

- Fix `dune-package` installation when META templates are present (#3743, fixes
  #3746, @rgrinberg)

- Resolve symlinks before running `$ git diff` (#3750, fixes #3740, @rgrinberg)

- Cram tests: when checking that all test directories contain a `run.t` file,
  skip empty directories. These can be left around by git. (#3753, @emillon)

2.7.0 (13/08/2020)
------------------

- Write intermediate files in a `.mdx` folder for each `mdx` stanza
  to prevent the corresponding actions to be executed as part of the `@all`
  alias (#3659, @NathanReb)

- Read Coq flags from `env` (#3547 , fixes #3486, @gares)

- Add instrumentation framework to toggle instrumentation by `bisect_ppx`,
  `landmarks`, etc, via dune-workspace and/or the command-line. (#3404, #3526
  @stephanieyou, @nojb)

- Formatting of dune files is now done in the executing dune process instead of
  in a separate process. (#3536, @nojb)

- Add a `--debug-artifact-substution` flag to help debug problem with
  version not being captured by `dune-build-info` (#3589,
  @jeremiedimino)

- Allow the use of the `context_name` variable in the `enabled_if` fields of
  executable(s) and install stanzas. (#3568, fixes #3566, @voodoos)

- Fix compatibility with OCaml 4.12.0 when compiling empty archives; no .a file
  is generated. (#3576, @dra27)

- `$ dune utop` no longer tries to load optional libraries that are unavailable
  (#3612, fixes #3188, @anuragsoni)

- Fix dune-build-info on 4.10.0+flambda (#3599, @emillon, @jeremiedimino).

- Allow multiple libraries with `inline_tests` to be defined in the same
  directory (#3621, @rgrinberg)

- Run exit hooks in jsoo separate compilation mode (#3626, fixes #3622,
  @rgrinberg)

- Add (alias ...), (mode ...) fields to (copy_fields ...) stanza (#3631, @nojb)

- (copy_files ...) now supports copying files from outside the workspace using
  absolute file names (#3639, @nojb)

- Dune does not use `ocamlc` as an intermediary to call C compiler anymore.
  Configuration flags `ocamlc_cflags` and `ocamlc_cppflags` are always prepended
  to the compiler arguments. (#3565, fixes #3346, @voodoos)

- Revert the build optimization in #2268. This optimization slows down building
  individual executables when they're part of an `executables` stanza group
  (#3644, @rgrinberg)

- Use `{dev}` rather than `{pinned}` in the generated `.opam` file. (#3647,
  @kit-ty-kate)

- Insert correct extension name when editing `dune-project` files. Previously,
  dune would just insert the stanza name. (#3649, fixes #3624, @rgrinberg)

- Fix crash when evaluating an `mdx` stanza that depends on unavailable
  packages. (#3650, @CraigFe)

- Fix typo in `cache-check-probablity` field in dune config files. This field
  now requires 2.7 as it wasn't usable before this version. (#3652, @edwintorok)

- Add `"odoc" {with-doc}` to the dependencies in the generated `.opam` files.
  (#3667, @kit-ty-kate)

- Do not allow user actions to capture dune's stdin (#3677, fixes #3672,
  @rgrinberg)

- `(subdir ...)` stanzas can now appear in dune files used via `(include ...)`.
  (#3676, @nojb)

- Add actions `pipe-{stdout,stderr,outputs}` for output redirections (#3392,
  fixes #428, @NathanReb)

2.6.2 (26/07/2020)
------------------

* Fix compatibility with OCaml 4.12 (#3585, fixes #3583, @ejgallego)

2.6.1 (02/07/2020)
------------------

- Fix crash when caching is enabled (@rgrinberg, #3581, fixes #3580)

- Do not use `-output-complete-exe` until 4.10.1 as it is broken in
  4.10.0 (@jeremiedimino, #3187)

- Fix crash when an unknown pform is found (such as `%{unknown}`) (#3560,
  @emillon)

- Improve error message when invalid package names (such as the empty string)
  are passed to `dune build -p`. (#3561, @emillon)

- Fix a stack overflow when displaying large outputs (including diffs) (#3537,
  fixes #2767, #3490, @emillon)

- Pass `-g` when compiling ppx preprocessors (#3671, @rgrinberg)

2.6.0 (05/06/2020)
------------------

- Fix a bug where valid lib names in `dune init exec --libs=lib1,lib2`
  results in an error. (#3444, fix #3443, @bikallem)

- Add and `enabled_ if` field to the `install` stanza. Enforce the same variable
  restrictions for `enabled_if` fields in the `executable` and `install` stanzas
  than in the `library` stanza. When using dune lang < 2.6, the usage of
  forbidden variables in executables stanzas with only trigger a warning to
  maintain compatibility. (#3408 and #3496, fixes #3354, @voodoos)

- Insert a constraint one the version of dune when the user explicitly
  specify the dependency on dune in the `dune-project` file (#3434 ,
  fixes #3427, @diml)

- Generate correct META files for sub-libraries (of the form `lib.foo`) that
  contain .js runtime files. (#3445, @hhugo)

- Add a `(no-infer ...)` action that prevents inference of targets and
  dependencies in actions. (#3456, fixes #2006, @roddyyaga)

- Correctly infer targets for the `diff?` action. (#3457, fixes #2990, @greedy)

- Fix `$ dune print-rules` crashing (#3459, fixes #3440, @rgrinberg)

- Simplify js_of_ocaml rules using js_of_ocaml.3.6 (#3375, @hhugo)

- Add a new `ocaml-merlin` subcommand that can be used by Merlin to get
  configuration directly from dune instead of using `.merlin` files. (#3395,
  @voodoos)

- Remove experimental variants feature and make default implementations part of
  the language (#3491, fixes #3483, @rgrinberg)

2.5.1 (17/04/2020)
------------------

- [coq] Fix install .v files for Coq theories (#3384, @lthms)

- [coq] Fix install path for theory names with level greater than 1 (#3358,
  @ejgallego)

- Fix a bug introduced in 2.0.0 where the [locks] field in rules with no targets
  had no effect. (@aalekseyev, report by @craigfe)

2.5.0 (09/04/2020)
------------------

- Add a `--release` option meaning the same as `-p` but without the
  package filtering. This is useful for custom `dune` invocation in opam
  files where we don't want `-p` (#3260, @diml)

- Fix a bug introduced in 2.4.0 causing `.bc` programs to be built
  with `-custom` by default (#3269, fixes #3262, @diml)

- Allow contexts to be defined with local switches in workspace files (#3265,
  fix #3264, @rgrinberg)

- Delay expansion errors until the rule is used to build something (#3261, fix
  #3252, @rgrinberg, @diml)

- [coq] Support for theory dependencies and compositional builds using
  new field `(theories ...)` (#2053, @ejgallego, @rgrinberg)

- From now on, each version of a syntax extension must be explicitely tied to a
  minimum version of the dune language. Inconsistent versions in a
  `dune-project` will trigger a warning for version <=2.4 and an error for
  versions >2.4 of the dune language. (#3270, fixes #2957, @voodoos)

- [coq] Bump coq lang version to 0.2. New coq features presented this release
  require this version of the coq lang. (#3283, @ejgallego)

- Prevent installation of public executables disabled using the `enabled_if` field.
  Installation will now simply skip such executables instead of raising an
  error. (#3195, @voodoos)

- `dune upgrade` will now try to upgrade projects using versions <2.0 to version
  2.0 of the dune language. (#3174, @voodoos)

- Add a `top` command to integrate dune with any toplevel, not just
  utop. It is meant to be used with the new `#use_output` directive of
  OCaml 4.11 (#2952, @mbernat, @diml)

- Allow per-package `version` in generated `opam` files (#3287, @toots)

- [coq] Introduce the `coq.extraction` stanza. It can be used to extract OCaml
  sources (#3299, fixes #2178, @rgrinberg)

- Load ppx rewriters in dune utop and add pps field to toplevel stanza. Ppx
  extensions will now be usable in the toplevel
  (#3266, fixes #346, @stephanieyou)

- Add a `(subdir ..)` stanza to allow evaluating stanzas in sub directories.
  (#3268, @rgrinberg)

- Fix a bug preventing one from running inline tests in multiple modes
  (#3352, @diml)

- Allow the use of the `%{profile}` variable in the `enabled_if` field of the
  library stanza. (#3344, @mrmr1993)

- Allow the use of `%{ocaml_version}` variable in `enabled_if` field of the
  library stanza. (#3339, @voodoos)

- Fix dune build freezing on MacOS when cache is enabled. (#3249, fixes ##2973,
  @artempyanykh)

2.4.0 (06/03/2020)
------------------

- Add `mdx` extension and stanza version 0.1 (#3094, @NathanReb)

- Allow to make Odoc warnings fatal. This is configured from the `(env ...)`
  stanza. (#3029, @Julow)

- Fix separate compilation of JS when findlib is not installed. (#3177, @nojb)

- Add a `dune describe` command to obtain the topology of a dune workspace, for
  projects such as ROTOR. (#3128, @diml)

- Add `plugin` linking mode for executables and the `(embed_in_plugin_libraries
  ...)` field. (#3141, @nojb)

- Add an `%{ext_plugin}` variable (#3141, @nojb)

- Dune will no longer build shared objects for stubs if
  `supports_shared_libraries` is false (#3225, fixes #3222, @rgrinberg)

- Fix a memory leak in the file-watching mode (`dune build -w`)
  (#3220, @snowleopard and @aalekseyev)

- Starting from `(lang dune 2.4)`, dune systematically puts all files
  under `_build` in read-only mode instead of only doing it when the
  shared cache is enabled (#3092, @mefyl)

2.3.1 (20/02/2020)
------------------

- Fix versioning of artifact variables (eg %{cmxa:...}), which were introduced
  in 2.0, not 1.11. (#3149, @nojb)

- Fix a bug introduced in 2.3.0 where dune insists on using `fswatch` on linux
  (even when `inotifywait` is available). (#3162, @aalekseyev)

- Fix a bug causing all executables to be considered as optional (#3163, @diml)

2.3.0 (15/02/2020)
------------------

- Improve validation and error handling of arguments to `dune init` (#3103, fixes
  #3046, @shonfeder)

- `dune init exec NAME` now uses the `NAME` argument for private modules (#3103,
  fixes #3088, @shonfeder)

- Avoid linear walk to detect children, this should greatly improve
  performance when a target has a large number of dependencies (#2959,
  @ejgallego, @aalekseyev, @Armael)

- [coq] Add `(boot)` option to `(coq.theories)` to enable bootstrap of
  Coq's stdlib (#3096, @ejgallego)

- [coq] Deprecate `public_name` field in favour of `package` (#2087, @ejgallego)

- Better error reporting for "data only" and "vendored" dirs. Using these with
  anything else than a strict subdirectory or `*` will raise an error. The
  previous behavior was to just do nothing  (#3056, fixes #3019, @voodoos)

- Fix bootstrap on bytecode only switches on windows or where `-j1` is set.
  (#3112, @xclerc, @rgrinberg)

- Allow `enabled_if` fields in `executable(s)` stanzas (#3137, fixes #1690
  @voodoos)

- Do not fail if `ocamldep`, `ocamlmklib`, or `ocaml` are absent. Wait for them
  to be used to fail (#3138, @rgrinberg)

- Introduce a `strict_package_deps` mode that verifies that dependencies between
  packages in the workspace are specified correctly. (@rgrinberg, #3117)

- Make sure the `@all` alias is defined when no `dune` file is present
  in a directory (#2946, fix #2927, @diml)

2.2.0 (06/02/2020)
------------------

- `dune test` is now a command alias for `dune runtest`. This is to make the CLI
  less idiosyncratic (#3006, @shonfeder)

- Allow to set menhir flags in the `env` stanza using the `menhir_flags` field.
  (#2960, fix #2924, @bschommer)

- By default, do not show the full command line of commands executed
  by `dune` when `dune` is executed inside `dune`. This is to make
  integration tests more reproducible (#3042, @diml)

- `dune subst` now works even without opam files (#2955, fixes #2910,
  @fangyi-zhou and @diml)

- Hint when trying to execute an executable defined in the current directory
  without using the `./` prefix (#3041, fixes #1094, @voodoos).

- Extend the list of modifiers that can be nested under
  `with-accepted-exit-codes` with `chdir`,  `setenv`, `ignore-<outputs>`,
  `with-stdin-from` and `with-<outputs>-to` (#3027, fixes #3014, @voodoos)

- It is now an error to have a preprocessing dependency on a ppx rewriter
  library that is not marked as `(kind ppx_rewriter)` (#3039, @snowleopard).

- Fix permissions of files promoted to the source tree when using the
  shared cache. In particular, make them writable by the user (#3043,
  fixes #3026, @diml)

- Only detect internal OCaml tools with `.opt` extensions. Previously, this
  detection applied to other binaries as well (@kit-ty-kate, @rgrinberg, #3051).

- Give the user a proper error message when they try to promote into a source
  directory that doesn't exist. (#3073, fix #3069, @rgrinberg)

- Correctly build vendored packages in `-p` mode. These packages were
  incorrectly filtered out before. (#3075, @diml)

- Do not install vendored packages (#3074, @diml)

- `make` now prints a message explaining the main targets available
  (#3085, fix #3078, @diml)

- Add a `byte_complete` executable mode to build programs as
  self-contained bytecode programs
  (#3076, fixes #1519, @diml)

2.1.3 (16/01/2020)
------------------

- Fix building the OCaml compiler with Dune (#3038, fixes #2974,
  @diml)

2.1.2 (08/01/2020)
------------------

- Fix a bug in the `Fiber.finalize` function of the concurrency monad of Dune,
  causing a race condition at the user level (#3009, fix #2958, @diml)

2.1.1 (07/01/2020)
------------------

- Guess foreign archives & native archives for libraries defined using the
  `META` format. (#2994, @rgrinberg, @anmonteiro)

- Fix generation of `.merlin` files when depending on local libraries with more
  than one source directory. (#2983, @rgrinberg)

2.1.0 (21/12/2019)
------------------

- Attach cinaps stanza actions to both `@runtest` and `@cinaps` aliases
  (#2831, @NathanReb)

- Add variables `%{lib-private...}` and `%{libexec-private...}` for finding
  build paths of files in public and private libraries within the same
  project. (#2901, @snowleopard)

- Add `--mandir` option to `$ dune install`. This option allows to override the
  installation directory for man pages. (#2915, fixes #2670, @rgrinberg)

- Fix `dune --version`. The bootstrap didn't compute the version
  correctly. (#2929, fixes #2911, @diml)

- Do not open the log file in `dune clean`. (#2965, fixes #2964 and
  #2921, @diml)

- Support passing two arguments to `=`, `<>`, ... operators in package
  dependencies so that we can have things such as `(<> :os win32)`
  (#2965, @diml)

2.0.1 (17/12/2019)
------------------

- Delay errors raised by invalid `dune-package` files. The error is now raised
  only if the invalid package is treated as a library and used to build
  something. (#2972, @rgrinberg)

2.0.0 (20/11/2019)
------------------

- Remove existing destination files in `install`  before installing the new
  ones. (#2885, fixes #2883, @bschommer)

- The `action` field in the `alias` stanza is not available starting `lang dune
  2.0`. The `alias` field in the `rule` stanza is a replacement. (#2846, fixes
  2681, @rgrinberg)

- Introduce `alias` and `package` fields to the `rule` stanza. This is the
  preferred way of attaching rules to aliases. (#2744, @rgrinberg)

- Add field `(optional)` for executable stanzas (#2463, fixes #2433, @bobot)

- Infer targets for rule stanzas expressed in long form (#2494, fixes #2469,
  @NathanReb)

- Indicate the progress of the initial file tree loading (#2459, fixes #2374,
  @bobot)

- Build `.cm[ox]` files for executables more eagerly. This speeds up builds at
  the cost of building unnecessary artifacts in some cases. Some of these extra
  artifacts can fail to built, so this is a breaking change. (#2268, @rgrinberg)

- Do not put the `<package>.install` files in the source tree unless `-p` or
  `--promote-install-files` is passed on the command line (#2329, @diml)

- Compilation units of user defined executables are now mangled by default. This
  is done to prevent the accidental collision with library dependencies of the
  executable. (#2364, fixes #2292, @rgrinberg)

- Enable `(explicit_js_mode)` by default. (#1941, @nojb)

- Add an option to clear the console in-between builds with
 `--terminal-persistence=clear-on-rebuild`

- Stop symlinking object files to main directory for stanzas defined `jbuild`
  files (#2440, @rgrinberg)

- Library names are now validated in a strict fashion. Previously, invalid names
  would be allowed for unwrapped libraries (#2442, @rgrinberg)

- mli only modules must now be explicitly declared. This was previously a
  warning and is now an error. (#2442, @rgrinberg)

- Modules filtered out from the module list via the Ordered Set Language must
  now be actual modules. (#2442, @rgrinberg)

- Actions which introduce targets where new targets are forbidden (e.g.
  preprocessing) are now an error instead of a warning. (#2442, @rgrinberg)

- No longer install a `jbuilder` binary. (#2441, @diml)

- Stub names are no longer allowed relative paths. This was previously a warning
  and is now an error (#2443, @rgrinberg).

- Define (paths ...) fields in (context ...) definitions in order to set or
  extend any PATH-like variable in the context environment. (#2426, @nojb)

- The `diff` action will always normalize newlines before diffing. Perviousy, it
  would not do this normalization for rules defined in jbuild files. (#2457,
  @rgrinberg)

- Modules may no longer belong to more than one stanza. This was previously
  allowed only in stanzas defined in `jbuild` files. (#2458, @rgrinberg)

- Remove support for `jbuild-ignore` files. They have been replaced by the the
  `dirs` stanza in `dune` files. (#2456, @rgrinberg)

- Add a new config option `sandboxing_preference`, the cli argument `--sandbox`,
  and the dep spec `sandbox` in dune language. These let the user control the
  level of sandboxing done by dune per rule and globally. The rule specification
  takes precedence. The global configuration merely specifies the default.
  (#2213, @aalekseyev, @diml)

- Remove support for old style subsystems. Dune will now emit a warning to
  reinstall the library with the old style subsystem. (#2480, @rgrinberg)

- Add action (with-stdin-from <file> <action>) to redirect input from <file>
  when performing <action>. (#2487, @nojb)

- Change the automatically generated odoc index to only list public modules.
  This only affects unwrapped libraries (#2479, @rgrinberg)

- Set up formatting rules by default. They can be configured through a new
  `(formatting)` stanza in `dune-project` (#2347, fixes #2315, @emillon)

- Change default target from `@install` to `@all`. (#2449, fixes #1220,
  @rgrinberg)

- Include building stubs in `@check` rules. (@rgrinberg, #2530)

- Get rid of ad-hoc rules for guessing the version. Dune now only
  relies on the version written in the `dune-project` file and no
  longer read `VERSION` or similar files (#2541, @diml)

- In `(diff? x y)` action, require `x` to exist and register a
  dependency on that file. (#2486, @aalekseyev)

- On Windows, an .exe suffix is no longer added implicitly to binary names that
  already end in .exe. Second, when resolving binary names, .opt variants are no
  longer chosen automatically. (#2543, @nojb)

- Make `(diff? x y)` move the correction file (`y`) away from the build
  directory to promotion staging area. This makes corrections work with
  sandboxing and in general reduces build directory pollution. (#2486,
  @aalekseyev, fixes #2482)

- `c_flags`, `c_names` and `cxx_names` are now supported in `executable` and
  `executables` stanzas. (#2562, @nojb) Note: this feature has been subsequently
  extended into a separate `foreign_stubs` field. The fields `c(xx)_names` and
  `c(xx)_flags` are now deleted. (#2659, RFC #2650, @snowleopard)

- Remove git integration from `$ dune upgrade` (#2565, @rgrinberg)

- Add a `--disable-promotion` to disable all modification to the source
  directory. There's also a corresponding `DUNE_DISABLE_PROMOTION` environment
  variable. (#2588, fix #2568, @rgrinberg)

- Add a `forbidden_libraries` field to prevent some library from being
  linked in an executable. This help detecting who accidently pulls in
  `unix` for instance (#2570, @diml)

- Fix incorrect error message when a variable is expanded in static context:
  `%{lib:lib:..}` when the library does not exist. (#2597, fix #1541,
  @rgrinberg)

- Add `--sections` option to `$ dune install` to install subsections of .install
  files. This is useful for installing only the binaries in a workspace for
  example. (#2609, fixes #2554, @rgrinberg)

- Drop support for `jbuild` and `jbuild-ignore` files (#2607, @diml)

- Add a `dune-action-plugin` library for describing dependencies direcly in
  the executable source. Programs that use this feature can be run by a new
  action (dynamic-run <progn> ...). (#2635, @staronj, @aalekseyev)

- Stop installing the `ocaml-syntax-shims` binary. In order to use
  `future_syntax`, one now need to depend on the `ocaml-syntax-shims`
  package (#2654, @diml)

- Add support for dependencies that are re-exported. Such dependencies
  are marked with`re_export` and will automatically be provided to
  users of a library (#2605, @rgrinberg)

- Add a `deprecated_library_name` stanza to redirect old names after a
  library has been renamed (#2528, @diml)

- Error out when a `preprocessor_deps` field is present but not
  `preprocess` field is. It is a warning with Dune 1.x projects
  (#2660, @Julow)

- Dune will use `-output-complete-exe` instead of `-custom` when compiling
  self-contained bytecode executables whenever this options is available
  (OCaml version >= 4.10) (#2692, @nojb)

- Add action `(with-accepted-exit-codes <pred> <action>)` to specify the set of
  successful exit codes of `<action>`. `<pred>` is specified using the predicate
  language. (#2699, @nojb)

- Do not setup rules for disabled libraries (#2491, fixes #2272, @bobot)

- Configurator: filter out empty flags from `pkg-config` (#2716, @AltGr)

- `no_keep_locs` is a no-op for projects that use `lang dune` older than 2.0. In
  projects where the language is at least `2.0`, the field is now forbidden.
  (#2752, fixes #2747, @rgrinberg)

- Extend support for foreign sources and archives via the `(foreign_library ...)`
  stanza as well as the `(foreign_stubs ...)` and `(foreign_archives ...)` fields.
  (#2659, RFC #2650, @snowleopard)

- Add (deprecated_package_names) field to (package) declaration in
  dune-project. The names declared here can be used in the (old_public_name)
  field of (deprecated_library_name) stanza. These names are interpreted as
  library names (not prefixed by a package name) and appropiate redirections are
  setup in their META files. This feaure is meant to migrate old libraries which
  do not follow Dune's convention of prefixing libraries with the package
  name. (#2696, @nojb)

- The fields `license`, `authors`, `maintainers`, `source`, `bug_reports`,
  `homepage`, and `documentation` of `dune-project` can now be overriden on a
  per-package basis. (#2774, @nojb)

- Change the default `modes` field of executables to `(mode exe)`. If
  one wants to build a bytecode program, it now needs to be explicitly
  requested via `(modes byte exe)`. (#2851, @diml)

- Allow `ccomp_type` as a variable for evaluating `enabled_if`. (#2855, @dra27,
  @rgrinberg)

- Stricter validation of file names in `select`. The file names of conditional
  sources must match the prefix and the extension of the resultant filename.
  (#2867, @rgrinberg)

- Add flag `disable_dynamically_linked_foreign_archives` to the workspace file.
  If the flag is set to `true` then: (i) when installing libraries, we do not
  install dynamic foreign archives `dll*.so`; (ii) when building executables in
  the `byte` mode, we statically link in foreign archives into the runtime
  system; (iii) we do not generate any `dll*.so` rules. (#2864, @snowleopard)

- Reimplement the bootstrap procedure. The new procedure is faster and
  should no longer stack overflow (#2854, @dra27, @diml)

- Allow `.opam.template` files to be generated using rules (#2866, @rgrinberg)

- Delete the deprecated `self_build_stubs_archive` field, replaced by
  `foreign_archives`.

1.11.4 (09/10/2019)
-------------------

- Allow to mark directories as `data_only_dirs` without including them as `dirs`
  (#2619, fix #2584, @rgrinberg)

- Fix reading `.install` files generated with an external `--build-dir`. (#2638,
  fix #2629, @rgrinberg)

1.11.3 (23/08/2019)
-------------------

- Fix a ppx hash collision in watch mode (#2546, fixes #2520, @diml)

1.11.2 (20/08/2019)
-------------------

- Remove the optimisation of passing `-nodynlink` for executalbes when
  not necessary. It seems to be breaking things (see #2527, @diml)

- Fix invalid library names in `dune-package` files. Only public names should
  exist in such files. (#2558, fix #2425, @rgrinberg)

1.11.1 (09/08/2019)
-------------------

- Fix config file dependencies of ocamlformat (#2471, fixes #2464,
  @nojb)

- Cleanup stale directories when using `(source_tree ...)` in the
  presence of directories with only sub-directories and no files
  (#2514, fixes #2499, @diml)

1.11.0 (23/07/2019)
-------------------

- Don't select all local implementations in `dune utop`. Instead, let the
  default implementation selection do its job. (#2327, fixes #2323, @TheLortex,
  review by @rgrinberg)

- Check that selected implementations (either by variants or default
  implementations) are indeed implementations. (#2328, @TheLortex, review by
  @rgrinberg)

- Don't reserve the `Ppx` toplevel module name for ppx rewriters (#2242, @diml)

- Redesign of the library variant feature according to the #2134 proposal. The
  set of variants is now computed when the virtual library is installed.
  Introducing a new `external_variant` stanza. (#2169, fixes #2134, @TheLortex,
  review by @diml)

- Add proper line directives when copying `.cc` and `.cxx` sources (#2275,
  @rgrinberg)

- Fix error message for missing C++ sources. The `.cc` extension was always
  ignored before. (#2275, @rgrinberg)

- Add `$ dune init project` subcommand to create project boilerplate according
  to a common template. (#2185, fixes #159, @shonfeder)

- Allow to run inline tests in javascript with nodejs (#2266, @hhugo)

- Build `ppx.exe` as compiling host binary. (#2286, fixes #2252, @toots, review
  by @rgrinberg and @diml)

- Add a `cinaps` extension and stanza for better integration with the
  [cinaps tool](https://github.com/janestreet/cinaps) tool (#2269,
  @diml)

- Allow to embed build info in executables such as version and list
  and version of statically linked libraries (#2224, @diml)

- Set version in `META` and `dune-package` files to the one read from
  the vcs when no other version is available (#2224, @diml)

- Add a variable `%{target}` to be used in situations where the context
  requires at most one word, so `%{targets}` can be confusing; stdout
  redirections and "-o" arguments of various tools are the main use
  case; also, introduce a separate field `target` that must be used
  instead of `targets` in those situations.  (#2341, @aalekseyev)

- Fix dependency graph of wrapped_compat modules. Previously, the dependency on
  the user written entry module was omitted. (#2305, @rgrinberg)

- Allow to promote executables built with an `executable` stanza
  (#2379, @diml)

- When instantiating an implementation with a variant, make sure it matches
  virtual library's list of known implementations. (#2361, fixes #2322,
  @TheLortex, review by @rgrinberg)

- Add a variable `%{ignoring_promoted_rules}` that is `true` when
  `--ingore-promoted-rules` is passed on the command line and false
  otherwise (#2382, @diml)

- Fix a bug in `future_syntax` where the characters `@` and `&` were
  not distinguished in the names of binding operators (`let@` was the
  same as `let&`) (#2376, @aalekseyev, @diml)

- Workspaces with non unique project names are now supported. (#2377, fix #2325,
  @rgrinberg)

- Improve opam generation to include the `dune` dependencies with the minimum
  constraint set based on the dune language version specified in the
  `dune-project` file. (2383, @avsm)

- The order of fields in the generated opam file now follows order preferred in
  opam-lib. (@avsm, #2380)

- Fix coloring of error messages from the compiler (@diml, #2384)

- Add warning `66` to default set of warnings starting for dune projects with
  language verison >= `1.11` (@rgrinberg, @diml, fixes #2299)

- Add (dialect ...) stanza
  (@nojb, #2404)

- Add a `--context` argument to `dune install/uninstall` (@diml, #2412)

- Do not warn about merlin files pre 1.9. This warning can only be disabled in
  1.9 (#2421, fixes #2399, @emillon)

- Add a new `inline_tests` field in the env stanza to control inline_tests
  framework with a variable (#2313, @mlasson, original idea by @diml, review
  by @rgrinberg).

- New binary kind `js` for executables in order to explicitly enable Javascript
  targets, and a switch `(explicit_js_mode)` to require this mode in order to
  declare JS targets corresponding to executables. (#1941, @nojb)

1.10.0 (04/06/2019)
-------------------

- Restricted the set of variables available for expansion in the destination
  filename of `install` stanza to simplify implementation and avoid dependency
  cycles. (#2073, @aalekseyev, @diml)

- [menhir] call menhir from context root build_dir (#2067, @ejgallego,
  review by @diml, @rgrinberg)

- [coq] Add `coq.pp` stanza to help with pre-processing of grammar
  files (#2054, @ejgallego, review by @rgrinberg)

- Add a new more generic form for the *promote* mode: `(promote
  (until-clean) (into <dir>))` (#2068, @diml)

- Allow to promote only a subset of the targets via `(promote (only
  <pred>))`. For instance: `(promote (only *.mli))` (#2068, @diml)

- Improve the behavior when a strict subset of the targets of a rule is already
  in the source tree for projects using the dune language < 1.10 (#2068, fixes
  #2061, @diml)

- With lang dune >= 1.10, rules in standard mode are no longer allowed to
  produce targets that are present in the source tree. This has been a warning
  for long enough (#2068, @diml)

- Allow %{...} variables in pps flags (#2076, @mlasson review by @diml and
  @aalekseyev).

- Add a 'cookies' option to ppx_rewriter/deriver flags in library stanzas. This
  allow to specify cookie requests from variables expanded at each invocation of
  the preprocessor. (#2106, @mlasson @diml)

- Add more opam metadata and use it to generate `.opam` files. In particular, a
  `package` field has been added to specify package specific information.
  (#2017, #2091, @avsm, @jonludlam, @rgrinberg)

- Clean up the special support for `findlib.dynload`. Before, Dune would simply
  match on the library name. Now, we only match on the findlib package name when
  the library doesn't come from Dune. Someone writing a library called
  `findlib.dynload` with Dune would have to add `(special_builtin_support
  findlib_dynload)` to trigger the special behavior. (#2115, @diml)

- Install the `future_syntax` preprocessor as `ocaml-syntax-shims.exe` (#2125,
  @rgrinberg)

- Hide full command on errors and warnings in development and show them in CI.
  (detected using the `CI` environment variable). Commands for which the
  invocation might be omitted must output an error prefixed with `File `. Add an
  `--always-show-command-line` option to disable this behavior and always show
  the full command. (#2120, fixes #1733, @rgrinberg)

- In `dune-workspace` files, add the ability to choose the host context and to
  create duplicates of the default context with different settings. (#2098,
  @TheLortex, review by @diml, @rgrinberg and @aalekseyev)

- Add support for hg in `dune subst` (#2135, @diml)

- Don't build documentation for implementations of virtual libraries (#2141,
  fixes #2138, @jonludlam)

- Fix generation of the `-pp` flag in .merlin (#2142, @rgrinberg)

- Make `dune subst` add a `(version ...)` field to the `dune-project`
  file (#2148, @diml)

- Add the `%{os_type}` variable, which is a short-hand for
  `%{ocaml-config:os_type}` (#1764, @diml)

- Allow `enabled_if` fields in `library` stanzas, restricted to the
  `%{os_type}`, `%{model}`, `%{architecture}`, `%{system}` variables (#1764,
  #2164 @diml, @rgrinberg)

- Fix `chdir` on external and source paths. Dune will also fail gracefully if
  the external or source path does not exist (#2165, fixes #2158, @rgrinberg)

- Support the `.cc` extension fro C++ sources (#2195, fixes #83, @rgrinberg)

- Run `ocamlformat` relative to the context root. This improves the locations of
  errors. (#2196, fixes #1370, @rgrinberg)

- Fix detection of `README`, `LICENSE`, `CHANGE`, and `HISTORY` files. These
  would be undetected whenever the project was nested in another workspace.
  (#2194, @rgrinberg)

- Fix generation of `.merlin` whenever there's more than one stanza with the
  same ppx preprocessing specification (#2209 ,fixes #2206, @rgrinberg)

- Fix generation of `.merlin` in the presence of the `copy_files` stanza and
  preprocessing specifications of other stanazs. (#2211, fixes #2206,
  @rgrinberg)

- Run `refmt` from the context's root directory. This improves error messages in
  case of syntax errors. (#2223, @rgrinberg)

- In .merlin files, don't pass `-dump-ast` to the `future_syntax` preprocessor.
  Merlin doesn't seem to like it when binary AST is generated by a `-pp`
  preprocessor. (#2236, @aalekseyev)

- `dune install` will verify that all files mentioned in all .install files
  exist before trying to install anything. This prevents partial installation of
  packages (#2230, @rgrinberg)

1.9.3 (06/05/2019)
------------------

- Fix `.install` files not being generated (#2124, fixes #2123, @rgrinberg)

1.9.2 (02/05/2019)
------------------

- Put back library variants in development mode. We discovered a
  serious unexpected issue and we might need to adjust the design of
  this feature before we are ready to commit to a final version. Users
  will need to write `(using library_variants 0.1)` in their
  `dune-project` file if they want to use it before the design is
  finalized. (#2116, @diml)

- Forbid to attach a variant to a library that implements a virtual
  library outside the current project (#2104, @rgrinberg)

- Fix a bug where `dune install` would install man pages to incorrect
  paths when compared to `opam-installer`. For example dune now
  installs `(foo.1 as man1/foo.1)` correctly and previously that was
  installed to `man1/man1/foo.1`. (#2105, @aalekseyev)

- Do not fail when a findlib directory doesn't exist (#2101, fix #2099, @diml)

- [coq] Rename `(coqlib ...)` to `(coq.theory ...)`, support for
  `coqlib` will be dropped in the 1.0 version of the Coq language
  (#2055, @ejgallego)

- Fix crash when calculating library dependency closure (#2090, fixes #2085,
  @rgrinberg)

- Clean up the special support for `findlib.dynload`. Before, Dune
  would simply match on the library name. Now, we only match on the
  findlib package name when the library doesn't come from
  Dune. Someone writing a library called `findlib.dynload` with Dune
  would have to add `(special_builton_support findlib_dynload)` to
  trigger the special behavior. (#2115, @diml)

- Include permissions in the digest of targets and dependencies (#2121, fix
  #1426, @rgrinberg, @xclerc)

1.9.1 (11/04/2019)
------------------

- Fix invocation of odoc to add previously missing include paths, impacting
  mld files that are not in directories containing libraries (#2016, fixes
  #2007, @jonludlam)

1.9.0 (09/04/2019)
------------------

- Warn when generated `.merlin` does not reflect the preprocessing
  specification. This occurs when multiple stanzas in the same directory use
  different preprocessing specifications. This warning can now be disabled with
  `allow_approx_merlin` (#1947, fix #1946, @rgrinberg)

- Watch mode: display "Success" in green and "Had errors" in red (#1956,
  @emillon)

- Fix glob dependencies on installed directories (#1965, @rgrinberg)

- Add support for library variants and default implementations. (#1900,
  @TheLortex)

- Add experimental `$ dune init` command. This command is used to create or
  update project boilerplate. (#1448, fixes #159, @shonfeder)

- Experimental Coq support (fix #1466, @ejgallego)

- Install .cmi files of private modules in a `.private` directory (#1983, fix
  #1973 @rgrinberg)

- Fix `dune subst` attempting to substitute on directories. (#2000, fix #1997,
  @rgrinberg)

- Do not list private modules in the generated index. (#2009, fix #2008,
  @rgrinberg)

- Warn instead of failing if an opam file fails to parse. This opam file can
  still be used to define scope. (#2023, @rgrinberg)

- Do not crash if unable to read a directory when traversing to find root
  (#2024, @rgrinberg)

- Do not exit dune if some source directories are unreadable. Instead, warn the
  user that such directories need to be ignored (#2004, fix #310, @rgrinberg)

- Fix nested `(binaries ..)` fields in the `env` stanza. Previously, parent
  `binaries` fields would be ignored, but instead they should be combined.
  (#2029, @rgrinberg)

- Allow "." in `c_names` and `cxx_names` (#2036, fix #2033, @rgrinberg)

- Format rules: if a dune file uses OCaml syntax, do not format it.
  (#2014, fix #2012, @emillon)

1.8.2 (10/03/2019)
------------------

- Fix auto-generated `index.mld`. Use correct headings for the listing. (#1925,
  @rgrinberg, @aantron)

1.8.1 (08/03/2019)
------------------

- Correctly write `dune-package` when version is empty string (#1919, fix #1918,
  @rgrinberg)

1.8.0 (07/03/2019)
------------------

- Clean up watch mode polling loop: improves signal handling and error handling
  during polling (#1912, fix #1907, fix #1671, @aalekseyev)

- Change status messages during polling to be one-line, so that the messages are
  correctly erased by ^K. (#1912, @aalekseyev)

- Add support for `.cxx` extension for C++ stubs (#1831, @rgrinberg)

- Add `DUNE_WORKSPACE` variable. This variable is equivalent to setting
  `--workspace` in the command line. (#1711, fix #1503, @rgrinberg)

- Add `c_flags` and `cxx_flags` to env profile settings (#1700 and #1800,
  @gretay-js)

- Format `dune printenv` output (#1867, fix #1862, @emillon)

- Add the `(promote-into <dir>)` and `(promote-until-clean-into
  <dir>)` modes for `(rule ...)` stanzas, so that files can be
  promoted in another directory than the current one. For instance,
  this is used in merlin to promote menhir generated files in a
  directory that depends on the version of the compiler (#1890, @diml)

- Improve error message when `dune subst` fails (#1898, fix #1897, @rgrinberg)

- Add more GC counters to catapult traces (fix908, @rgrinberg)

- Add a preprocessor shim for the `let+` syntax of OCaml 4.08 (#1899,
  implements #1891, @diml)

- Fix generation of `.merlin` files on Windows. `\` characters needed
  to be escaped (#1869, @mlasson)

- Fix 0 error code when `$ dune format-dune-file` fails. (#1915, fix #1914,
  @rgrinberg)

- Configurator: deprecated `query_expr` and introduced `query_expr_err` which is
  the same but with a better error in case it fails. (#1886, @ejgallego)

- Make sure `(menhir (mode promote) ...)` stanzas are ignored when
  using `--ignore-promoted-rules` or `-p` (#1917, @diml)

1.7.3 (27/02/2019)
------------------

- Fix interpretation of `META` files containing archives with `/` in
  the filename. For instance, this was causing llvm to be unusable
  with dune (#1889, fix #1885, @diml)

- Make errors about menhir stanzas be located (#1881, fix #1876,
  @diml)

1.7.2 (21/02/2019)
------------------

- Add `${corrected-suffix}`, `${library-name}` and a few other
  variables to the list of variables to upgrade. This fixes the
  support for various framework producing corrections (#1840, #1853,
  @diml)

- Fix `$ dune subst` failing because the build directory wasn't set. (#1854, fix
  #1846, @rgrinberg)

- Configurator: Add warning to `Pkg_config.query` when a full package expression
  is used. Add `Pkg_config.query_expr` for cases when the full power of
  pkg-config's querying is needed (#1842, fix #1833, @rgrinberg)

- Fix unavailable, optional implementations eagerly breaking the build (#1857,
  fix #1856, @rgrinberg)

1.7.1 (13/02/2019)
------------------

- Fix the watch mode (#1837, #1839, fix #1836, @diml)

- Configurator: Fix misquoting when running pkg-config (#1835, fix #1833,
  @Chris00)

1.7.0 (12/02/2019)
------------------


- Second step of the deprecation of jbuilder: the `jbuilder` binary
  now emits a warning on every startup and both `jbuilder` and `dune`
  emit warnings when encountering `jbuild` files (#1752, @diml)

- Change the layout of build artifacts inside _build. The new layout enables
  optimizations that depend on the presence of `.cmx` files of private modules
  (#1676, @bobot)

- Fix merlin handling of private module visibility (#1653 @bobot)

- unstable-fmt: use boxes to wrap some lists (#1608, fix #1153, @emillon,
  thanks to @rgrinberg)

- skip directories when looking up programs in the PATH (#1628, fixes
  #1616, @diml)

- Use `lsof` on macOS to implement `--stats` (#1636, fixes #1634, @xclerc)

- Generate `dune-package` files for every package. These files are installed and
  read instead of `META` files whenever they are available (#1329, @rgrinberg)

- Fix preprocessing for libraries with `(include_subdirs ..)` (#1624, fix #1626,
  @nojb, @rgrinberg)

- Do not generate targets for archive that don't match the `modes` field.
  (#1632, fix #1617, @rgrinberg)

- When executing actions, open files lazily and close them as soon as
  possible in order to reduce the maximum number of file descriptors
  opened by Dune (#1635, #1643, fixes #1633, @jonludlam, @rgrinberg,
  @diml)

- Reimplement the core of Dune using a new generic memoization system
  (#1489, @rudihorn, @diml)

- Replace the broken cycle detection algorithm by a state of the art
  one from [this paper](https://doi.org/10.1145/2756553) (#1489,
  @rudihorn)

- Get the correct environment node for multi project workspaces (#1648,
  @rgrinberg)

- Add `dune compute` to call internal memoized functions (#1528,
  @rudihorn, @diml)

- Add `--trace-file` option to trace dune internals (#1639, fix #1180, @emillon)

- Add `--no-print-directory` (borrowed from GNU make) to suppress
  `Entering directory` messages. (#1668, @dra27)

- Remove `--stats` and track fd usage in `--trace-file` (#1667, @emillon)

- Add virtual libraries feature and enable it by default (#1430 fixes #921,
  @rgrinberg)

- Fix handling of Control+C in watch mode (#1678, fixes #1671, @diml)

- Look for jsoo runtime in the same dir as the `js_of_ocaml` binary
  when the ocamlfind package is not available (#1467, @nojb)

- Make the `seq` package available for OCaml >= 4.07 (#1714, @rgrinberg)

- Add locations to error messages where a rule fails to generate targets and
  rules that require files outside the build/source directory. (#1708, fixes
  #848, @rgrinberg)

- Let `Configurator` handle `sizeof` (in addition to negative numbers).
  (#1726, fixes #1723, @Chris00)

- Fix an issue causing menhir generated parsers to fail to build in
  some cases. The fix is to systematically use `-short-paths` when
  calling `ocamlc -i` (#1743, fix #1504, @diml)

- Never raise when printing located errors. The code that would print the
  location excerpts was prone to raising. (#1744, fix #1736, @rgrinberg)

- Add a `dune upgrade` command for upgrading jbuilder projects to Dune
  (#1749, @diml)

- When automatically creating a `dune-project` file, insert the
  detected name in it (#1749, @diml)

- Add `(implicit_transitive_deps <bool>)` mode to dune projects. When this mode
  is turned off, transitive dependencies are not accessible. Only listed
  dependencies are directly accessible. (#1734, #430, @rgrinberg, @hnrgrgr)

- Add `toplevel` stanza. This stanza is used to define toplevels with libraries
  already preloaded. (#1713, @rgrinberg)

- Generate `.merlin` files that account for normal preprocessors defined using a
  subset of the `action` language. (#1768, @rgrinberg)

- Emit `(orig_src_dir <path>)` metadata in `dune-package` for dune packages
  built with `--store-orig-source-dir` command line flag (also controlled by
  `DUNE_STORE_ORIG_SOURCE_DIR` env variable). This is later used to generate
  `.merlin` with `S`-directives pointed to original source locations and thus
  allowing merlin to see those. (#1750, @andreypopp)

- Improve the behavior of `dune promote` when the files to be promoted have been
  deleted. (#1775, fixes #1772, @diml)

- unstable-fmt: preserve comments (#1766, @emillon)

- Pass flags correctly when using `staged_pps` (#1779, fixes #1774, @diml)

- Fix an issue with the use of `(mode promote)` in the menhir
  stanza. It was previously causing intermediate *mock* files to be
  promoted (#1783, fixes #1781, @diml)

- unstable-fmt: ignore files using OCaml syntax (#1784, @emillon)

- Configurator: Add `which` function to replace the `which` command line utility
  in a cross platform way. (#1773, fixes #1705, @Chris00)

- Make configurator append paths to `$PKG_CONFIG_PATH` on macOS. Previously it
  was prepending paths and thus `$PKG_CONFIG_PATH` set by users could have been
  overridden by homebrew installed libraries (#1785, @andreypopp)

- Disallow c/cxx sources that share an object file in the same stubs archive.
  This means that `foo.c` and `foo.cpp` can no longer exist in the same library.
  (#1788, @rgrinberg)

- Forbid use of `%{targets}` (or `${@}` in jbuild files) inside
  preprocessing actions
  (#1812, fixes #1811, @diml)

- Add `DUNE_PROFILE` environment variable to easily set the profile. (#1806,
  @rgrinberg)

- Deprecate the undocumented `(no_keep_locs)` field. It was only
  necessary until virtual libraries were supported (#1822, fix #1816,
  @diml)

- Rename `unstable-fmt` to `format-dune-file` and remove its `--inplace` option.
  (#1821, @emillon).

- Autoformatting: `(using fmt 1.1)` will also format dune files (#1821, @emillon).

- Autoformatting: record dependencies on `.ocamlformat-ignore` files (#1824,
  fixes #1793, @emillon)

1.6.2 (05/12/2018)
------------------

- Fix regression introduced by #1554 reported in:
  https://github.com/ocaml/dune/issues/734#issuecomment-444177134 (#1612,
  @rgrinberg)

- Fix `dune external-lib-deps` when preprocessors are not installed
  (#1607, @diml)

1.6.1 (04/12/2018)
------------------

- Fix hash collision for on-demand ppx rewriters once and for all
  (#1602, fixes #1524, @diml)

- Add `dune external-lib-deps --sexp --unstable-by-dir` so that the output can
  be easily processed by a machine (#1599, @diml)

1.6.0 (29/11/2018)
------------------

- Expand variables in `install` stanzas (#1354, @mseri)

- Add predicate language support for specifying sub directories. This allows the
  use globs, set operations, and special values in specifying the sub
  directories used for the build. For example: `(dirs :standard \ lib*)` will
  use all directories except those that start with `lib`. (#1517, #1568,
  @rgrinberg)

- Add `binaries` field to the `(env ..)` stanza. This field sets and overrides
  binaries for rules defined in a directory. (#1521, @rgrinberg)

- Fix a crash caused by using an extension in a project without
  dune-project file (#1535, fix #1529, @diml)

- Allow `%{bin:..}`, `%{exe:..}`, and other static expansions in the `deps`
  field. (#1155, fix #1531, @rgrinberg)

- Fix bad interaction between on-demand ppx rewriters and using multiple build
  contexts (#1545, @diml)

- Fix handling of installed .dune files when the backend is declared via a
  `dune` file (#1551, fixes #1549, @diml)

- Add a `--stats` command line option to record resource usage (#1543, @diml)

- Fix `dune build @doc` deleting `highlight.pack.js` on rebuilds, after the
  first build (#1557, @aantron).

- Allow targets to be directories, which Dune will treat opaquely
  (#1547, @jordwalke)

- Support for OCaml 4.08: `List.t` is now provided by OCaml (#1561, @ejgallego)

- Exclude the local esy directory (`_esy`) from the list of watched directories
  (#1578, @andreypopp)

- Fix the output of `dune external-lib-deps` (#1594, @diml)

- Introduce `data_only_dirs` to replace `ignored_subdirs`. `ignored_subdirs` is
  deprecated since 1.6. (#1590, @rgrinberg)

1.5.1 (7/11/2018)
-----------------

- Fix `dune utop <dir>` when invoked from a sub-directory of the
  project (#1520, fix #1518, @diml)

- Fix bad interaction between on-demand ppx rewriters and polling mode
  (#1525, fix #1524, @diml)

1.5.0 (1/11/2018)
-----------------

- Filter out empty paths from `OCAMLPATH` and `PATH` (#1436, @rgrinberg)

- Do not add the `lib.cma.js` target in lib's directory. Put this target in a
  sub directory instead. (#1435, fix #1302, @rgrinberg)

- Install generated OCaml files with a `.ml` rather than a `.ml-gen` extension
  (#1425, fix #1414, @rgrinberg)

- Allow to use the `bigarray` library in >= 4.07 without ocamlfind and without
  installing the corresponding `otherlib`. (#1455, @nojb)

- Add `@all` alias to build all targets defined in a directory (#1409, fix
  #1220, @rgrinberg)

- Add `@check` alias to build all targets required for type checking and tooling
  support. (#1447, fix #1220, @rgrinberg)

- Produce the odoc index page with the content wrapper to make it consistent
  with odoc's theming (#1469, @rizo)

- Unblock signals in processes started by dune (#1461, fixes #1451,
  @diml)

- Respect `OCAMLFIND_TOOLCHAIN` and add a `toolchain` option to contexts in the
  workspace file. (#1449, fix #1413, @rgrinberg)

- Fix error message when using `copy_files` stanza to copy files from
  a non sub directory with lang set to dune < 1.3 (#1486, fixes #1485,
  @NathanReb)

- Install man pages in the correct subdirectory (#1483, fixes #1441, @emillon)

- Fix version syntax check for `test` stanza's `action` field. Only
  emits a warning for retro-compatibility (#1474, fixes #1471,
  @NathanReb)

- Interpret the `DESTDIR` environment variable (#1475, @emillon)

- Fix interpretation of paths in `env` stanzas (#1509, fixes #1508, @diml)

- Add `context_name` expansion variable (#1507, @rgrinberg)

- Use shorter paths for generated on-demand ppx drivers. This is to
  help Windows builds where paths are limited in length (#1511, fixes
  #1497, @diml)

- Fix interpretation of environment variables under `setenv`. Also forbid
  dynamic environment names or values (#1503, @rgrinberg).

1.4.0 (10/10/2018)
------------------

- Do not fail if the output of `ocamlc -config` doesn't include
  `standard_runtime` (#1326, @diml)

- Let `Configurator.V1.C_define.import` handle negative integers
  (#1334, @Chris00)

- Re-execute actions when a target is modified by the user inside
  `_build` (#1343, fix #1342, @diml)

- Pass `--set-switch` to opam (#1341, fix #1337, @diml)

- Fix bad interaction between multi-directory libraries the `menhir`
  stanza (#1373, fix #1372, @diml)

- Integration with automatic formatters (#1252, fix #1201, @emillon)

- Better error message when using `(self_build_stubs_archive ...)` and
  `(c_names ...)` or `(cxx_names ...)` simultaneously.
  (#1375, fix #1306, @nojb)

- Improve name detection for packages when the prefix isn't an actual package
  (#1361, fix #1360, @rgrinberg)

- Support for new menhir rules (#863, fix #305, @fpottier, @rgrinberg)

- Do not remove flags when compiling compatibility modules for wrapped mode
  (#1382, fix #1364, @rgrinberg)

- Fix reason support when using `staged_pps` (#1384, @charlesetc)

- Add support for `enabled_if` in `rule`, `menhir`, `ocamllex`,
  `ocamlyacc` (#1387, @diml)

- Exit gracefully when a signal is received (#1366, @diml)

- Load all defined libraries recursively into utop (#1384, fix #1344,
  @rgrinberg)

- Allow to use libraries `bytes`, `result` and `uchar` without `findlib`
  installed (#1391, @nojb)

- Take argument to self_build_stubs_archive into account. (#1395, @nojb)

- Fix bad interaction between `env` customization and vendored
  projects: when a vendored project didn't have its own `env` stanza,
  the `env` stanza from the enclosing project was in effect (#1408,
  @diml)

- Fix stop early bug when scanning for watermarks (#1423, @struktured)

1.3.0 (23/09/2018)
------------------

- Support colors on Windows (#1290, @diml)

- Allow `dune.configurator` and `base` to be used together (#1291, fix
  #1167, @diml)

- Support interrupting and restarting builds on file changes (#1246,
  @kodek16)

- Fix findlib-dynload support with byte mode only (#1295, @bobot)

- Make `dune rules -m` output a valid makefile (#1293, @diml)

- Expand variables in `(targets ..)` field (#1301, #1320, fix #1189, @nojb,
  @rgrinberg, @diml)

- Fix a race condition on Windows that was introduced in 1.2.0
  (#1304, fix #1303, @diml)

- Fix the generation of .merlin files to account for private modules
  (@rgrinberg, fix #1314)

- Exclude the local opam switch directory (`_opam`) from the list of watched
  directories (#1315, @dysinger)

- Fix compilation of the module generated for `findlib.dynload`
  (#1317, fix #1310, @diml)

- Lift restriction on `copy_files` and `copy_files#` stanzas that files to be
  copied should be in a subdirectory of the current directory.
  (#1323, fix #911, @nojb)

1.2.1 (17/09/2018)
------------------

- Enrich the `dune` Emacs mode with syntax highlighting and indentation. New
  file `dune-flymake` to provide a hook `dune-flymake-dune-mode-hook` to enable
  linting of dune files. (#1265, @Chris00)

- Pass `link_flags` to `cc` when compiling with `Configurator.V1.c_test` (#1274,
  @rgrinberg)

- Fix digest calculation of aliases. It should take into account extra bindings
  passed to the alias (#1277, fix #1276, @rgrinberg)

- Fix a bug causing `dune` to fail eagerly when an optional library
  isn't available (#1281, @diml)

- ocamlmklib should use response files only if ocaml >= 4.08 (#1268, @bryphe)

1.2.0 (14/09/2018)
------------------

- Ignore stderr output when trying to find out the number of jobs
  available (#1118, fix #1116, @diml)

- Fix error message when the source directory of `copy_files` does not exist.
  (#1120, fix #1099, @emillon)

- Highlight error locations in error messages (#1121, @emillon)

- Display actual stanza when package is ambiguous (#1126, fix #1123, @emillon)

- Add `dune unstable-fmt` to format `dune` files. The interface and syntax are
  still subject to change, so use with caution. (#1130, fix #940, @emillon)

- Improve error message for `dune utop` without a library name (#1154, fix
  #1149, @emillon)

- Fix parsing `ocamllex` stanza in jbuild files (#1150, @rgrinberg)

- Highlight multi-line errors (#1131, @anuragsoni)

- Do no try to generate shared libraries when this is not supported by
  the OS (#1165, fix #1051, @diml)

- Fix `Flags.write_{sexp,lines}` in configurator by avoiding the use of
  `Stdune.Path` (#1175, fix #1161, @rgrinberg)

- Add support for `findlib.dynload`: when linking an executable using
  `findlib.dynload`, automatically record linked in libraries and
  findlib predicates (#1172, @bobot)

- Add support for promoting a selected list of files (#1192, @diml)

- Add an emacs mode providing helpers to promote correction files
  (#1192, @diml)

- Improve message suggesting to remove parentheses (#1196, fix #1173, @emillon)

- Add `(wrapped (transition "..message.."))` as an option that will generate
  wrapped modules but keep unwrapped modules with a deprecation message to
  preserve compatibility. (#1188, fix #985, @rgrinberg)

- Fix the flags passed to the ppx rewriter when using `staged_pps` (#1218, @diml)

- Add `(env var)` to add a dependency to an environment variable.
  (#1186, @emillon)

- Add a simple version of a polling mode: `dune build -w` keeps
  running and restarts the build when something change on the
  filesystem (#1140, @kodek16)

- Cleanup the way we detect the library search path. We no longer call
  `opam config var lib` in the default build context (#1226, @diml)

- Make test stanzas honor the -p flag. (#1236, fix #1231, @emillon)

- Test stanzas take an optional (action) field to customize how they run (#1248,
  #1195, @emillon)

- Add support for private modules via the `private_modules` field (#1241, fix
  #427, @rgrinberg)

- Add support for passing arguments to the OCaml compiler via a
  response file when the list of arguments is too long (#1256, @diml)

- Do not print diffs by default when running inside dune (#1260, @diml)

- Interpret `$ dune build dir` as building the default alias in `dir`. (#1259,
  @rgrinberg)

- Make the `dynlink` library available without findlib installed (#1270, fix
  #1264, @rgrinberg)

1.1.1 (08/08/2018)
------------------

- Fix `$ jbuilder --dev` (#1104, fixes #1103, @rgrinberg)

- Fix dune exec when `--build-dir` is set to an absolute path (#1105, fixes
  #1101, @rgrinberg)

- Fix duplicate profile argument in suggested command when an external library
  is missing (#1109, #1106, @emillon)

- `-opaque` wasn't correctly being added to modules without an interface.
  (#1108, fix #1107, @rgrinberg)

- Fix validation of library `name` fields and make sure this validation also
  applies when the `name` is derived from the `public_name`. (#1110, fix #1102,
  @rgrinberg)

- Fix a bug causing the toplevel `env` stanza in the workspace file to
  be ignored when at least one context had `(merlin)` (#1114, @diml)

1.1.0 (06/08/2018)
------------------

- Fix lookup of command line specified files when `--root` is given. Previously,
  passing in `--root` in conjunction with `--workspace` or `--config` would not
  work correctly (#997, @rgrinberg)

- Add support for customizing env nodes in workspace files. The `env` stanza is
  now allowed in toplevel position in the workspace file, or for individual
  contexts. This feature requires `(dune lang 1.1)` (#1038, @rgrinberg)

- Add `enabled_if` field for aliases and tests. This field controls whether the
  test will be ran using a boolean expression language. (#819, @rgrinberg)

- Make `name`, `names` fields optional when a `public_name`, `public_names`
  field is provided. (#1041, fix #1000, @rgrinberg)

- Interpret `X` in `--libdir X` as relative to `PREFIX` when `X` is relative
  (#1072, fix #1070, @diml)

- Add support for multi directory libraries by writing
  `(include_subdirs unqualified)` (#1034, @diml)

- Add `(staged_pps ...)` to support staged ppx rewriters such as ones
  using the OCaml typer like `ppx_import` (#1080, fix #193, @diml)

- Use `-opaque` in the `dev` profile. This option trades off binary quality for
  compilation speed when compiling .cmx files. (#1079, fix #1058, @rgrinberg)

- Fix placeholders in `dune subst` documentation (#1090, @emillon, thanks
  @trefis for the bug report)

- Add locations to errors when a missing binary in PATH comes from a dune file
  (#1096, fixes #1095, @rgrinberg)

1.0.1 (19/07/2018)
------------------

- Fix parsing of `%{lib:name:file}` forms (#1022, fixes #1019, @diml)

1.0.0 (10/07/2018)
------------------

- Do not load the user configuration file when running inside dune
  (#700 @diml)

- Do not infer ${null} to be a target (#693 fixes #694 @rgrinberg)

- Introduce jbuilder.configurator library. This is a revived version of
  janestreet's configurator library with better cross compilation support, a
  versioned API, and no external dependencies. (#673, #678 #692, #695
  @rgrinberg)

- Register the transitive dependencies of compilation units as the
  compiler might read `.cm*` files recursively (#666, fixes #660,
  @emillon)

- Fix a bug causing `jbuilder external-lib-deps` to crash (#723,
  @diml)

- `-j` now defaults to the number of processing units available rather
  4 (#726, @diml)

- Fix attaching index.mld to documentation (#731, fixes #717 @rgrinberg)

- Scan the file system lazily (#732, fixes #718 and #228, @diml)

- Add support for setting the default ocaml flags and for build
  profiles (#419, @diml)

- Display a better error messages when writing `(inline_tests)` in an
  executable stanza (#748, @diml)

- Restore promoted files when they are deleted or changed in the
  source tree (#760, fix #759, @diml)

- Fix a crash when using an invalid alias name (#762, fixes #761,
  @diml)

- Fix a crash when using c files from another directory (#758, fixes
  #734, @diml)

- Add an `ignored_subdirs` stanza to replace `jbuild-ignore` files
  (#767, @diml)

- Fix a bug where Dune ignored previous occurrences of duplicated
  fields (#779, @diml)

- Allow setting custom build directories using the `--build-dir` flag or
  `DUNE_BUILD_DIR` environment variable (#846, fix #291, @diml @rgrinberg)

- In dune files, remove support for block (`#| ... |#)`) and sexp
  (`#;`) comments. These were very rarely used and complicate the
  language (#837, @diml)

- In dune files, add support for block strings, allowing to nicely
  format blocks of texts (#837, @diml)

- Remove hard-coded knowledge of ppx_driver and
  ocaml-migrate-parsetree when using a `dune` file (#576, @diml)

- Make the output of Dune slightly more deterministic when run from
  inside Dune (#855, @diml)

- Simplify quoting behavior of variables. All values are now multi-valued and
  whether a multi valued variable is allowed is determined by the quoting and
  substitution context it appears in. (#849, fix #701, @rgrinberg)

- Fix documentation generation for private libraries. (#864, fix #856,
  @rgrinberg)

- Use `Marshal` to store digest and incremental databases. This improves the
  speed of 0 rebuilds. (#817, @diml)

* Allow setting environment variables in `findlib.conf` for cross compilation
  contexts. (#733, @rgrinberg)

- Add a `link_deps` field to executables, to specify link-time dependencies
  like version scripts. (#879, fix #852, @emillon)

- Rename `files_recursively_in` to `source_tree` to make it clearer it
  doesn't include generated files (#899, fix #843, @diml)

- Present the `menhir` stanza as an extension with its own version
  (#901, @diml)

- Improve the syntax of flags in `(pps ...)`. Now instead of `(pps
  (ppx1 -arg1 ppx2 (-foo x)))` one should write `(pps ppx1 -arg ppx2
  -- -foo x)` which looks nicer (#910, @diml)

- Make `(diff a b)` ignore trailing cr on Windows and add `(cmp a b)` for
  comparing binary files (#904, fix #844, @diml)

- Make `dev` the default build profile (#920, @diml)

- Version `dune-workspace` and `~/.config/dune/config` files (#932, @diml)

- Add the ability to build an alias non-recursively from the command
  line by writing `@@alias` (#926, @diml)

- Add a special `default` alias that defaults to `(alias_rec install)`
  when not defined by the user and make `@@default` be the default
  target (#926, @diml)

- Forbid `#require` in `dune` files in OCaml syntax (#938, @diml)

- Add `%{profile}` variable. (#938, @rgrinberg)

- Do not require opam-installer anymore (#941, @diml)

- Add the `lib_root` and `libexec_root` install sections (#947, @diml)

- Rename `path:file` to `dep:file` (#944, @emillon)

- Remove `path-no-dep:file` (#948, @emillon)

- Adapt the behavior of `dune subst` for dune projects (#960, @diml)

- Add the `lib_root` and `libexec_root` sections to install stanzas
  (#947, @diml)

- Add a `Configurator.V1.Flags` module that improves the flag reading/writing
  API (#840, @avsm)

- Add a `tests` stanza that simlpified defining regular and expect tests
  (#822, @rgrinberg)

- Change the `subst` subcommand to lookup the project name from the
  `dune-project` whenever it's available. (#960, @diml)

- The `subst` subcommand no longer looks up the root workspace. Previously this
  detection would break the command whenever `-p` wasn't passed. (#960, @diml)

- Add a `# DUNE_GEN` in META template files. This is done for consistency with
  `# JBUILDER_GEN`. (#958, @rgrinberg)

- Rename the following variables in dune files:
  + `SCOPE_ROOT` to `project_root`
  + `@` to `targets`
  + `^` to `deps`
  `<` was renamed in this PR and latter deleted in favor or named dependencies.
  (#957, @rgrinberg)

- Rename `ROOT` to `workspace_root` in dune files (#993, @diml)

- Lowercase all built-in %{variables} in dune files (#956, @rgrinberg)

- New syntax for naming dependencies: `(deps (:x a b) (:y (glob_files *.c*)))`.
  This replaces the use for `${<}` in dune files. (#950, @diml, @rgrinberg)

- Fix detection of dynamic cycles, which in particular may appear when
  using `(package ..)` dependencies (#988, @diml)

1.0+beta20 (10/04/2018)
-----------------------

- Add a `documentation` stanza. This stanza allows one to attach .mld files to
  opam packages. (#570 @rgrinberg)

- Execute all actions (defined using `(action ..)`) in the context's
  environment. (#623 @rgrinberg)

- Add a `(universe)` special dependency to specify that an action depend on
  everything in the universe. Jbuilder cannot cache the result of an action that
  depend on the universe (#603, fixes #255 @diml)

- Add a `(package <package>)` dependency specification to indicate dependency on
  a whole package. Rules depending on whole package will be executed in an
  environment similar to the one we get once the package is installed (#624,
  @rgrinberg and @diml)

- Don't pass `-runtime-variant _pic` on Windows (#635, fixes #573 @diml)

- Display documentation in alphabetical order. This is relevant to packages,
  libraries, and modules. (#647, fixes #606 @rgrinberg)

- Missing asm in ocaml -config on bytecode only architecture is no longer fatal.
  The same kind of fix is preemptively applied to C compilers being absent.
  (#646, fixes $637 @rgrinberg)

- Use the host's PATH variable when running actions during cross compilation
  (#649, fixes #625 @rgrinberg)

- Fix incorrect include (`-I`) flags being passed to odoc. These flags should be
  directories that include .odoc files, rather than the include flags of the
  libraries. (#652 fixes #651 @rgrinberg)

- Fix a regression introduced by beta19 where the generated merlin
  files didn't include the right `-ppx` flags in some cases (#658
  fixes #657 @diml)

- Fix error message when a public library is defined twice. Before
  jbuilder would raise an uncaught exception (Fixes #661, @diml)

- Fix several cases where `external-lib-deps` was returning too little
  dependencies (#667, fixes #644 @diml)

- Place module list on own line in generated entry point mld (#670 @antron)

- Cosmetic improvements to generated entry point mld (#653 @trefis)

- Remove most useless parentheses from the syntax (#915, @diml)

1.0+beta19.1 (21/03/2018)
-------------------------

- Fix regression introduced by beta19 where duplicate environment variables in
  Unix.environ would cause a fatal error. The first defined environment variable
  is now chosen. (#638 fixed by #640)

- Use ';' as the path separator for OCAMLPATH on Cygwin (#630 fixed by #636
  @diml).

- Use the contents of the `OCAMLPATH` environment variable when not relying on
  `ocamlfind` (#642 @diml)

1.0+beta19 (14/03/2018)
-----------------------

- Ignore errors during the generation of the .merlin (#569, fixes #568 and #51)

- Add a workaround for when a library normally installed by the
  compiler is not installed but still has a META file (#574, fixes
  #563)

- Do not depend on ocamlfind. Instead, hard-code the library path when
  installing from opam (#575)

- Change the default behavior regarding the check for overlaps between
  local and installed libraries. Now even if there is no link time
  conflict, we don't allow an external dependency to overlap with a
  local library, unless the user specifies `allow_overlapping_dependencies`
  in the jbuild file (#587, fixes #562)

- Expose a few more variables in jbuild files: `ext_obj`, `ext_asm`,
  `ext_lib`, `ext_dll` and `ext_exe` as well as `${ocaml-config:XXX}`
  for most variables in the output of `ocamlc -config` (#590)

- Add support for inline and inline expectation tests. The system is
  generic and should support several inline test systems such as
  `ppx_inline_test`, `ppx_expect` or `qtest` (#547)

- Make sure modules in the current directory always have precedence
  over included directories (#597)

- Add support for building executables as object or shared object
  files (#23)

- Add a `best` mode which is native with fallback to byte-code when
  native compilation is not available (#23)

- Fix locations reported in error messages (#609)

- Report error when a public library has a private dependency. Previously, this
  would be silently ignored and install broken artifacts (#607).

- Fix display when output is not a tty (#518)

1.0+beta18.1 (14/03/2018)
-------------------------

- Reduce the number of simultaneously opened fds (#578)

- Always produce an implementation for the alias module, for
  non-jbuilder users (Fix #576)

- Reduce interleaving in the scheduler in an attempt to make Jbuilder
  keep file descriptors open for less long (#586)

- Accept and ignore upcoming new library fields: `ppx.driver`,
  `inline_tests` and `inline_tests.backend` (#588)

- Add a hack to be able to build ppxlib, until beta20 which will have
  generic support for ppx drivers

1.0+beta18 (25/02/2018)
-----------------------

- Fix generation of the implicit alias module with 4.02. With 4.02 it
  must have an implementation while with OCaml >= 4.03 it can be an
  interface only module (#549)

- Let the parser distinguish quoted strings from atoms.  This makes
  possible to use "${v}" to concatenate the list of values provided by
  a split-variable.  Concatenating split-variables with text is also
  now required to be quoted.

- Split calls to ocamldep. Before ocamldep would be called once per
  `library`/`executables` stanza. Now it is called once per file
  (#486)

- Make sure to not pass `-I <stdlib-dir>` to the compiler. It is
  useless and it causes problems in some cases (#488)

- Don't stop on the first error. Before, jbuilder would stop its
  execution after an error was encountered. Now it continues until
  all branches have been explored (#477)

- Add support for a user configuration file (#490)

- Add more display modes and change the default display of
  Jbuilder. The mode can be set from the command line or from the
  configuration file (#490)

- Allow to set the concurrency level (`-j N`) from the configuration file (#491)

- Store artifacts for libraries and executables in separate
  directories. This ensure that Two libraries defined in the same
  directory can't see each other unless one of them depend on the
  other (#472)

- Better support for mli/rei only modules (#489)

- Fix support for byte-code only architectures (#510, fixes #330)

- Fix a regression in `external-lib-deps` introduced in 1.0+beta17
  (#512, fixes #485)

- `@doc` alias will now build only documentation for public libraries. A new
  `@doc-private` alias has been added to build documentation for private
  libraries.

- Refactor internal library management. It should now be possible to
  run `jbuilder build @lint` in Base for instance (#516)

- Fix invalid warning about non-existent directory (#536, fixes #534)

1.0+beta17 (01/02/2018)
-----------------------

- Make jbuilder aware that `num` is an external package in OCaml >= 4.06.0
  (#358)

- `jbuilder exec` will now rebuild the executable before running it if
  necessary. This can be turned off by passing `--no-build` (#345)

- Fix `jbuilder utop` to work in any working directory (#339)

- Fix generation of META synopsis that contains double quotes (#337)

- Add `S .` to .merlin by default (#284)

- Improve `jbuilder exec` to make it possible to execute non public executables.
  `jbuilder exec path/bin` will execute `bin` inside default (or specified)
  context relative to `path`. `jbuilder exec /path` will execute `/path` as
  absolute path but with the context's environment set appropriately. Lastly,
  `jbuilder exec` will change the root as to which paths are relative using the
  `-root` option. (#286)

- Fix `jbuilder rules` printing rules when some binaries are missing (#292)

- Build documentation for non public libraries (#306)

- Fix doc generation when several private libraries have the same name (#369)

- Fix copy# for C/C++ with Microsoft C compiler (#353)

- Add support for cross-compilation. Currently we are supporting the
  opam-cross-x repositories such as
  [opam-cross-windows](https://github.com/whitequark/opam-cross-windows)
  (#355)

- Simplify generated META files: do not generate the transitive
  closure of dependencies in META files (#405)

- Deprecated `${!...}`: the split behavior is now a property of the
  variable. For instance `${CC}`, `${^}`, `${read-lines:...}` all
  expand to lists unless used in the middle of a longer atom (#336)

- Add an `(include ...)` stanza allowing one to include another
  non-generated jbuild file in the current file (#402)

- Add a `(diff <file1> <file2>)` action allowing to diff files and
  promote generated files in case of mismatch (#402, #421)

- Add `jbuilder promote` and `--auto-promote` to promote files (#402,
  #421)

- Report better errors when using `(glob_files ...)` with a directory
  that doesn't exist (#413, Fix #412)

- Jbuilder now properly handles correction files produced by
  ppx_driver. This allows to use `[@@deriving_inline]` in .ml/.mli
  files. This require `ppx_driver >= v0.10.2` to work properly (#415)

- Make jbuilder load rules lazily instead of generating them all
  eagerly. This speeds up the initial startup time of jbuilder on big
  workspaces (#370)

- Now longer generate a `META.pkg.from-jbuilder` file. Now the only
  way to customize the generated `META` file is through
  `META.pkg.template`. This feature was unused and was making the code
  complicated (#370)

- Remove read-only attribute on Windows before unlink (#247)

- Use /Fo instead of -o when invoking the Microsoft C compiler to eliminate
  deprecation warning when compiling C++ sources (#354)

- Add a mode field to `rule` stanzas:
  + `(mode standard)` is the default
  + `(mode fallback)` replaces `(fallback)`
  + `(mode promote)` means that targets are copied to the source tree
  after the rule has completed
  + `(mode promote-until-clean)` is the same as `(mode promote)` except
  that `jbuilder clean` deletes the files copied to the source tree.
  (#437)

- Add a flag `--ignore-promoted-rules` to make jbuilder ignore rules
  with `(mode promote)`. `-p` implies `--ignore-promoted-rules` (#437)

- Display a warning for invalid lines in jbuild-ignore (#389)

- Always build `boot.exe` as a bytecode program. It makes the build of
  jbuilder faster and fix the build on some architectures (#463, fixes #446)

- Fix bad interaction between promotion and incremental builds on OSX
  (#460, fix #456)

- Make the beginning of a new build more explicit in watch mode
  (#2542 @diml)

1.0+beta16 (05/11/2017)
-----------------------

- Fix build on 32-bit OCaml (#313)

1.0+beta15 (04/11/2017)
-----------------------

- Change the semantic of aliases: there are no longer aliases that are
  recursive such as `install` or `runtest`. All aliases are
  non-recursive. However, when requesting an alias from the command
  line, this request the construction of the alias in the specified
  directory and all its children recursively. This allows users to get
  the same behavior as previous recursive aliases for their own
  aliases, such as `example`. Inside jbuild files, one can use `(deps
  (... (alias_rec xxx) ...))` to get the same behavior as on the
  command line. (#268)

- Include sub libraries that have a `.` in the generated documentation index
  (#280).

- Fix "up" links to the top-level index in the odoc generated documentation
  (#282).

- Fix `ARCH_SIXTYFOUR` detection for OCaml 4.06.0 (#303)

1.0+beta14 (11/10/2017)
-----------------------

- Add (copy_files <glob>) and (copy_files# <glob>) stanzas. These
  stanzas setup rules for copying files from a sub-directory to the
  current directory. This provides a reasonable way to support
  multi-directory library/executables in jbuilder (#35, @bobot)

- An empty `jbuild-workspace` file is now interpreted the same as one
  containing just `(context default)`

- Better support for on-demand utop toplevels on Windows and when the
  library has C stubs

- Print `Entering directory '...'` when the workspace root is not the
  current directory. This allows Emacs and Vim to know where relative
  filenames should be interpreted from. Fixes #138

- Fix a bug related to `menhir` stanzas: `menhir` stanzas with a
  `merge_into` field that were in `jbuild` files in sub-directories
  where incorrectly interpreted (#264)

- Add support for locks in actions, for tests that can't be run
  concurrently (#263)

- Support `${..}` syntax in the `include` stanza. (#231)

1.0+beta13 (05/09/2017)
-----------------------

- Generate toplevel html index for documentation (#224, @samoht)

- Fix recompilation of native artifacts. Regression introduced in the last
  version (1.0+beta12) when digests replaces timestamps for checking staleness
  (#238, @dra27)

1.0+beta12 (18/08/2017)
-----------------------

- Fix the quoting of `FLG` lines in generated `.merlin` files (#200,
  @mseri)

- Use the full path of archive files when linking. Before jbuilder
  would do: `-I <path> file.cmxa`, now it does `-I <path>
  <path>/file.cmxa`. Fixes #118 and #177

- Use an absolute path for ppx drivers in `.merlin` files. Merlin
  <3.0.0 used to run ppx commands from the directory where the
  `.merlin` was present but this is no longer the case

- Allow to use `jbuilder install` in contexts other than opam; if
  `ocamlfind` is present in the `PATH` and the user didn't pass
  `--prefix` or `--libdir` explicitly, use the output of `ocamlfind
  printconf destdir` as destination directory for library files (#179,
  @bobot)

- Allow `(:include ...)` forms in all `*flags` fields (#153, @dra27)

- Add a `utop` subcommand. Running `jbuilder utop` in a directory
  builds and executes a custom `utop` toplevel with all libraries
  defined in the current directory (#183, @rgrinberg)

- Do not accept `per_file` anymore in `preprocess` field. `per_file`
  was renamed `per_module` and it is planned to reuse `per_file` for
  another purpose

- Warn when a file is both present in the source tree and generated by
  a rule. Before, jbuilder would silently ignore the rule. One now has
  to add a field `(fallback)` to custom rules to keep the current
  behavior (#218)

- Get rid of the `deprecated-ppx-method` findlib package for ppx
  rewriters (#222, fixes #163)

- Use digests (MD5) of files contents to detect changes rather than
  just looking at the timestamps. We still use timestamps to avoid
  recomputing digests. The performance difference is negligible and we
  avoid more useless recompilations, especially when switching branches
  for instance (#209, fixes #158)

1.0+beta11 (21/07/2017)
-----------------------

- Fix the error message when there are more than one `<package>.opam`
  file for a given package

- Report an error when in a wrapped library, a module that is not the
  toplevel module depends on the toplevel module. This doesn't make as
  such a module would in theory be inaccessible from the outside

- Add `${SCOPE_ROOT}` pointing to the root of the current scope, to
  fix some misuses of `${ROOT}`

- Fix useless hint when all missing dependencies are optional (#137)

- Fix a bug preventing one from generating `META.pkg.template` with a
  custom rule (#190)

- Fix compilation of reason projects: .rei files where ignored and
  caused the build to fail (#184)

1.0+beta10 (08/06/2017)
-----------------------

- Add a `clean` subcommand (@rdavison, #89)

- Add support for generating API documentation with odoc (#74)

- Don't use unix in the bootstrap script, to avoid surprises with
  Cygwin

- Improve the behavior of `jbuilder exec` on Windows

- Add a `--no-buffer` option to see the output of commands in
  real-time. Should only be used with `-j1`

- Deprecate `per_file` in preprocessing specifications and
  rename it `per_module`

- Deprecate `copy-and-add-line-directive` and rename it `copy#`

- Remove the ability to load arbitrary libraries in jbuild file in
  OCaml syntax. Only `unix` is supported since a few released packages
  are using it. The OCaml syntax might eventually be replaced by a
  simpler mechanism that plays better with incremental builds

- Properly define and implement scopes

- Inside user actions, `${^}` now includes files matches by
  `(glob_files ...)` or `(file_recursively_in ...)`

- When the dependencies and targets of a rule can be inferred
  automatically, you no longer need to write them: `(rule (copy a b))`

- Inside `(run ...)`, `${xxx}` forms that expands to lists can now be
  split across multiple arguments by adding a `!`: `${!xxx}`. For
  instance: `(run foo ${!^})`

- Add support for using the contents of a file inside an action:
  - `${read:<file>}`
  - `${read-lines:<file>}`
  - `${read-strings:<file>}` (same as `read-lines` but lines are
    escaped using OCaml convention)

- When exiting prematurely because of a failure, if there are other
  background processes running and they fail, print these failures

- With msvc, `-lfoo` is transparently replaced by `foo.lib` (@dra27, #127)

- Automatically add the `.exe` when installing executables on Windows
  (#123)

- `(run <prog> ...)` now resolves `<prog>` locally if
  possible. i.e. `(run ${bin:prog} ...)` and `(run prog ...)` behave
  the same. This seems like the right default

- Fix a bug where `jbuild rules` would crash instead of reporting a
  proper build error

- Fix a race condition in future.ml causing jbuilder to crash on
  Windows in some cases (#101)

- Fix a bug causing ppx rewriter to not work properly when using
  multiple build contexts (#100)

- Fix .merlin generation: projects in the same workspace are added to
  merlin's source path, so "locate" works on them.

1.0+beta9 (19/05/2017)
----------------------

- Add support for building Reason projects (@rgrinberg, #58)

- Add support for building javascript with js-of-ocaml (@hhugo, #60)

- Better support for topkg release workflow. See
  [topkg-jbuilder](https://github.com/diml/topkg-jbuilder) for more
  details

- Port the manual to rst and setup a jbuilder project on
  readthedocs.org (@rgrinberg, #78)

- Hint for mistyped targets. Only suggest correction on the basename
  for now, otherwise it's slow when the workspace is big

- Add a `(package ...)` field for aliases, so that one can restrict
  tests to a specific package (@rgrinberg, #64)

- Fix a couple of bugs on Windows:
  + fix parsing of end of lines in some cases
  + do not take the case into account when comparing environment
    variable names

- Add AppVeyor CI

- Better error message in case a chain of dependencies *crosses* the
  installed world

- Better error messages for invalid dependency list in jbuild files

- Several improvements/fixes regarding the handling of findlib packages:
  + Better error messages when a findlib package is unavailable
  + Don't crash when an installed findlib package has missing
    dependencies
  + Handle the findlib alternative directory layout which is still
    used by a few packages

- Add `jbuilder installed-libraries --not-available` explaining why
  some libraries are not available

- jbuilder now records dependencies on files of external
  libraries. This mean that when you upgrade a library, jbuilder will
  know what need to be rebuilt.

- Add a `jbuilder rules` subcommand to dump internal compilation
  rules, mostly for debugging purposes

- Ignore all directories starting with a `.` or `_`. This seems to be
  a common pattern:
  - `.git`, `.hg`, `_darcs`
  - `_build`
  - `_opam` (opam 2 local switches)

- Fix the hint for `jbuilder external-lib-deps` (#72)

- Do not require `ocamllex` and `ocamlyacc` to be at the same location
  as `ocamlc` (#75)

1.0+beta8 (17/04/2017)
----------------------

- Added `${lib-available:<library-name>}` which expands to `true` or
  `false` with the same semantic as literals in `(select ...)` stanzas

- Remove hard-coded knowledge of a few specific ppx rewriters to ease
  maintenance moving forward

- Pass the library name to ppx rewriters via the `library-name` cookie

- Fix: make sure the action working directory exist before running it

1.0+beta7 (12/04/2017)
----------------------

- Make the output quieter by default and add a `--verbose` argument
  (@stedolan, #40)

- Various documentation fixes (@adrieng, #41)

- Make `@install` the default target when no targets are specified
  (@stedolan, #47)

- Add predefined support for menhir, similar to ocamlyacc support
  (@rgrinberg, #42)

- Add internal support for sandboxing actions and sandbox the build of
  the alias module with 4.02 to workaround the compiler trying to read
  the cmi of the aliased modules

- Allow to disable dynlink support for libraries via `(no_dynlink)`
  (#55)

- Add a -p/--for-release-of-packages command line argument to simplify
  the jbuilder invocation in opam files and make it more future proof
  (#52)

- Fix the lookup of the executable in `jbuilder exec foo`. Before,
  even if `foo` was to be installed, the freshly built version wasn't
  selected

- Don't generate a `exists_if ...` lines in META files. These are
  useless sine the META files are auto-generated

1.0+beta6 (29/03/2017)
----------------------

- Add an `(executable ...)` stanza for single executables (#33)

- Add a `(package ...)` and `(public_name <name>)/(public_names
   (<names))` to `executable/executables` stanzas to make it easier to
  install executables (#33)

- Fix a bug when using specific rewriters that jbuilder knows about
  without `ppx_driver.runner` (#37). These problem should go away
  soon when we start using `--cookie`

- Fix the interpretation of META files when there is more than one
  applicable assignment. Before this fix, the one with the lowest
  number of formal predicates was selected instead of the one with the
  biggest number of formal predicates

1.0+beta5 (22/03/2017)
----------------------

- When `ocamlfind` is present in the `PATH`, do not attempt to call
  `opam config var lib`

- Make sure the build of jbuilder itself never calls `ocamlfind` or
  `opam`

- Better error message when a jbuild file in OCaml syntax forgets to
  call `Jbuild_plugin.V*.send`

- Added examples of use

- Don't drop inline tests/benchmarks by default

1.0+beta4 (20/03/2017)
----------------------

- Improve error messages about invalid/missing pkg.opam files

- Ignore all errors while running `ocamlfind printconf path`

1.0+beta3 (15/03/2017)
----------------------

- Print optional dependencies as optional in the output of `jbuilder
   external-lib-deps --missing`

- Added a few forms to the DSL:
  - `with-{stderr,outputs}-to`
  - `ignore-{stdout,stderr,outputs}`
- Added `${null}` which expands to `/dev/null` on Unix and `NUL` on
  Windows

- Improve the doc generated by `odoc` for wrapped libraries

- Improve the error reported when an installed package depends on a
  library that is not installed

- Documented `(files_recursively_in ...)`

- Added black box tests

- Fix a bug where `jbuilder` would crash when there was no
  `<package>.opam` file

- Fixed a bug where `.merlin` files where not generated at the root of
  the workspace (#20)

- Fix a bug where a `(glob_files ...)` would cause other dependencies
  to be ignored

- Fix the generated `ppx(...)` line in `META` files

- Fix `(optional)` when a ppx runtime dependency is not available
  (#24)

- Do not crash when an installed package that we don't need has
  missing dependencies (#25)

1.0+beta2 (10/03/2017)
----------------------

- Simplified the rules for finding the root of the workspace as the
  old ones were often picking up the home directory. New rules are:
  + look for a `jbuild-workspace` file in parent directories
  + look for a `jbuild-workspace*` file in parent directories
  + use the current directory
- Fixed the expansion of `${ROOT}` in actions

- Install `quick-start.org` in the documentation directory

- Add a few more things in the log file to help debugging

1.0+beta1 (07/03/2017)
----------------------

- Added a manual

- Support incremental compilation

- Switched the CLI to cmdliner and added a `build` command (#5, @rgrinberg)

- Added a few commands:
  + `runtest`
  + `install`
  + `uninstall`
  + `installed-libraries`
  + `exec`: execute a command in an environment similar to what you
    would get after `jbuilder install`
- Removed the `build-package` command in favor of a `--only-packages`
  option that is common to all commands

- Automatically generate `.merlin` files (#2, @rdavison)

- Improve the output of jbuilder, in particular don't mangle the
  output of commands when using `-j N` with `N > 1`

- Generate a log in `_build/log`

- Versioned the jbuild format and added a first stable version. You
  should now put `(jbuilder_version 1)` in a `jbuild` file at the root
  of your project to ensure forward compatibility

- Switch from `ppx_driver` to `ocaml-migrate-parsetree.driver`. In
  order to use ppx rewriters with Jbuilder, they need to use
  `ocaml-migrate-parsetree.driver`

- Added support for aliases (#7, @rgrinberg)

- Added support for compiling against multiple opam switch
  simultaneously by writing a `jbuild-worspace` file

- Added support for OCaml 4.02.3

- Added support for architectures that don't have natdynlink

- Search the root according to the rules described in the manual
  instead of always using the current directory

- extended the action language to support common actions without using
  a shell:
  + `(with-stdout-to <file> <DSL>)`
  + `(copy <src> <dst>)`
  + ...

- Removed all implicit uses of bash or the system shell. Now one has
  to write explicitly `(bash "...")` or `(system "...")`

- Generate meaningful versions in `META` files

- Strengthen the scope of a package. Jbuilder knows about package
  `foo` only in the sub-tree starting from where `foo.opam` lives

0.1.alpha1 (04/12/2016)
-----------------------

First release<|MERGE_RESOLUTION|>--- conflicted
+++ resolved
@@ -81,12 +81,6 @@
 
 - Avoid pager when running `$ git diff` (#3912, @AltGr)
 
-<<<<<<< HEAD
-- Add the option `use_standard_c_and_cxx_flags` to `dune-project` that
-  disables the unconditional use of the `ocamlc_cflags` and `ocamlc_cppflags`
-  from `ocamlc -config` in C compiler calls. These flags are present in the
-  `:standard` set instead. (#3875, fix #3718, @voodoos)
-=======
 - Add `(root_module ..)` field to libraries & executables. This makes it
   possible to use library dependencies shadowed by local modules (#3825,
   @rgrinberg)
@@ -125,7 +119,13 @@
 - Remove support for passing `-nodynlink` for executables. It was bypassed in
   most cases and not correct in other cases in particular on arm32.
   (#4085, fixes #4069, fixes #2527, @emillon)
->>>>>>> 1dd3d7c3
+
+- Add the option `use_standard_c_and_cxx_flags` to `dune-project` that disables
+  the unconditional use of the `ocamlc_cflags` and `ocamlc_cppflags` from
+  `ocamlc -config` in C compiler calls. These flags are present in the
+  `:standard` set instead. This option also enable the detection of the C
+  compiler family and populates the `:standard` set of flags with common default
+  values. (#3875, #3802, fix #3718 and #3528, @voodoos)
 
 2.7.1 (2/09/2020)
 -----------------
