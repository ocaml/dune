Unreleased
------------------

- Add a `--release` option meaning the same as `-p` but without the
  package filtering. This is useful for custom `dune` invocation in opam
  files where we don't want `-p` (#3260, @diml)

- Fix a bug introduced in 2.4.0 causing `.bc` programs to be built
  with `-custom` by default (#3269, fixes #3262, @diml)

- Allow contexts to be defined with local switches in workspace files (#3265,
  fix #3264, @rgrinberg)

<<<<<<< HEAD
- From now on, each version of a syntax extension must be explicitely tied to a
  minimum version of the dune language. Inconsistent versions in a
  `dune-project` will trigger a warning for version <=2.4 and an error for
  versions >2.4 of the dune language. (3270, fixes #2957, @voodoos)
=======
- Delay expansion errors until the rule is used to build something (#3261, fix
  #3252, @rgrinberg, @diml)

- [coq] Support for theory dependencies and compositional builds using
  new field `(theories ...)` (#2053, @ejgallego, @rgrinberg)
>>>>>>> 5f9e8aea

2.4.0 (06/03/2020)
------------------

- Add `mdx` extension and stanza version 0.1 (#3094, @NathanReb)

- Allow to make Odoc warnings fatal. This is configured from the `(env ...)`
  stanza. (#3029, @Julow)

- Fix separate compilation of JS when findlib is not installed. (#3177, @nojb)

- Add a `dune describe` command to obtain the topology of a dune workspace, for
  projects such as ROTOR. (#3128, @diml)

- Add `plugin` linking mode for executables and the `(embed_in_plugin_libraries
  ...)` field. (#3141, @nojb)

- Add an `%{ext_plugin}` variable (#3141, @nojb)

- Dune will no longer build shared objects for stubs if
  `supports_shared_libraries` is false (#3225, fixes #3222, @rgrinberg)

- Fix a memory leak in the file-watching mode (`dune build -w`)
  (#3220, @snowleopard and @aalekseyev)

2.3.1 (20/02/2020)
------------------

- Fix versioning of artifact variables (eg %{cmxa:...}), which were introduced
  in 2.0, not 1.11. (#3149, @nojb)

- Fix a bug introduced in 2.3.0 where dune insists on using `fswatch` on linux
  (even when `inotifywait` is available). (#3162, @aalekseyev)

- Fix a bug causing all executables to be considered as optional (#3163, @diml)

2.3.0 (15/02/2020)
------------------

- Improve validation and error handling of arguments to `dune init` (#3103, fixes
  #3046, @shonfeder)

- `dune init exec NAME` now uses the `NAME` argument for private modules (#3103,
  fixes #3088, @shonfeder)

- Avoid linear walk to detect children, this should greatly improve
  performance when a target has a large number of dependencies (#2959,
  @ejgallego, @aalekseyev, @Armael)

- [coq] Add `(boot)` option to `(coq.theories)` to enable bootstrap of
  Coq's stdlib (#3096, @ejgallego)

- [coq] Deprecate `public_name` field in favour of `package` (#2087, @ejgallego)

- Better error reporting for "data only" and "vendored" dirs. Using these with
  anything else than a strict subdirectory or `*` will raise an error. The
  previous behavior was to just do nothing  (#3056, fixes #3019, @voodoos)

- Fix bootstrap on bytecode only switches on windows or where `-j1` is set.
  (#3112, @xclerc, @rgrinberg)

- Allow `enabled_if` fields in `executable(s)` stanzas (#3137, fixes #1690
  @voodoos)

- Do not fail if `ocamldep`, `ocamlmklib`, or `ocaml` are absent. Wait for them
  to be used to fail (#3138, @rgrinberg)

- Introduce a `strict_package_deps` mode that verifies that dependencies between
  packages in the workspace are specified correctly. (@rgrinberg, #3117)

- Make sure the `@all` alias is defined when no `dune` file is present
  in a directory (#2946, fix #2927, @diml)

2.2.0 (06/02/2020)
------------------

- `dune test` is now a command alias for `dune runtest`. This is to make the CLI
  less idiosyncratic (#3006, @shonfeder)

- Allow to set menhir flags in the `env` stanza using the `menhir_flags` field.
  (#2960, fix #2924, @bschommer)

- By default, do not show the full command line of commands executed
  by `dune` when `dune` is executed inside `dune`. This is to make
  integration tests more reproducible (#3042, @diml)

- `dune subst` now works even without opam files (#2955, fixes #2910,
  @fangyi-zhou and @diml)

- Hint when trying to execute an executable defined in the current directory
  without using the `./` prefix (#3041, fixes #1094, @voodoos).

- Extend the list of modifiers that can be nested under
  `with-accepted-exit-codes` with `chdir`,  `setenv`, `ignore-<outputs>`,
  `with-stdin-from` and `with-<outputs>-to` (#3027, fixes #3014, @voodoos)

- It is now an error to have a preprocessing dependency on a ppx rewriter
  library that is not marked as `(kind ppx_rewriter)` (#3039, @snowleopard).

- Fix permissions of files promoted to the source tree when using the
  shared cache. In particular, make them writable by the user (#3043,
  fixes #3026, @diml)

- Only detect internal OCaml tools with `.opt` extensions. Previously, this
  detection applied to other binaries as well (@kit-ty-kate, @rgrinberg, #3051).

- Give the user a proper error message when they try to promote into a source
  directory that doesn't exist. (#3073, fix #3069, @rgrinberg)

- Correctly build vendored packages in `-p` mode. These packages were
  incorrectly filtered out before. (#3705, @diml)

- Do not install vendored packages (#3704, @diml)

- `make` now prints a message explaining the main targets available
  (#3085, fix #3078, @diml)

- Add a `byte_complete` executable mode to build programs as
  self-contained bytecode programs
  (#3076, fixes #1519, @diml)

2.1.3 (16/01/2020)
------------------

- Fix building the OCaml compiler with Dune (#3038, fixes #2974,
  @diml)

2.1.2 (08/01/2020)
------------------

- Fix a bug in the `Fiber.finalize` function of the concurrency monad of Dune,
  causing a race condition at the user level (#3009, fix #2958, @diml)

2.1.1 (07/01/2020)
------------------

- Guess foreign archives & native archives for libraries defined using the
  `META` format. (#2994, @rgrinberg, @anmonteiro)

- Fix generation of `.merlin` files when depending on local libraries with more
  than one source directory. (#2983, @rgrinberg)

2.1.0 (21/12/2019)
------------------

- Attach cinaps stanza actions to both `@runtest` and `@cinaps` aliases
  (#2831, @NathanReb)

- Add variables `%{lib-private...}` and `%{libexec-private...}` for finding
  build paths of files in public and private libraries within the same
  project. (#2901, @snowleopard)

- Add `--mandir` option to `$ dune install`. This option allows to override the
  installation directory for man pages. (#2915, fixes #2670, @rgrinberg)

- Fix `dune --version`. The bootstrap didn't compute the version
  correctly. (#2929, fixes #2911, @diml)

- Do not open the log file in `dune clean`. (#2965, fixes #2964 and
  #2921, @diml)

- Support passing two arguments to `=`, `<>`, ... operators in package
  dependencies so that we can have things such as `(<> :os win32)`
  (#2965, @diml)

2.0.1 (17/12/2019)
------------------

- Delay errors raised by invalid `dune-package` files. The error is now raised
  only if the invalid package is treated as a library and used to build
  something. (#2972, @rgrinberg)

2.0.0 (20/11/2019)
------------------

- Remove existing destination files in `install`  before installing the new
  ones. (#2885, fixes #2883, @bschommer)

- The `action` field in the `alias` stanza is not available starting `lang dune
  2.0`. The `alias` field in the `rule` stanza is a replacement. (#2846, fixes
  2681, @rgrinberg)

- Introduce `alias` and `package` fields to the `rule` stanza. This is the
  preferred way of attaching rules to aliases. (#2744, @rgrinberg)

- Add field `(optional)` for executable stanzas (#2463, fixes #2433, @bobot)

- Infer targets for rule stanzas expressed in long form (#2494, fixes #2469,
  @NathanReb)

- Indicate the progress of the initial file tree loading (#2459, fixes #2374,
  @bobot)

- Build `.cm[ox]` files for executables more eagerly. This speeds up builds at
  the cost of building unnecessary artifacts in some cases. Some of these extra
  artifacts can fail to built, so this is a breaking change. (#2268, @rgrinberg)

- Do not put the `<package>.install` files in the source tree unless `-p` or
  `--promote-install-files` is passed on the command line (#2329, @diml)

- Compilation units of user defined executables are now mangled by default. This
  is done to prevent the accidental collision with library dependencies of the
  executable. (#2364, fixes #2292, @rgrinberg)

- Enable `(explicit_js_mode)` by default. (#1941, @nojb)

- Add an option to clear the console in-between builds with
 `--terminal-persistence=clear-on-rebuild`

- Stop symlinking object files to main directory for stanzas defined `jbuild`
  files (#2440, @rgrinberg)

- Library names are now validated in a strict fashion. Previously, invalid names
  would be allowed for unwrapped libraries (#2442, @rgrinberg)

- mli only modules must now be explicitly declared. This was previously a
  warning and is now an error. (#2442, @rgrinberg)

- Modules filtered out from the module list via the Ordered Set Language must
  now be actual modules. (#2442, @rgrinberg)

- Actions which introduce targets where new targets are forbidden (e.g.
  preprocessing) are now an error instead of a warning. (#2442, @rgrinberg)

- No longer install a `jbuilder` binary. (#2441, @diml)

- Stub names are no longer allowed relative paths. This was previously a warning
  and is now an error (#2443, @rgrinberg).

- Define (paths ...) fields in (context ...) definitions in order to set or
  extend any PATH-like variable in the context environment. (#2426, @nojb)

- The `diff` action will always normalize newlines before diffing. Perviousy, it
  would not do this normalization for rules defined in jbuild files. (#2457,
  @rgrinberg)

- Modules may no longer belong to more than one stanza. This was previously
  allowed only in stanzas defined in `jbuild` files. (#2458, @rgrinberg)

- Remove support for `jbuild-ignore` files. They have been replaced by the the
  `dirs` stanza in `dune` files. (#2456, @rgrinberg)

- Add a new config option `sandboxing_preference`, the cli argument `--sandbox`,
  and the dep spec `sandbox` in dune language. These let the user control the level of
  sandboxing done by dune per rule and globally. The rule specification takes precedence.
  The global configuration merely specifies the default.
  (#2213, @aalekseyev, @diml)

- Remove support for old style subsystems. Dune will now emit a warning to
  reinstall the library with the old style subsystem. (#2480, @rgrinberg)

- Add action (with-stdin-from <file> <action>) to redirect input from <file>
  when performing <action>. (#2487, @nojb)

- Change the automatically generated odoc index to only list public modules.
  This only affects unwrapped libraries (#2479, @rgrinberg)

- Set up formatting rules by default. They can be configured through a new
  `(formatting)` stanza in `dune-project` (#2347, fixes #2315, @emillon)

- Change default target from `@install` to `@all`. (#2449, fixes #1220,
  @rgrinberg)

- Include building stubs in `@check` rules. (@rgrinberg, #2530)

- Get rid of ad-hoc rules for guessing the version. Dune now only
  relies on the version written in the `dune-project` file and no
  longer read `VERSION` or similar files (#2541, @diml)

- In `(diff? x y)` action, require `x` to exist and register a
  dependency on that file. (#2486, @aalekseyev)

- On Windows, an .exe suffix is no longer added implicitly to binary names that
  already end in .exe. Second, when resolving binary names, .opt variants are no
  longer chosen automatically. (#2543, @nojb)

- Make `(diff? x y)` move the correction file (`y`) away from the build
  directory to promotion staging area. This makes corrections work with
  sandboxing and in general reduces build directory pollution. (#2486,
  @aalekseyev, fixes #2482)

- `c_flags`, `c_names` and `cxx_names` are now supported in `executable`
  and `executables` stanzas. (#2562, @nojb)
  Note: this feature has been subsequently extended into a separate
  `foreign_stubs` field. (#2659, RFC #2650, @snowleopard)

- Remove git integration from `$ dune upgrade` (#2565, @rgrinberg)

- Add a `--disable-promotion` to disable all modification to the source
  directory. There's also a corresponding `DUNE_DISABLE_PROMOTION` environment
  variable. (#2588, fix #2568, @rgrinberg)

- Add a `forbidden_libraries` field to prevent some library from being
  linked in an executable. This help detecting who accidently pulls in
  `unix` for instance (#2570, @diml)

- Fix incorrect error message when a variable is expanded in static context:
  `%{lib:lib:..}` when the library does not exist. (#2597, fix #1541,
  @rgrinberg)

- Add `--sections` option to `$ dune install` to install subsections of .install
  files. This is useful for installing only the binaries in a workspace for
  example. (#2609, fixes #2554, @rgrinberg)

- Drop support for `jbuild` and `jbuild-ignore` files (#2607, @diml)

- Add a `dune-action-plugin` library for describing dependencies direcly in
  the executable source. Programs that use this feature can be run by a new
  action (dynamic-run <progn> ...). (#2635, @staronj, @aalekseyev)

- Stop installing the `ocaml-syntax-shims` binary. In order to use
  `future_syntax`, one now need to depend on the `ocaml-syntax-shims`
  package (#2654, @diml)

- Add support for dependencies that are re-exported. Such dependencies
  are marked with`re_export` and will automatically be provided to
  users of a library (#2605, @rgrinberg)

- Add a `deprecated_library_name` stanza to redirect old names after a
  library has been renamed (#2528, @diml)

- Error out when a `preprocessor_deps` field is present but not
  `preprocess` field is. It is a warning with Dune 1.x projects
  (#2660, @Julow)

- Dune will use `-output-complete-exe` instead of `-custom` when compiling
  self-contained bytecode executables whenever this options is available
  (OCaml version >= 4.10) (#2692, @nojb)

- Add action `(with-accepted-exit-codes <pred> <action>)` to specify the set of
  successful exit codes of `<action>`. `<pred>` is specified using the predicate
  language. (#2699, @nojb)

- Do not setup rules for disabled libraries (#2491, fixes #2272, @bobot)

- Configurator: filter out empty flags from `pkg-config` (#2716, @AltGr)

- `no_keep_locs` is a no-op for projects that use `lang dune` older than 2.0. In
  projects where the language is at least `2.0`, the field is now forbidden.
  (#2752, fixes #2747, @rgrinberg)

- Extend support for foreign sources and archives via the `(foreign_library ...)`
  stanza as well as the `(foreign_stubs ...)` and `(foreign_archives ...)` fields.
  (#2659, RFC #2650, @snowleopard)

- Add (deprecated_package_names) field to (package) declaration in
  dune-project. The names declared here can be used in the (old_public_name)
  field of (deprecated_library_name) stanza. These names are interpreted as
  library names (not prefixed by a package name) and appropiate redirections are
  setup in their META files. This feaure is meant to migrate old libraries which
  do not follow Dune's convention of prefixing libraries with the package
  name. (#2696, @nojb)

- The fields `license`, `authors`, `maintainers`, `source`, `bug_reports`,
  `homepage`, and `documentation` of `dune-project` can now be overriden on a
  per-package basis. (#2774, @nojb)

- Change the default `modes` field of executables to `(mode exe)`. If
  one wants to build a bytecode program, it now needs to be explicitly
  requested via `(modes byte exe)`. (#2851, @diml)

- Allow `ccomp_type` as a variable for evaluating `enabled_if`. (#2855, @dra27,
  @rgrinberg)

- Stricter validation of file names in `select`. The file names of conditional
  sources must match the prefix and the extension of the resultant filename.
  (#2867, @rgrinberg)

- Add flag `disable_dynamically_linked_foreign_archives` to the workspace file.
  If the flag is set to `true` then: (i) when installing libraries, we do not
  install dynamic foreign archives `dll*.so`; (ii) when building executables in
  the `byte` mode, we statically link in foreign archives into the runtime
  system; (iii) we do not generate any `dll*.so` rules. (#2864, @snowleopard)

- Reimplement the bootstrap procedure. The new procedure is faster and
  should no longer stack overflow (#2854, @dra27, @diml)

- Allow `.opam.template` files to be generated using rules (#2866, @rgrinberg)

1.11.4 (09/10/2019)
-------------------

- Allow to mark directories as `data_only_dirs` without including them as `dirs`
  (#2619, fix #2584, @rgrinberg)

- Fix reading `.install` files generated with an external `--build-dir`. (#2638,
  fix #2629, @rgrinberg)

1.11.3 (23/08/2019)
-------------------

- Fix a ppx hash collision in watch mode (#2546, fixes #2520, @diml)

1.11.2 (20/08/2019)
-------------------

- Remove the optimisation of passing `-nodynlink` for executalbes when
  not necessary. It seems to be breaking things (see #2527, @diml)

- Fix invalid library names in `dune-package` files. Only public names should
  exist in such files. (#2558, fix #2425, @rgrinberg)

1.11.1 (09/08/2019)
-------------------

- Fix config file dependencies of ocamlformat (#2471, fixes #2464,
  @nojb)

- Cleanup stale directories when using `(source_tree ...)` in the
  presence of directories with only sub-directories and no files
  (#2514, fixes #2499, @diml)

1.11.0 (23/07/2019)
-------------------

- Don't select all local implementations in `dune utop`. Instead, let the
  default implementation selection do its job. (#2327, fixes #2323, @TheLortex,
  review by @rgrinberg)

- Check that selected implementations (either by variants or default
  implementations) are indeed implementations. (#2328, @TheLortex, review by
  @rgrinberg)

- Don't reserve the `Ppx` toplevel module name for ppx rewriters (#2242, @diml)

- Redesign of the library variant feature according to the #2134 proposal. The
  set of variants is now computed when the virtual library is installed.
  Introducing a new `external_variant` stanza. (#2169, fixes #2134, @TheLortex,
  review by @diml)

- Add proper line directives when copying `.cc` and `.cxx` sources (#2275,
  @rgrinberg)

- Fix error message for missing C++ sources. The `.cc` extension was always
  ignored before. (#2275, @rgrinberg)

- Add `$ dune init project` subcommand to create project boilerplate according
  to a common template. (#2185, fixes #159, @shonfeder)

- Allow to run inline tests in javascript with nodejs (#2266, @hhugo)

- Build `ppx.exe` as compiling host binary. (#2286, fixes #2252, @toots, review
  by @rgrinberg and @diml)

- Add a `cinaps` extension and stanza for better integration with the
  [cinaps tool](https://github.com/janestreet/cinaps) tool (#2269,
  @diml)

- Allow to embed build info in executables such as version and list
  and version of statically linked libraries (#2224, @diml)

- Set version in `META` and `dune-package` files to the one read from
  the vcs when no other version is available (#2224, @diml)

- Add a variable `%{target}` to be used in situations where the context
  requires at most one word, so `%{targets}` can be confusing; stdout
  redirections and "-o" arguments of various tools are the main use
  case; also, introduce a separate field `target` that must be used
  instead of `targets` in those situations.  (#2341, @aalekseyev)

- Fix dependency graph of wrapped_compat modules. Previously, the dependency on
  the user written entry module was omitted. (#2305, @rgrinberg)

- Allow to promote executables built with an `executable` stanza
  (#2379, @diml)

- When instantiating an implementation with a variant, make sure it matches
  virtual library's list of known implementations. (#2361, fixes #2322,
  @TheLortex, review by @rgrinberg)

- Add a variable `%{ignoring_promoted_rules}` that is `true` when
  `--ingore-promoted-rules` is passed on the command line and false
  otherwise (#2382, @diml)

- Fix a bug in `future_syntax` where the characters `@` and `&` were
  not distinguished in the names of binding operators (`let@` was the
  same as `let&`) (#2376, @aalekseyev, @diml)

- Workspaces with non unique project names are now supported. (#2377, fix #2325,
  @rgrinberg)

- Improve opam generation to include the `dune` dependencies with the minimum
  constraint set based on the dune language version specified in the
  `dune-project` file. (2383, @avsm)

- The order of fields in the generated opam file now follows order preferred in
  opam-lib. (@avsm, #2380)

- Fix coloring of error messages from the compiler (@diml, #2384)

- Add warning `66` to default set of warnings starting for dune projects with
  language verison >= `1.11` (@rgrinberg, @diml, fixes #2299)

- Add (dialect ...) stanza
  (@nojb, #2404)

- Add a `--context` argument to `dune install/uninstall` (@diml, #2412)

- Do not warn about merlin files pre 1.9. This warning can only be disabled in
  1.9 (#2421, fixes #2399, @emillon)

- Add a new `inline_tests` field in the env stanza to control inline_tests
  framework with a variable (#2313, @mlasson, original idea by @diml, review
  by @rgrinberg).

- New binary kind `js` for executables in order to explicitly enable Javascript
  targets, and a switch `(explicit_js_mode)` to require this mode in order to
  declare JS targets corresponding to executables. (#1941, @nojb)

1.10.0 (04/06/2019)
-------------------

- Restricted the set of variables available for expansion in the destination
  filename of `install` stanza to simplify implementation and avoid dependency
  cycles. (#2073, @aalekseyev, @diml)

- [menhir] call menhir from context root build_dir (#2067, @ejgallego,
  review by @diml, @rgrinberg)

- [coq] Add `coq.pp` stanza to help with pre-processing of grammar
  files (#2054, @ejgallego, review by @rgrinberg)

- Add a new more generic form for the *promote* mode: `(promote
  (until-clean) (into <dir>))` (#2068, @diml)

- Allow to promote only a subset of the targets via `(promote (only
  <pred>))`. For instance: `(promote (only *.mli))` (#2068, @diml)

- Improve the behavior when a strict subset of the targets of a rule is already
  in the source tree for projects using the dune language < 1.10 (#2068, fixes
  #2061, @diml)

- With lang dune >= 1.10, rules in standard mode are no longer allowed to
  produce targets that are present in the source tree. This has been a warning
  for long enough (#2068, @diml)

- Allow %{...} variables in pps flags (#2076, @mlasson review by @diml and
  @aalekseyev).

- Add a 'cookies' option to ppx_rewriter/deriver flags in library stanzas. This
  allow to specify cookie requests from variables expanded at each invocation of
  the preprocessor. (#2106, @mlasson @diml)

- Add more opam metadata and use it to generate `.opam` files. In particular, a
  `package` field has been added to specify package specific information.
  (#2017, #2091, @avsm, @jonludlam, @rgrinberg)

- Clean up the special support for `findlib.dynload`. Before, Dune would simply
  match on the library name. Now, we only match on the findlib package name when
  the library doesn't come from Dune. Someone writing a library called
  `findlib.dynload` with Dune would have to add `(special_builtin_support
  findlib_dynload)` to trigger the special behavior. (#2115, @diml)

- Install the `future_syntax` preprocessor as `ocaml-syntax-shims.exe` (#2125,
  @rgrinberg)

- Hide full command on errors and warnings in development and show them in CI.
  (detected using the `CI` environment variable). Commands for which the
  invocation might be omitted must output an error prefixed with `File `. Add an
  `--always-show-command-line` option to disable this behavior and always show
  the full command. (#2120, fixes #1733, @rgrinberg)

- In `dune-workspace` files, add the ability to choose the host context and to
  create duplicates of the default context with different settings. (#2098,
  @TheLortex, review by @diml, @rgrinberg and @aalekseyev)

- Add support for hg in `dune subst` (#2135, @diml)

- Don't build documentation for implementations of virtual libraries (#2141,
  fixes #2138, @jonludlam)

- Fix generation of the `-pp` flag in .merlin (#2142, @rgrinberg)

- Make `dune subst` add a `(version ...)` field to the `dune-project`
  file (#2148, @diml)

- Add the `%{os_type}` variable, which is a short-hand for
  `%{ocaml-config:os_type}` (#1764, @diml)

- Allow `enabled_if` fields in `library` stanzas, restricted to the
  `%{os_type}`, `%{model}`, `%{architecture}`, `%{system}` variables (#1764,
  #2164 @diml, @rgrinberg)

- Fix `chdir` on external and source paths. Dune will also fail gracefully if
  the external or source path does not exist (#2165, fixes #2158, @rgrinberg)

- Support the `.cc` extension fro C++ sources (#2195, fixes #83, @rgrinberg)

- Run `ocamlformat` relative to the context root. This improves the locations of
  errors. (#2196, fixes #1370, @rgrinberg)

- Fix detection of `README`, `LICENSE`, `CHANGE`, and `HISTORY` files. These
  would be undetected whenever the project was nested in another workspace.
  (#2194, @rgrinberg)

- Fix generation of `.merlin` whenever there's more than one stanza with the
  same ppx preprocessing specification (#2209 ,fixes #2206, @rgrinberg)

- Fix generation of `.merlin` in the presence of the `copy_files` stanza and
  preprocessing specifications of other stanazs. (#2211, fixes #2206,
  @rgrinberg)

- Run `refmt` from the context's root directory. This improves error messages in
  case of syntax errors. (#2223, @rgrinberg)

- In .merlin files, don't pass `-dump-ast` to the `future_syntax` preprocessor.
  Merlin doesn't seem to like it when binary AST is generated by a `-pp`
  preprocessor. (#2236, @aalekseyev)

- `dune install` will verify that all files mentioned in all .install files
  exist before trying to install anything. This prevents partial installation of
  packages (#2230, @rgrinberg)

1.9.3 (06/05/2019)
------------------

- Fix `.install` files not being generated (#2124, fixes #2123, @rgrinberg)

1.9.2 (02/05/2019)
------------------

- Put back library variants in development mode. We discovered a
  serious unexpected issue and we might need to adjust the design of
  this feature before we are ready to commit to a final version. Users
  will need to write `(using library_variants 0.1)` in their
  `dune-project` file if they want to use it before the design is
  finalized. (#2116, @diml)

- Forbid to attach a variant to a library that implements a virtual
  library outside the current project (#2104, @rgrinberg)

- Fix a bug where `dune install` would install man pages to incorrect
  paths when compared to `opam-installer`. For example dune now
  installs `(foo.1 as man1/foo.1)` correctly and previously that was
  installed to `man1/man1/foo.1`. (#2105, @aalekseyev)

- Do not fail when a findlib directory doesn't exist (#2101, fix #2099, @diml)

- [coq] Rename `(coqlib ...)` to `(coq.theory ...)`, support for
  `coqlib` will be dropped in the 1.0 version of the Coq language
  (#2055, @ejgallego)

- Fix crash when calculating library dependency closure (#2090, fixes #2085,
  @rgrinberg)

- Clean up the special support for `findlib.dynload`. Before, Dune
  would simply match on the library name. Now, we only match on the
  findlib package name when the library doesn't come from
  Dune. Someone writing a library called `findlib.dynload` with Dune
  would have to add `(special_builton_support findlib_dynload)` to
  trigger the special behavior. (#2115, @diml)

- Include permissions in the digest of targets and dependencies (#2121, fix
  #1426, @rgrinberg, @xclerc)

1.9.1 (11/04/2019)
------------------

- Fix invocation of odoc to add previously missing include paths, impacting
  mld files that are not in directories containing libraries (#2016, fixes
  #2007, @jonludlam)

1.9.0 (09/04/2019)
------------------

- Warn when generated `.merlin` does not reflect the preprocessing
  specification. This occurs when multiple stanzas in the same directory use
  different preprocessing specifications. This warning can now be disabled with
  `allow_approx_merlin` (#1947, fix #1946, @rgrinberg)

- Watch mode: display "Success" in green and "Had errors" in red (#1956,
  @emillon)

- Fix glob dependencies on installed directories (#1965, @rgrinberg)

- Add support for library variants and default implementations. (#1900,
  @TheLortex)

- Add experimental `$ dune init` command. This command is used to create or
  update project boilerplate. (#1448, fixes #159, @shonfeder)

- Experimental Coq support (fix #1466, @ejgallego)

- Install .cmi files of private modules in a `.private` directory (#1983, fix
  #1973 @rgrinberg)

- Fix `dune subst` attempting to substitute on directories. (#2000, fix #1997,
  @rgrinberg)

- Do not list private modules in the generated index. (#2009, fix #2008,
  @rgrinberg)

- Warn instead of failing if an opam file fails to parse. This opam file can
  still be used to define scope. (#2023, @rgrinberg)

- Do not crash if unable to read a directory when traversing to find root
  (#2024, @rgrinberg)

- Do not exit dune if some source directories are unreadable. Instead, warn the
  user that such directories need to be ignored (#2004, fix #310, @rgrinberg)

- Fix nested `(binaries ..)` fields in the `env` stanza. Previously, parent
  `binaries` fields would be ignored, but instead they should be combined.
  (#2029, @rgrinberg)

- Allow "." in `c_names` and `cxx_names` (#2036, fix #2033, @rgrinberg)

- Format rules: if a dune file uses OCaml syntax, do not format it.
  (#2014, fix #2012, @emillon)

1.8.2 (10/03/2019)
------------------

- Fix auto-generated `index.mld`. Use correct headings for the listing. (#1925,
  @rgrinberg, @aantron)

1.8.1 (08/03/2019)
------------------

- Correctly write `dune-package` when version is empty string (#1919, fix #1918,
  @rgrinberg)

1.8.0 (07/03/2019)
------------------

- Clean up watch mode polling loop: improves signal handling and error handling
  during polling (#1912, fix #1907, fix #1671, @aalekseyev)

- Change status messages during polling to be one-line, so that the messages are
  correctly erased by ^K. (#1912, @aalekseyev)

- Add support for `.cxx` extension for C++ stubs (#1831, @rgrinberg)

- Add `DUNE_WORKSPACE` variable. This variable is equivalent to setting
  `--workspace` in the command line. (#1711, fix #1503, @rgrinberg)

- Add `c_flags` and `cxx_flags` to env profile settings (#1700 and #1800,
  @gretay-js)

- Format `dune printenv` output (#1867, fix #1862, @emillon)

- Add the `(promote-into <dir>)` and `(promote-until-clean-into
  <dir>)` modes for `(rule ...)` stanzas, so that files can be
  promoted in another directory than the current one. For instance,
  this is used in merlin to promote menhir generated files in a
  directory that depends on the version of the compiler (#1890, @diml)

- Improve error message when `dune subst` fails (#1898, fix #1897, @rgrinberg)

- Add more GC counters to catapult traces (fix908, @rgrinberg)

- Add a preprocessor shim for the `let+` syntax of OCaml 4.08 (#1899,
  implements #1891, @diml)

- Fix generation of `.merlin` files on Windows. `\` characters needed
  to be escaped (#1869, @mlasson)

- Fix 0 error code when `$ dune format-dune-file` fails. (#1915, fix #1914,
  @rgrinberg)

- Configurator: deprecated `query_expr` and introduced `query_expr_err` which is
  the same but with a better error in case it fails. (#1886, @ejgallego)

- Make sure `(menhir (mode promote) ...)` stanzas are ignored when
  using `--ignore-promoted-rules` or `-p` (#1917, @diml)

1.7.3 (27/02/2019)
------------------

- Fix interpretation of `META` files containing archives with `/` in
  the filename. For instance, this was causing llvm to be unusable
  with dune (#1889, fix #1885, @diml)

- Make errors about menhir stanzas be located (#1881, fix #1876,
  @diml)

1.7.2 (21/02/2019)
------------------

- Add `${corrected-suffix}`, `${library-name}` and a few other
  variables to the list of variables to upgrade. This fixes the
  support for various framework producing corrections (#1840, #1853,
  @diml)

- Fix `$ dune subst` failing because the build directory wasn't set. (#1854, fix
  #1846, @rgrinberg)

- Configurator: Add warning to `Pkg_config.query` when a full package expression
  is used. Add `Pkg_config.query_expr` for cases when the full power of
  pkg-config's querying is needed (#1842, fix #1833, @rgrinberg)

- Fix unavailable, optional implementations eagerly breaking the build (#1857,
  fix #1856, @rgrinberg)

1.7.1 (13/02/2019)
------------------

- Fix the watch mode (#1837, #1839, fix #1836, @diml)

- Configurator: Fix misquoting when running pkg-config (#1835, fix #1833,
  @Chris00)

1.7.0 (12/02/2019)
------------------


- Second step of the deprecation of jbuilder: the `jbuilder` binary
  now emits a warning on every startup and both `jbuilder` and `dune`
  emit warnings when encountering `jbuild` files (#1752, @diml)

- Change the layout of build artifacts inside _build. The new layout enables
  optimizations that depend on the presence of `.cmx` files of private modules
  (#1676, @bobot)

- Fix merlin handling of private module visibility (#1653 @bobot)

- unstable-fmt: use boxes to wrap some lists (#1608, fix #1153, @emillon,
  thanks to @rgrinberg)

- skip directories when looking up programs in the PATH (#1628, fixes
  #1616, @diml)

- Use `lsof` on macOS to implement `--stats` (#1636, fixes #1634, @xclerc)

- Generate `dune-package` files for every package. These files are installed and
  read instead of `META` files whenever they are available (#1329, @rgrinberg)

- Fix preprocessing for libraries with `(include_subdirs ..)` (#1624, fix #1626,
  @nojb, @rgrinberg)

- Do not generate targets for archive that don't match the `modes` field.
  (#1632, fix #1617, @rgrinberg)

- When executing actions, open files lazily and close them as soon as
  possible in order to reduce the maximum number of file descriptors
  opened by Dune (#1635, #1643, fixes #1633, @jonludlam, @rgrinberg,
  @diml)

- Reimplement the core of Dune using a new generic memoization system
  (#1489, @rudihorn, @diml)

- Replace the broken cycle detection algorithm by a state of the art
  one from [this paper](https://doi.org/10.1145/2756553) (#1489,
  @rudihorn)

- Get the correct environment node for multi project workspaces (#1648,
  @rgrinberg)

- Add `dune compute` to call internal memoized functions (#1528,
  @rudihorn, @diml)

- Add `--trace-file` option to trace dune internals (#1639, fix #1180, @emillon)

- Add `--no-print-directory` (borrowed from GNU make) to suppress
  `Entering directory` messages. (#1668, @dra27)

- Remove `--stats` and track fd usage in `--trace-file` (#1667, @emillon)

- Add virtual libraries feature and enable it by default (#1430 fixes #921,
  @rgrinberg)

- Fix handling of Control+C in watch mode (#1678, fixes #1671, @diml)

- Look for jsoo runtime in the same dir as the `js_of_ocaml` binary
  when the ocamlfind package is not available (#1467, @nojb)

- Make the `seq` package available for OCaml >= 4.07 (#1714, @rgrinberg)

- Add locations to error messages where a rule fails to generate targets and
  rules that require files outside the build/source directory. (#1708, fixes
  #848, @rgrinberg)

- Let `Configurator` handle `sizeof` (in addition to negative numbers).
  (#1726, fixes #1723, @Chris00)

- Fix an issue causing menhir generated parsers to fail to build in
  some cases. The fix is to systematically use `-short-paths` when
  calling `ocamlc -i` (#1743, fix #1504, @diml)

- Never raise when printing located errors. The code that would print the
  location excerpts was prone to raising. (#1744, fix #1736, @rgrinberg)

- Add a `dune upgrade` command for upgrading jbuilder projects to Dune
  (#1749, @diml)

- When automatically creating a `dune-project` file, insert the
  detected name in it (#1749, @diml)

- Add `(implicit_transitive_deps <bool>)` mode to dune projects. When this mode
  is turned off, transitive dependencies are not accessible. Only listed
  dependencies are directly accessible. (#1734, #430, @rgrinberg, @hnrgrgr)

- Add `toplevel` stanza. This stanza is used to define toplevels with libraries
  already preloaded. (#1713, @rgrinberg)

- Generate `.merlin` files that account for normal preprocessors defined using a
  subset of the `action` language. (#1768, @rgrinberg)

- Emit `(orig_src_dir <path>)` metadata in `dune-package` for dune packages
  built with `--store-orig-source-dir` command line flag (also controlled by
  `DUNE_STORE_ORIG_SOURCE_DIR` env variable). This is later used to generate
  `.merlin` with `S`-directives pointed to original source locations and thus
  allowing merlin to see those. (#1750, @andreypopp)

- Improve the behavior of `dune promote` when the files to be promoted have been
  deleted. (#1775, fixes #1772, @diml)

- unstable-fmt: preserve comments (#1766, @emillon)

- Pass flags correctly when using `staged_pps` (#1779, fixes #1774, @diml)

- Fix an issue with the use of `(mode promote)` in the menhir
  stanza. It was previously causing intermediate *mock* files to be
  promoted (#1783, fixes #1781, @diml)

- unstable-fmt: ignore files using OCaml syntax (#1784, @emillon)

- Configurator: Add `which` function to replace the `which` command line utility
  in a cross platform way. (#1773, fixes #1705, @Chris00)

- Make configurator append paths to `$PKG_CONFIG_PATH` on macOS. Previously it
  was prepending paths and thus `$PKG_CONFIG_PATH` set by users could have been
  overridden by homebrew installed libraries (#1785, @andreypopp)

- Disallow c/cxx sources that share an object file in the same stubs archive.
  This means that `foo.c` and `foo.cpp` can no longer exist in the same library.
  (#1788, @rgrinberg)

- Forbid use of `%{targets}` (or `${@}` in jbuild files) inside
  preprocessing actions
  (#1812, fixes #1811, @diml)

- Add `DUNE_PROFILE` environment variable to easily set the profile. (#1806,
  @rgrinberg)

- Deprecate the undocumented `(no_keep_locs)` field. It was only
  necessary until virtual libraries were supported (#1822, fix #1816,
  @diml)

- Rename `unstable-fmt` to `format-dune-file` and remove its `--inplace` option.
  (#1821, @emillon).

- Autoformatting: `(using fmt 1.1)` will also format dune files (#1821, @emillon).

- Autoformatting: record dependencies on `.ocamlformat-ignore` files (#1824,
  fixes #1793, @emillon)

1.6.2 (05/12/2018)
------------------

- Fix regression introduced by #1554 reported in:
  https://github.com/ocaml/dune/issues/734#issuecomment-444177134 (#1612,
  @rgrinberg)

- Fix `dune external-lib-deps` when preprocessors are not installed
  (#1607, @diml)

1.6.1 (04/12/2018)
------------------

- Fix hash collision for on-demand ppx rewriters once and for all
  (#1602, fixes #1524, @diml)

- Add `dune external-lib-deps --sexp --unstable-by-dir` so that the output can
  be easily processed by a machine (#1599, @diml)

1.6.0 (29/11/2018)
------------------

- Expand variables in `install` stanzas (#1354, @mseri)

- Add predicate language support for specifying sub directories. This allows the
  use globs, set operations, and special values in specifying the sub
  directories used for the build. For example: `(dirs :standard \ lib*)` will
  use all directories except those that start with `lib`. (#1517, #1568,
  @rgrinberg)

- Add `binaries` field to the `(env ..)` stanza. This field sets and overrides
  binaries for rules defined in a directory. (#1521, @rgrinberg)

- Fix a crash caused by using an extension in a project without
  dune-project file (#1535, fix #1529, @diml)

- Allow `%{bin:..}`, `%{exe:..}`, and other static expansions in the `deps`
  field. (#1155, fix #1531, @rgrinberg)

- Fix bad interaction between on-demand ppx rewriters and using multiple build
  contexts (#1545, @diml)

- Fix handling of installed .dune files when the backend is declared via a
  `dune` file (#1551, fixes #1549, @diml)

- Add a `--stats` command line option to record resource usage (#1543, @diml)

- Fix `dune build @doc` deleting `highlight.pack.js` on rebuilds, after the
  first build (#1557, @aantron).

- Allow targets to be directories, which Dune will treat opaquely
  (#1547, @jordwalke)

- Support for OCaml 4.08: `List.t` is now provided by OCaml (#1561, @ejgallego)

- Exclude the local esy directory (`_esy`) from the list of watched directories
  (#1578, @andreypopp)

- Fix the output of `dune external-lib-deps` (#1594, @diml)

- Introduce `data_only_dirs` to replace `ignored_subdirs`. `ignored_subdirs` is
  deprecated since 1.6. (#1590, @rgrinberg)

1.5.1 (7/11/2018)
-----------------

- Fix `dune utop <dir>` when invoked from a sub-directory of the
  project (#1520, fix #1518, @diml)

- Fix bad interaction between on-demand ppx rewriters and polling mode
  (#1525, fix #1524, @diml)

1.5.0 (1/11/2018)
-----------------

- Filter out empty paths from `OCAMLPATH` and `PATH` (#1436, @rgrinberg)

- Do not add the `lib.cma.js` target in lib's directory. Put this target in a
  sub directory instead. (#1435, fix #1302, @rgrinberg)

- Install generated OCaml files with a `.ml` rather than a `.ml-gen` extension
  (#1425, fix #1414, @rgrinberg)

- Allow to use the `bigarray` library in >= 4.07 without ocamlfind and without
  installing the corresponding `otherlib`. (#1455, @nojb)

- Add `@all` alias to build all targets defined in a directory (#1409, fix
  #1220, @rgrinberg)

- Add `@check` alias to build all targets required for type checking and tooling
  support. (#1447, fix #1220, @rgrinberg)

- Produce the odoc index page with the content wrapper to make it consistent
  with odoc's theming (#1469, @rizo)

- Unblock signals in processes started by dune (#1461, fixes #1451,
  @diml)

- Respect `OCAMLFIND_TOOLCHAIN` and add a `toolchain` option to contexts in the
  workspace file. (#1449, fix #1413, @rgrinberg)

- Fix error message when using `copy_files` stanza to copy files from
  a non sub directory with lang set to dune < 1.3 (#1486, fixes #1485,
  @NathanReb)

- Install man pages in the correct subdirectory (#1483, fixes #1441, @emillon)

- Fix version syntax check for `test` stanza's `action` field. Only
  emits a warning for retro-compatibility (#1474, fixes #1471,
  @NathanReb)

- Interpret the `DESTDIR` environment variable (#1475, @emillon)

- Fix interpretation of paths in `env` stanzas (#1509, fixes #1508, @diml)

- Add `context_name` expansion variable (#1507, @rgrinberg)

- Use shorter paths for generated on-demand ppx drivers. This is to
  help Windows builds where paths are limited in length (#1511, fixes
  #1497, @diml)

- Fix interpretation of environment variables under `setenv`. Also forbid
  dynamic environment names or values (#1503, @rgrinberg).

1.4.0 (10/10/2018)
------------------

- Do not fail if the output of `ocamlc -config` doesn't include
  `standard_runtime` (#1326, @diml)

- Let `Configurator.V1.C_define.import` handle negative integers
  (#1334, @Chris00)

- Re-execute actions when a target is modified by the user inside
  `_build` (#1343, fix #1342, @diml)

- Pass `--set-switch` to opam (#1341, fix #1337, @diml)

- Fix bad interaction between multi-directory libraries the `menhir`
  stanza (#1373, fix #1372, @diml)

- Integration with automatic formatters (#1252, fix #1201, @emillon)

- Better error message when using `(self_build_stubs_archive ...)` and
  `(c_names ...)` or `(cxx_names ...)` simultaneously.
  (#1375, fix #1306, @nojb)

- Improve name detection for packages when the prefix isn't an actual package
  (#1361, fix #1360, @rgrinberg)

- Support for new menhir rules (#863, fix #305, @fpottier, @rgrinberg)

- Do not remove flags when compiling compatibility modules for wrapped mode
  (#1382, fix #1364, @rgrinberg)

- Fix reason support when using `staged_pps` (#1384, @charlesetc)

- Add support for `enabled_if` in `rule`, `menhir`, `ocamllex`,
  `ocamlyacc` (#1387, @diml)

- Exit gracefully when a signal is received (#1366, @diml)

- Load all defined libraries recursively into utop (#1384, fix #1344,
  @rgrinberg)

- Allow to use libraries `bytes`, `result` and `uchar` without `findlib`
  installed (#1391, @nojb)

- Take argument to self_build_stubs_archive into account. (#1395, @nojb)

- Fix bad interaction between `env` customization and vendored
  projects: when a vendored project didn't have its own `env` stanza,
  the `env` stanza from the enclosing project was in effect (#1408,
  @diml)

- Fix stop early bug when scanning for watermarks (#1423, @struktured)

1.3.0 (23/09/2018)
------------------

- Support colors on Windows (#1290, @diml)

- Allow `dune.configurator` and `base` to be used together (#1291, fix
  #1167, @diml)

- Support interrupting and restarting builds on file changes (#1246,
  @kodek16)

- Fix findlib-dynload support with byte mode only (#1295, @bobot)

- Make `dune rules -m` output a valid makefile (#1293, @diml)

- Expand variables in `(targets ..)` field (#1301, #1320, fix #1189, @nojb,
  @rgrinberg, @diml)

- Fix a race condition on Windows that was introduced in 1.2.0
  (#1304, fix #1303, @diml)

- Fix the generation of .merlin files to account for private modules
  (@rgrinberg, fix #1314)

- Exclude the local opam switch directory (`_opam`) from the list of watched
  directories (#1315, @dysinger)

- Fix compilation of the module generated for `findlib.dynload`
  (#1317, fix #1310, @diml)

- Lift restriction on `copy_files` and `copy_files#` stanzas that files to be
  copied should be in a subdirectory of the current directory.
  (#1323, fix #911, @nojb)

1.2.1 (17/09/2018)
------------------

- Enrich the `dune` Emacs mode with syntax highlighting and indentation. New
  file `dune-flymake` to provide a hook `dune-flymake-dune-mode-hook` to enable
  linting of dune files. (#1265, @Chris00)

- Pass `link_flags` to `cc` when compiling with `Configurator.V1.c_test` (#1274,
  @rgrinberg)

- Fix digest calculation of aliases. It should take into account extra bindings
  passed to the alias (#1277, fix #1276, @rgrinberg)

- Fix a bug causing `dune` to fail eagerly when an optional library
  isn't available (#1281, @diml)

- ocamlmklib should use response files only if ocaml >= 4.08 (#1268, @bryphe)

1.2.0 (14/09/2018)
------------------

- Ignore stderr output when trying to find out the number of jobs
  available (#1118, fix #1116, @diml)

- Fix error message when the source directory of `copy_files` does not exist.
  (#1120, fix #1099, @emillon)

- Highlight error locations in error messages (#1121, @emillon)

- Display actual stanza when package is ambiguous (#1126, fix #1123, @emillon)

- Add `dune unstable-fmt` to format `dune` files. The interface and syntax are
  still subject to change, so use with caution. (#1130, fix #940, @emillon)

- Improve error message for `dune utop` without a library name (#1154, fix
  #1149, @emillon)

- Fix parsing `ocamllex` stanza in jbuild files (#1150, @rgrinberg)

- Highlight multi-line errors (#1131, @anuragsoni)

- Do no try to generate shared libraries when this is not supported by
  the OS (#1165, fix #1051, @diml)

- Fix `Flags.write_{sexp,lines}` in configurator by avoiding the use of
  `Stdune.Path` (#1175, fix #1161, @rgrinberg)

- Add support for `findlib.dynload`: when linking an executable using
  `findlib.dynload`, automatically record linked in libraries and
  findlib predicates (#1172, @bobot)

- Add support for promoting a selected list of files (#1192, @diml)

- Add an emacs mode providing helpers to promote correction files
  (#1192, @diml)

- Improve message suggesting to remove parentheses (#1196, fix #1173, @emillon)

- Add `(wrapped (transition "..message.."))` as an option that will generate
  wrapped modules but keep unwrapped modules with a deprecation message to
  preserve compatibility. (#1188, fix #985, @rgrinberg)

- Fix the flags passed to the ppx rewriter when using `staged_pps` (#1218, @diml)

- Add `(env var)` to add a dependency to an environment variable.
  (#1186, @emillon)

- Add a simple version of a polling mode: `dune build -w` keeps
  running and restarts the build when something change on the
  filesystem (#1140, @kodek16)

- Cleanup the way we detect the library search path. We no longer call
  `opam config var lib` in the default build context (#1226, @diml)

- Make test stanzas honor the -p flag. (#1236, fix #1231, @emillon)

- Test stanzas take an optional (action) field to customize how they run (#1248,
  #1195, @emillon)

- Add support for private modules via the `private_modules` field (#1241, fix
  #427, @rgrinberg)

- Add support for passing arguments to the OCaml compiler via a
  response file when the list of arguments is too long (#1256, @diml)

- Do not print diffs by default when running inside dune (#1260, @diml)

- Interpret `$ dune build dir` as building the default alias in `dir`. (#1259,
  @rgrinberg)

- Make the `dynlink` library available without findlib installed (#1270, fix
  #1264, @rgrinberg)

1.1.1 (08/08/2018)
------------------

- Fix `$ jbuilder --dev` (#1104, fixes #1103, @rgrinberg)

- Fix dune exec when `--build-dir` is set to an absolute path (#1105, fixes
  #1101, @rgrinberg)

- Fix duplicate profile argument in suggested command when an external library
  is missing (#1109, #1106, @emillon)

- `-opaque` wasn't correctly being added to modules without an interface.
  (#1108, fix #1107, @rgrinberg)

- Fix validation of library `name` fields and make sure this validation also
  applies when the `name` is derived from the `public_name`. (#1110, fix #1102,
  @rgrinberg)

- Fix a bug causing the toplevel `env` stanza in the workspace file to
  be ignored when at least one context had `(merlin)` (#1114, @diml)

1.1.0 (06/08/2018)
------------------

- Fix lookup of command line specified files when `--root` is given. Previously,
  passing in `--root` in conjunction with `--workspace` or `--config` would not
  work correctly (#997, @rgrinberg)

- Add support for customizing env nodes in workspace files. The `env` stanza is
  now allowed in toplevel position in the workspace file, or for individual
  contexts. This feature requires `(dune lang 1.1)` (#1038, @rgrinberg)

- Add `enabled_if` field for aliases and tests. This field controls whether the
  test will be ran using a boolean expression language. (#819, @rgrinberg)

- Make `name`, `names` fields optional when a `public_name`, `public_names`
  field is provided. (#1041, fix #1000, @rgrinberg)

- Interpret `X` in `--libdir X` as relative to `PREFIX` when `X` is relative
  (#1072, fix #1070, @diml)

- Add support for multi directory libraries by writing
  `(include_subdirs unqualified)` (#1034, @diml)

- Add `(staged_pps ...)` to support staged ppx rewriters such as ones
  using the OCaml typer like `ppx_import` (#1080, fix #193, @diml)

- Use `-opaque` in the `dev` profile. This option trades off binary quality for
  compilation speed when compiling .cmx files. (#1079, fix #1058, @rgrinberg)

- Fix placeholders in `dune subst` documentation (#1090, @emillon, thanks
  @trefis for the bug report)

- Add locations to errors when a missing binary in PATH comes from a dune file
  (#1096, fixes #1095, @rgrinberg)

1.0.1 (19/07/2018)
------------------

- Fix parsing of `%{lib:name:file}` forms (#1022, fixes #1019, @diml)

1.0.0 (10/07/2018)
------------------

- Do not load the user configuration file when running inside dune
  (#700 @diml)

- Do not infer ${null} to be a target (#693 fixes #694 @rgrinberg)

- Introduce jbuilder.configurator library. This is a revived version of
  janestreet's configurator library with better cross compilation support, a
  versioned API, and no external dependencies. (#673, #678 #692, #695
  @rgrinberg)

- Register the transitive dependencies of compilation units as the
  compiler might read `.cm*` files recursively (#666, fixes #660,
  @emillon)

- Fix a bug causing `jbuilder external-lib-deps` to crash (#723,
  @diml)

- `-j` now defaults to the number of processing units available rather
  4 (#726, @diml)

- Fix attaching index.mld to documentation (#731, fixes #717 @rgrinberg)

- Scan the file system lazily (#732, fixes #718 and #228, @diml)

- Add support for setting the default ocaml flags and for build
  profiles (#419, @diml)

- Display a better error messages when writing `(inline_tests)` in an
  executable stanza (#748, @diml)

- Restore promoted files when they are deleted or changed in the
  source tree (#760, fix #759, @diml)

- Fix a crash when using an invalid alias name (#762, fixes #761,
  @diml)

- Fix a crash when using c files from another directory (#758, fixes
  #734, @diml)

- Add an `ignored_subdirs` stanza to replace `jbuild-ignore` files
  (#767, @diml)

- Fix a bug where Dune ignored previous occurrences of duplicated
  fields (#779, @diml)

- Allow setting custom build directories using the `--build-dir` flag or
  `DUNE_BUILD_DIR` environment variable (#846, fix #291, @diml @rgrinberg)

- In dune files, remove support for block (`#| ... |#)`) and sexp
  (`#;`) comments. These were very rarely used and complicate the
  language (#837, @diml)

- In dune files, add support for block strings, allowing to nicely
  format blocks of texts (#837, @diml)

- Remove hard-coded knowledge of ppx_driver and
  ocaml-migrate-parsetree when using a `dune` file (#576, @diml)

- Make the output of Dune slightly more deterministic when run from
  inside Dune (#855, @diml)

- Simplify quoting behavior of variables. All values are now multi-valued and
  whether a multi valued variable is allowed is determined by the quoting and
  substitution context it appears in. (#849, fix #701, @rgrinberg)

- Fix documentation generation for private libraries. (#864, fix #856,
  @rgrinberg)

- Use `Marshal` to store digest and incremental databases. This improves the
  speed of 0 rebuilds. (#817, @diml)

* Allow setting environment variables in `findlib.conf` for cross compilation
  contexts. (#733, @rgrinberg)

- Add a `link_deps` field to executables, to specify link-time dependencies
  like version scripts. (#879, fix #852, @emillon)

- Rename `files_recursively_in` to `source_tree` to make it clearer it
  doesn't include generated files (#899, fix #843, @diml)

- Present the `menhir` stanza as an extension with its own version
  (#901, @diml)

- Improve the syntax of flags in `(pps ...)`. Now instead of `(pps
  (ppx1 -arg1 ppx2 (-foo x)))` one should write `(pps ppx1 -arg ppx2
  -- -foo x)` which looks nicer (#910, @diml)

- Make `(diff a b)` ignore trailing cr on Windows and add `(cmp a b)` for
  comparing binary files (#904, fix #844, @diml)

- Make `dev` the default build profile (#920, @diml)

- Version `dune-workspace` and `~/.config/dune/config` files (#932, @diml)

- Add the ability to build an alias non-recursively from the command
  line by writing `@@alias` (#926, @diml)

- Add a special `default` alias that defaults to `(alias_rec install)`
  when not defined by the user and make `@@default` be the default
  target (#926, @diml)

- Forbid `#require` in `dune` files in OCaml syntax (#938, @diml)

- Add `%{profile}` variable. (#938, @rgrinberg)

- Do not require opam-installer anymore (#941, @diml)

- Add the `lib_root` and `libexec_root` install sections (#947, @diml)

- Rename `path:file` to `dep:file` (#944, @emillon)

- Remove `path-no-dep:file` (#948, @emillon)

- Adapt the behavior of `dune subst` for dune projects (#960, @diml)

- Add the `lib_root` and `libexec_root` sections to install stanzas
  (#947, @diml)

- Add a `Configurator.V1.Flags` module that improves the flag reading/writing
  API (#840, @avsm)

- Add a `tests` stanza that simlpified defining regular and expect tests
  (#822, @rgrinberg)

- Change the `subst` subcommand to lookup the project name from the
  `dune-project` whenever it's available. (#960, @diml)

- The `subst` subcommand no longer looks up the root workspace. Previously this
  detection would break the command whenever `-p` wasn't passed. (#960, @diml)

- Add a `# DUNE_GEN` in META template files. This is done for consistency with
  `# JBUILDER_GEN`. (#958, @rgrinberg)

- Rename the following variables in dune files:
  + `SCOPE_ROOT` to `project_root`
  + `@` to `targets`
  + `^` to `deps`
  `<` was renamed in this PR and latter deleted in favor or named dependencies.
  (#957, @rgrinberg)

- Rename `ROOT` to `workspace_root` in dune files (#993, @diml)

- Lowercase all built-in %{variables} in dune files (#956, @rgrinberg)

- New syntax for naming dependencies: `(deps (:x a b) (:y (glob_files *.c*)))`.
  This replaces the use for `${<}` in dune files. (#950, @diml, @rgrinberg)

- Fix detection of dynamic cycles, which in particular may appear when
  using `(package ..)` dependencies (#988, @diml)

1.0+beta20 (10/04/2018)
-----------------------

- Add a `documentation` stanza. This stanza allows one to attach .mld files to
  opam packages. (#570 @rgrinberg)

- Execute all actions (defined using `(action ..)`) in the context's
  environment. (#623 @rgrinberg)

- Add a `(universe)` special dependency to specify that an action depend on
  everything in the universe. Jbuilder cannot cache the result of an action that
  depend on the universe (#603, fixes #255 @diml)

- Add a `(package <package>)` dependency specification to indicate dependency on
  a whole package. Rules depending on whole package will be executed in an
  environment similar to the one we get once the package is installed (#624,
  @rgrinberg and @diml)

- Don't pass `-runtime-variant _pic` on Windows (#635, fixes #573 @diml)

- Display documentation in alphabetical order. This is relevant to packages,
  libraries, and modules. (#647, fixes #606 @rgrinberg)

- Missing asm in ocaml -config on bytecode only architecture is no longer fatal.
  The same kind of fix is preemptively applied to C compilers being absent.
  (#646, fixes $637 @rgrinberg)

- Use the host's PATH variable when running actions during cross compilation
  (#649, fixes #625 @rgrinberg)

- Fix incorrect include (`-I`) flags being passed to odoc. These flags should be
  directories that include .odoc files, rather than the include flags of the
  libraries. (#652 fixes #651 @rgrinberg)

- Fix a regression introduced by beta19 where the generated merlin
  files didn't include the right `-ppx` flags in some cases (#658
  fixes #657 @diml)

- Fix error message when a public library is defined twice. Before
  jbuilder would raise an uncaught exception (Fixes #661, @diml)

- Fix several cases where `external-lib-deps` was returning too little
  dependencies (#667, fixes #644 @diml)

- Place module list on own line in generated entry point mld (#670 @antron)

- Cosmetic improvements to generated entry point mld (#653 @trefis)

- Remove most useless parentheses from the syntax (#915, @diml)

1.0+beta19.1 (21/03/2018)
-------------------------

- Fix regression introduced by beta19 where duplicate environment variables in
  Unix.environ would cause a fatal error. The first defined environment variable
  is now chosen. (#638 fixed by #640)

- Use ';' as the path separator for OCAMLPATH on Cygwin (#630 fixed by #636
  @diml).

- Use the contents of the `OCAMLPATH` environment variable when not relying on
  `ocamlfind` (#642 @diml)

1.0+beta19 (14/03/2018)
-----------------------

- Ignore errors during the generation of the .merlin (#569, fixes #568 and #51)

- Add a workaround for when a library normally installed by the
  compiler is not installed but still has a META file (#574, fixes
  #563)

- Do not depend on ocamlfind. Instead, hard-code the library path when
  installing from opam (#575)

- Change the default behavior regarding the check for overlaps between
  local and installed libraries. Now even if there is no link time
  conflict, we don't allow an external dependency to overlap with a
  local library, unless the user specifies `allow_overlapping_dependencies`
  in the jbuild file (#587, fixes #562)

- Expose a few more variables in jbuild files: `ext_obj`, `ext_asm`,
  `ext_lib`, `ext_dll` and `ext_exe` as well as `${ocaml-config:XXX}`
  for most variables in the output of `ocamlc -config` (#590)

- Add support for inline and inline expectation tests. The system is
  generic and should support several inline test systems such as
  `ppx_inline_test`, `ppx_expect` or `qtest` (#547)

- Make sure modules in the current directory always have precedence
  over included directories (#597)

- Add support for building executables as object or shared object
  files (#23)

- Add a `best` mode which is native with fallback to byte-code when
  native compilation is not available (#23)

- Fix locations reported in error messages (#609)

- Report error when a public library has a private dependency. Previously, this
  would be silently ignored and install broken artifacts (#607).

- Fix display when output is not a tty (#518)

1.0+beta18.1 (14/03/2018)
-------------------------

- Reduce the number of simultaneously opened fds (#578)

- Always produce an implementation for the alias module, for
  non-jbuilder users (Fix #576)

- Reduce interleaving in the scheduler in an attempt to make Jbuilder
  keep file descriptors open for less long (#586)

- Accept and ignore upcoming new library fields: `ppx.driver`,
  `inline_tests` and `inline_tests.backend` (#588)

- Add a hack to be able to build ppxlib, until beta20 which will have
  generic support for ppx drivers

1.0+beta18 (25/02/2018)
-----------------------

- Fix generation of the implicit alias module with 4.02. With 4.02 it
  must have an implementation while with OCaml >= 4.03 it can be an
  interface only module (#549)

- Let the parser distinguish quoted strings from atoms.  This makes
  possible to use "${v}" to concatenate the list of values provided by
  a split-variable.  Concatenating split-variables with text is also
  now required to be quoted.

- Split calls to ocamldep. Before ocamldep would be called once per
  `library`/`executables` stanza. Now it is called once per file
  (#486)

- Make sure to not pass `-I <stdlib-dir>` to the compiler. It is
  useless and it causes problems in some cases (#488)

- Don't stop on the first error. Before, jbuilder would stop its
  execution after an error was encountered. Now it continues until
  all branches have been explored (#477)

- Add support for a user configuration file (#490)

- Add more display modes and change the default display of
  Jbuilder. The mode can be set from the command line or from the
  configuration file (#490)

- Allow to set the concurrency level (`-j N`) from the configuration file (#491)

- Store artifacts for libraries and executables in separate
  directories. This ensure that Two libraries defined in the same
  directory can't see each other unless one of them depend on the
  other (#472)

- Better support for mli/rei only modules (#489)

- Fix support for byte-code only architectures (#510, fixes #330)

- Fix a regression in `external-lib-deps` introduced in 1.0+beta17
  (#512, fixes #485)

- `@doc` alias will now build only documentation for public libraries. A new
  `@doc-private` alias has been added to build documentation for private
  libraries.

- Refactor internal library management. It should now be possible to
  run `jbuilder build @lint` in Base for instance (#516)

- Fix invalid warning about non-existent directory (#536, fixes #534)

1.0+beta17 (01/02/2018)
-----------------------

- Make jbuilder aware that `num` is an external package in OCaml >= 4.06.0
  (#358)

- `jbuilder exec` will now rebuild the executable before running it if
  necessary. This can be turned off by passing `--no-build` (#345)

- Fix `jbuilder utop` to work in any working directory (#339)

- Fix generation of META synopsis that contains double quotes (#337)

- Add `S .` to .merlin by default (#284)

- Improve `jbuilder exec` to make it possible to execute non public executables.
  `jbuilder exec path/bin` will execute `bin` inside default (or specified)
  context relative to `path`. `jbuilder exec /path` will execute `/path` as
  absolute path but with the context's environment set appropriately. Lastly,
  `jbuilder exec` will change the root as to which paths are relative using the
  `-root` option. (#286)

- Fix `jbuilder rules` printing rules when some binaries are missing (#292)

- Build documentation for non public libraries (#306)

- Fix doc generation when several private libraries have the same name (#369)

- Fix copy# for C/C++ with Microsoft C compiler (#353)

- Add support for cross-compilation. Currently we are supporting the
  opam-cross-x repositories such as
  [opam-cross-windows](https://github.com/whitequark/opam-cross-windows)
  (#355)

- Simplify generated META files: do not generate the transitive
  closure of dependencies in META files (#405)

- Deprecated `${!...}`: the split behavior is now a property of the
  variable. For instance `${CC}`, `${^}`, `${read-lines:...}` all
  expand to lists unless used in the middle of a longer atom (#336)

- Add an `(include ...)` stanza allowing one to include another
  non-generated jbuild file in the current file (#402)

- Add a `(diff <file1> <file2>)` action allowing to diff files and
  promote generated files in case of mismatch (#402, #421)

- Add `jbuilder promote` and `--auto-promote` to promote files (#402,
  #421)

- Report better errors when using `(glob_files ...)` with a directory
  that doesn't exist (#413, Fix #412)

- Jbuilder now properly handles correction files produced by
  ppx_driver. This allows to use `[@@deriving_inline]` in .ml/.mli
  files. This require `ppx_driver >= v0.10.2` to work properly (#415)

- Make jbuilder load rules lazily instead of generating them all
  eagerly. This speeds up the initial startup time of jbuilder on big
  workspaces (#370)

- Now longer generate a `META.pkg.from-jbuilder` file. Now the only
  way to customize the generated `META` file is through
  `META.pkg.template`. This feature was unused and was making the code
  complicated (#370)

- Remove read-only attribute on Windows before unlink (#247)

- Use /Fo instead of -o when invoking the Microsoft C compiler to eliminate
  deprecation warning when compiling C++ sources (#354)

- Add a mode field to `rule` stanzas:
  + `(mode standard)` is the default
  + `(mode fallback)` replaces `(fallback)`
  + `(mode promote)` means that targets are copied to the source tree
  after the rule has completed
  + `(mode promote-until-clean)` is the same as `(mode promote)` except
  that `jbuilder clean` deletes the files copied to the source tree.
  (#437)

- Add a flag `--ignore-promoted-rules` to make jbuilder ignore rules
  with `(mode promote)`. `-p` implies `--ignore-promoted-rules` (#437)

- Display a warning for invalid lines in jbuild-ignore (#389)

- Always build `boot.exe` as a bytecode program. It makes the build of
  jbuilder faster and fix the build on some architectures (#463, fixes #446)

- Fix bad interaction between promotion and incremental builds on OSX
  (#460, fix #456)

- Make the beginning of a new build more explicit in watch mode
  (#2542 @diml)

1.0+beta16 (05/11/2017)
-----------------------

- Fix build on 32-bit OCaml (#313)

1.0+beta15 (04/11/2017)
-----------------------

- Change the semantic of aliases: there are no longer aliases that are
  recursive such as `install` or `runtest`. All aliases are
  non-recursive. However, when requesting an alias from the command
  line, this request the construction of the alias in the specified
  directory and all its children recursively. This allows users to get
  the same behavior as previous recursive aliases for their own
  aliases, such as `example`. Inside jbuild files, one can use `(deps
  (... (alias_rec xxx) ...))` to get the same behavior as on the
  command line. (#268)

- Include sub libraries that have a `.` in the generated documentation index
  (#280).

- Fix "up" links to the top-level index in the odoc generated documentation
  (#282).

- Fix `ARCH_SIXTYFOUR` detection for OCaml 4.06.0 (#303)

1.0+beta14 (11/10/2017)
-----------------------

- Add (copy_files <glob>) and (copy_files# <glob>) stanzas. These
  stanzas setup rules for copying files from a sub-directory to the
  current directory. This provides a reasonable way to support
  multi-directory library/executables in jbuilder (#35, @bobot)

- An empty `jbuild-workspace` file is now interpreted the same as one
  containing just `(context default)`

- Better support for on-demand utop toplevels on Windows and when the
  library has C stubs

- Print `Entering directory '...'` when the workspace root is not the
  current directory. This allows Emacs and Vim to know where relative
  filenames should be interpreted from. Fixes #138

- Fix a bug related to `menhir` stanzas: `menhir` stanzas with a
  `merge_into` field that were in `jbuild` files in sub-directories
  where incorrectly interpreted (#264)

- Add support for locks in actions, for tests that can't be run
  concurrently (#263)

- Support `${..}` syntax in the `include` stanza. (#231)

1.0+beta13 (05/09/2017)
-----------------------

- Generate toplevel html index for documentation (#224, @samoht)

- Fix recompilation of native artifacts. Regression introduced in the last
  version (1.0+beta12) when digests replaces timestamps for checking staleness
  (#238, @dra27)

1.0+beta12 (18/08/2017)
-----------------------

- Fix the quoting of `FLG` lines in generated `.merlin` files (#200,
  @mseri)

- Use the full path of archive files when linking. Before jbuilder
  would do: `-I <path> file.cmxa`, now it does `-I <path>
  <path>/file.cmxa`. Fixes #118 and #177

- Use an absolute path for ppx drivers in `.merlin` files. Merlin
  <3.0.0 used to run ppx commands from the directory where the
  `.merlin` was present but this is no longer the case

- Allow to use `jbuilder install` in contexts other than opam; if
  `ocamlfind` is present in the `PATH` and the user didn't pass
  `--prefix` or `--libdir` explicitly, use the output of `ocamlfind
  printconf destdir` as destination directory for library files (#179,
  @bobot)

- Allow `(:include ...)` forms in all `*flags` fields (#153, @dra27)

- Add a `utop` subcommand. Running `jbuilder utop` in a directory
  builds and executes a custom `utop` toplevel with all libraries
  defined in the current directory (#183, @rgrinberg)

- Do not accept `per_file` anymore in `preprocess` field. `per_file`
  was renamed `per_module` and it is planned to reuse `per_file` for
  another purpose

- Warn when a file is both present in the source tree and generated by
  a rule. Before, jbuilder would silently ignore the rule. One now has
  to add a field `(fallback)` to custom rules to keep the current
  behavior (#218)

- Get rid of the `deprecated-ppx-method` findlib package for ppx
  rewriters (#222, fixes #163)

- Use digests (MD5) of files contents to detect changes rather than
  just looking at the timestamps. We still use timestamps to avoid
  recomputing digests. The performance difference is negligible and we
  avoid more useless recompilations, especially when switching branches
  for instance (#209, fixes #158)

1.0+beta11 (21/07/2017)
-----------------------

- Fix the error message when there are more than one `<package>.opam`
  file for a given package

- Report an error when in a wrapped library, a module that is not the
  toplevel module depends on the toplevel module. This doesn't make as
  such a module would in theory be inaccessible from the outside

- Add `${SCOPE_ROOT}` pointing to the root of the current scope, to
  fix some misuses of `${ROOT}`

- Fix useless hint when all missing dependencies are optional (#137)

- Fix a bug preventing one from generating `META.pkg.template` with a
  custom rule (#190)

- Fix compilation of reason projects: .rei files where ignored and
  caused the build to fail (#184)

1.0+beta10 (08/06/2017)
-----------------------

- Add a `clean` subcommand (@rdavison, #89)

- Add support for generating API documentation with odoc (#74)

- Don't use unix in the bootstrap script, to avoid surprises with
  Cygwin

- Improve the behavior of `jbuilder exec` on Windows

- Add a `--no-buffer` option to see the output of commands in
  real-time. Should only be used with `-j1`

- Deprecate `per_file` in preprocessing specifications and
  rename it `per_module`

- Deprecate `copy-and-add-line-directive` and rename it `copy#`

- Remove the ability to load arbitrary libraries in jbuild file in
  OCaml syntax. Only `unix` is supported since a few released packages
  are using it. The OCaml syntax might eventually be replaced by a
  simpler mechanism that plays better with incremental builds

- Properly define and implement scopes

- Inside user actions, `${^}` now includes files matches by
  `(glob_files ...)` or `(file_recursively_in ...)`

- When the dependencies and targets of a rule can be inferred
  automatically, you no longer need to write them: `(rule (copy a b))`

- Inside `(run ...)`, `${xxx}` forms that expands to lists can now be
  split across multiple arguments by adding a `!`: `${!xxx}`. For
  instance: `(run foo ${!^})`

- Add support for using the contents of a file inside an action:
  - `${read:<file>}`
  - `${read-lines:<file>}`
  - `${read-strings:<file>}` (same as `read-lines` but lines are
    escaped using OCaml convention)

- When exiting prematurely because of a failure, if there are other
  background processes running and they fail, print these failures

- With msvc, `-lfoo` is transparently replaced by `foo.lib` (@dra27, #127)

- Automatically add the `.exe` when installing executables on Windows
  (#123)

- `(run <prog> ...)` now resolves `<prog>` locally if
  possible. i.e. `(run ${bin:prog} ...)` and `(run prog ...)` behave
  the same. This seems like the right default

- Fix a bug where `jbuild rules` would crash instead of reporting a
  proper build error

- Fix a race condition in future.ml causing jbuilder to crash on
  Windows in some cases (#101)

- Fix a bug causing ppx rewriter to not work properly when using
  multiple build contexts (#100)

- Fix .merlin generation: projects in the same workspace are added to
  merlin's source path, so "locate" works on them.

1.0+beta9 (19/05/2017)
----------------------

- Add support for building Reason projects (@rgrinberg, #58)

- Add support for building javascript with js-of-ocaml (@hhugo, #60)

- Better support for topkg release workflow. See
  [topkg-jbuilder](https://github.com/diml/topkg-jbuilder) for more
  details

- Port the manual to rst and setup a jbuilder project on
  readthedocs.org (@rgrinberg, #78)

- Hint for mistyped targets. Only suggest correction on the basename
  for now, otherwise it's slow when the workspace is big

- Add a `(package ...)` field for aliases, so that one can restrict
  tests to a specific package (@rgrinberg, #64)

- Fix a couple of bugs on Windows:
  + fix parsing of end of lines in some cases
  + do not take the case into account when comparing environment
    variable names

- Add AppVeyor CI

- Better error message in case a chain of dependencies *crosses* the
  installed world

- Better error messages for invalid dependency list in jbuild files

- Several improvements/fixes regarding the handling of findlib packages:
  + Better error messages when a findlib package is unavailable
  + Don't crash when an installed findlib package has missing
    dependencies
  + Handle the findlib alternative directory layout which is still
    used by a few packages

- Add `jbuilder installed-libraries --not-available` explaining why
  some libraries are not available

- jbuilder now records dependencies on files of external
  libraries. This mean that when you upgrade a library, jbuilder will
  know what need to be rebuilt.

- Add a `jbuilder rules` subcommand to dump internal compilation
  rules, mostly for debugging purposes

- Ignore all directories starting with a `.` or `_`. This seems to be
  a common pattern:
  - `.git`, `.hg`, `_darcs`
  - `_build`
  - `_opam` (opam 2 local switches)

- Fix the hint for `jbuilder external-lib-deps` (#72)

- Do not require `ocamllex` and `ocamlyacc` to be at the same location
  as `ocamlc` (#75)

1.0+beta8 (17/04/2017)
----------------------

- Added `${lib-available:<library-name>}` which expands to `true` or
  `false` with the same semantic as literals in `(select ...)` stanzas

- Remove hard-coded knowledge of a few specific ppx rewriters to ease
  maintenance moving forward

- Pass the library name to ppx rewriters via the `library-name` cookie

- Fix: make sure the action working directory exist before running it

1.0+beta7 (12/04/2017)
----------------------

- Make the output quieter by default and add a `--verbose` argument
  (@stedolan, #40)

- Various documentation fixes (@adrieng, #41)

- Make `@install` the default target when no targets are specified
  (@stedolan, #47)

- Add predefined support for menhir, similar to ocamlyacc support
  (@rgrinberg, #42)

- Add internal support for sandboxing actions and sandbox the build of
  the alias module with 4.02 to workaround the compiler trying to read
  the cmi of the aliased modules

- Allow to disable dynlink support for libraries via `(no_dynlink)`
  (#55)

- Add a -p/--for-release-of-packages command line argument to simplify
  the jbuilder invocation in opam files and make it more future proof
  (#52)

- Fix the lookup of the executable in `jbuilder exec foo`. Before,
  even if `foo` was to be installed, the freshly built version wasn't
  selected

- Don't generate a `exists_if ...` lines in META files. These are
  useless sine the META files are auto-generated

1.0+beta6 (29/03/2017)
----------------------

- Add an `(executable ...)` stanza for single executables (#33)

- Add a `(package ...)` and `(public_name <name>)/(public_names
   (<names))` to `executable/executables` stanzas to make it easier to
  install executables (#33)

- Fix a bug when using specific rewriters that jbuilder knows about
  without `ppx_driver.runner` (#37). These problem should go away
  soon when we start using `--cookie`

- Fix the interpretation of META files when there is more than one
  applicable assignment. Before this fix, the one with the lowest
  number of formal predicates was selected instead of the one with the
  biggest number of formal predicates

1.0+beta5 (22/03/2017)
----------------------

- When `ocamlfind` is present in the `PATH`, do not attempt to call
  `opam config var lib`

- Make sure the build of jbuilder itself never calls `ocamlfind` or
  `opam`

- Better error message when a jbuild file in OCaml syntax forgets to
  call `Jbuild_plugin.V*.send`

- Added examples of use

- Don't drop inline tests/benchmarks by default

1.0+beta4 (20/03/2017)
----------------------

- Improve error messages about invalid/missing pkg.opam files

- Ignore all errors while running `ocamlfind printconf path`

1.0+beta3 (15/03/2017)
----------------------

- Print optional dependencies as optional in the output of `jbuilder
   external-lib-deps --missing`

- Added a few forms to the DSL:
  - `with-{stderr,outputs}-to`
  - `ignore-{stdout,stderr,outputs}`
- Added `${null}` which expands to `/dev/null` on Unix and `NUL` on
  Windows

- Improve the doc generated by `odoc` for wrapped libraries

- Improve the error reported when an installed package depends on a
  library that is not installed

- Documented `(files_recursively_in ...)`

- Added black box tests

- Fix a bug where `jbuilder` would crash when there was no
  `<package>.opam` file

- Fixed a bug where `.merlin` files where not generated at the root of
  the workspace (#20)

- Fix a bug where a `(glob_files ...)` would cause other dependencies
  to be ignored

- Fix the generated `ppx(...)` line in `META` files

- Fix `(optional)` when a ppx runtime dependency is not available
  (#24)

- Do not crash when an installed package that we don't need has
  missing dependencies (#25)

1.0+beta2 (10/03/2017)
----------------------

- Simplified the rules for finding the root of the workspace as the
  old ones were often picking up the home directory. New rules are:
  + look for a `jbuild-workspace` file in parent directories
  + look for a `jbuild-workspace*` file in parent directories
  + use the current directory
- Fixed the expansion of `${ROOT}` in actions

- Install `quick-start.org` in the documentation directory

- Add a few more things in the log file to help debugging

1.0+beta1 (07/03/2017)
----------------------

- Added a manual

- Support incremental compilation

- Switched the CLI to cmdliner and added a `build` command (#5, @rgrinberg)

- Added a few commands:
  + `runtest`
  + `install`
  + `uninstall`
  + `installed-libraries`
  + `exec`: execute a command in an environment similar to what you
    would get after `jbuilder install`
- Removed the `build-package` command in favor of a `--only-packages`
  option that is common to all commands

- Automatically generate `.merlin` files (#2, @rdavison)

- Improve the output of jbuilder, in particular don't mangle the
  output of commands when using `-j N` with `N > 1`

- Generate a log in `_build/log`

- Versioned the jbuild format and added a first stable version. You
  should now put `(jbuilder_version 1)` in a `jbuild` file at the root
  of your project to ensure forward compatibility

- Switch from `ppx_driver` to `ocaml-migrate-parsetree.driver`. In
  order to use ppx rewriters with Jbuilder, they need to use
  `ocaml-migrate-parsetree.driver`

- Added support for aliases (#7, @rgrinberg)

- Added support for compiling against multiple opam switch
  simultaneously by writing a `jbuild-worspace` file

- Added support for OCaml 4.02.3

- Added support for architectures that don't have natdynlink

- Search the root according to the rules described in the manual
  instead of always using the current directory

- extended the action language to support common actions without using
  a shell:
  + `(with-stdout-to <file> <DSL>)`
  + `(copy <src> <dst>)`
  + ...

- Removed all implicit uses of bash or the system shell. Now one has
  to write explicitly `(bash "...")` or `(system "...")`

- Generate meaningful versions in `META` files

- Strengthen the scope of a package. Jbuilder knows about package
  `foo` only in the sub-tree starting from where `foo.opam` lives

0.1.alpha1 (04/12/2016)
-----------------------

First release<|MERGE_RESOLUTION|>--- conflicted
+++ resolved
@@ -11,18 +11,16 @@
 - Allow contexts to be defined with local switches in workspace files (#3265,
   fix #3264, @rgrinberg)
 
-<<<<<<< HEAD
+- Delay expansion errors until the rule is used to build something (#3261, fix
+  #3252, @rgrinberg, @diml)
+
+- [coq] Support for theory dependencies and compositional builds using
+  new field `(theories ...)` (#2053, @ejgallego, @rgrinberg)
+  
 - From now on, each version of a syntax extension must be explicitely tied to a
   minimum version of the dune language. Inconsistent versions in a
   `dune-project` will trigger a warning for version <=2.4 and an error for
-  versions >2.4 of the dune language. (3270, fixes #2957, @voodoos)
-=======
-- Delay expansion errors until the rule is used to build something (#3261, fix
-  #3252, @rgrinberg, @diml)
-
-- [coq] Support for theory dependencies and compositional builds using
-  new field `(theories ...)` (#2053, @ejgallego, @rgrinberg)
->>>>>>> 5f9e8aea
+  versions >2.4 of the dune language. (#3270, fixes #2957, @voodoos)
 
 2.4.0 (06/03/2020)
 ------------------
