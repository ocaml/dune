--- conflicted
+++ resolved
@@ -1,14 +1,12 @@
 3.2.0 (Unreleased)
 -----------------
 
-<<<<<<< HEAD
 - Fixed ``dune describe --with-deps``, that crashed when some
   preprocessing was required in a dune file using ``per_module``.
   (#5680, @esope)
-=======
-- Add `$ dune describe pp` to print the preprocssed ast of sources. (#5615,
+
+- Add `$ dune describe pp` to print the preprocessed ast of sources. (#5615,
   fixes #4470, @cannorin)
->>>>>>> 14019057
 
 - Report dune file evaluation errors concurrently. In the same way we report
   build errors. (#5655, @rgrinberg)
