Unreleased
------------------

- Add a `--release` option meaning the same as `-p` but without the
  package filtering. This is useful for custom `dune` invocation in opam
  files where we don't want `-p` (#3260, @diml)

- Fix a bug introduced in 2.4.0 causing `.bc` programs to be built
  with `-custom` by default (#3269, fixes #3262, @diml)

- Allow contexts to be defined with local switches in workspace files (#3265,
  fix #3264, @rgrinberg)

- Delay expansion errors until the rule is used to build something (#3261, fix
  #3252, @rgrinberg, @diml)

- [coq] Support for theory dependencies and compositional builds using
  new field `(theories ...)` (#2053, @ejgallego, @rgrinberg)

- From now on, each version of a syntax extension must be explicitely tied to a
  minimum version of the dune language. Inconsistent versions in a
  `dune-project` will trigger a warning for version <=2.4 and an error for
  versions >2.4 of the dune language. (#3270, fixes #2957, @voodoos)

- [coq] Bump coq-lang version to 0.2, put new features under it
  (#3283, @ejgallego)

- Prevent installation of public executables disabled using the `enabled_if` field.
  Installation will now simply skip such executables instead of raising an
  error. (#3195, @voodoos)

- `dune upgrade` will now try to upgrade projects using versions <2.0 to version
  2.0 of the dune language. (#3174, @voodoos)

- Add a `top` command to integrate dune with any toplevel, not just
  utop. It is meant to be used with the new `#use_output` directive of
  OCaml 4.11 (#2952, @mbernat, @diml)

- Allow per-package `version` in generated `opam` files (#3287, @toots)

- [coq] Introduce the `coq.extraction` stanza. It can be used to extract OCaml
  sources (#3299, fixes #2178, @rgrinberg)

- Load ppx rewriters in dune utop and add pps field to toplevel stanza. Ppx
  extensions will now be usable in the toplevel
  (#3266, fixes #346, @stephanieyou)

- Add a `(subdir ..)` stanza to allow evaluating stanzas in sub directories.
  (#3268, @rgrinberg)

- Fix a bug preventing one from running inline tests in multiple modes
  (#3352, @diml)

<<<<<<< HEAD
- Allow the use of the `%{profile}` variable in the `enabled_if` field of the
  library stanza. (#3344, @mrmr1993)

- Allow the use of `%{ocaml_version}` variable in `enabled_if` field of the
  library stanza. (#3339, @voodoos)
=======
- Fix dune build freezing on MacOS when cache is enabled. (#3249, fixes ##2973,
  @artempyanykh)
>>>>>>> 5a129f80

2.4.0 (06/03/2020)
------------------

- Add `mdx` extension and stanza version 0.1 (#3094, @NathanReb)

- Allow to make Odoc warnings fatal. This is configured from the `(env ...)`
  stanza. (#3029, @Julow)

- Fix separate compilation of JS when findlib is not installed. (#3177, @nojb)

- Add a `dune describe` command to obtain the topology of a dune workspace, for
  projects such as ROTOR. (#3128, @diml)

- Add `plugin` linking mode for executables and the `(embed_in_plugin_libraries
  ...)` field. (#3141, @nojb)

- Add an `%{ext_plugin}` variable (#3141, @nojb)

- Dune will no longer build shared objects for stubs if
  `supports_shared_libraries` is false (#3225, fixes #3222, @rgrinberg)

- Fix a memory leak in the file-watching mode (`dune build -w`)
  (#3220, @snowleopard and @aalekseyev)

2.3.1 (20/02/2020)
------------------

- Fix versioning of artifact variables (eg %{cmxa:...}), which were introduced
  in 2.0, not 1.11. (#3149, @nojb)

- Fix a bug introduced in 2.3.0 where dune insists on using `fswatch` on linux
  (even when `inotifywait` is available). (#3162, @aalekseyev)

- Fix a bug causing all executables to be considered as optional (#3163, @diml)

2.3.0 (15/02/2020)
------------------

- Improve validation and error handling of arguments to `dune init` (#3103, fixes
  #3046, @shonfeder)

- `dune init exec NAME` now uses the `NAME` argument for private modules (#3103,
  fixes #3088, @shonfeder)

- Avoid linear walk to detect children, this should greatly improve
  performance when a target has a large number of dependencies (#2959,
  @ejgallego, @aalekseyev, @Armael)

- [coq] Add `(boot)` option to `(coq.theories)` to enable bootstrap of
  Coq's stdlib (#3096, @ejgallego)

- [coq] Deprecate `public_name` field in favour of `package` (#2087, @ejgallego)

- Better error reporting for "data only" and "vendored" dirs. Using these with
  anything else than a strict subdirectory or `*` will raise an error. The
  previous behavior was to just do nothing  (#3056, fixes #3019, @voodoos)

- Fix bootstrap on bytecode only switches on windows or where `-j1` is set.
  (#3112, @xclerc, @rgrinberg)

- Allow `enabled_if` fields in `executable(s)` stanzas (#3137, fixes #1690
  @voodoos)

- Do not fail if `ocamldep`, `ocamlmklib`, or `ocaml` are absent. Wait for them
  to be used to fail (#3138, @rgrinberg)

- Introduce a `strict_package_deps` mode that verifies that dependencies between
  packages in the workspace are specified correctly. (@rgrinberg, #3117)

- Make sure the `@all` alias is defined when no `dune` file is present
  in a directory (#2946, fix #2927, @diml)

2.2.0 (06/02/2020)
------------------

- `dune test` is now a command alias for `dune runtest`. This is to make the CLI
  less idiosyncratic (#3006, @shonfeder)

- Allow to set menhir flags in the `env` stanza using the `menhir_flags` field.
  (#2960, fix #2924, @bschommer)

- By default, do not show the full command line of commands executed
  by `dune` when `dune` is executed inside `dune`. This is to make
  integration tests more reproducible (#3042, @diml)

- `dune subst` now works even without opam files (#2955, fixes #2910,
  @fangyi-zhou and @diml)

- Hint when trying to execute an executable defined in the current directory
  without using the `./` prefix (#3041, fixes #1094, @voodoos).

- Extend the list of modifiers that can be nested under
  `with-accepted-exit-codes` with `chdir`,  `setenv`, `ignore-<outputs>`,
  `with-stdin-from` and `with-<outputs>-to` (#3027, fixes #3014, @voodoos)

- It is now an error to have a preprocessing dependency on a ppx rewriter
  library that is not marked as `(kind ppx_rewriter)` (#3039, @snowleopard).

- Fix permissions of files promoted to the source tree when using the
  shared cache. In particular, make them writable by the user (#3043,
  fixes #3026, @diml)

- Only detect internal OCaml tools with `.opt` extensions. Previously, this
  detection applied to other binaries as well (@kit-ty-kate, @rgrinberg, #3051).

- Give the user a proper error message when they try to promote into a source
  directory that doesn't exist. (#3073, fix #3069, @rgrinberg)

- Correctly build vendored packages in `-p` mode. These packages were
  incorrectly filtered out before. (#3075, @diml)

- Do not install vendored packages (#3074, @diml)

- `make` now prints a message explaining the main targets available
  (#3085, fix #3078, @diml)

- Add a `byte_complete` executable mode to build programs as
  self-contained bytecode programs
  (#3076, fixes #1519, @diml)

2.1.3 (16/01/2020)
------------------

- Fix building the OCaml compiler with Dune (#3038, fixes #2974,
  @diml)

2.1.2 (08/01/2020)
------------------

- Fix a bug in the `Fiber.finalize` function of the concurrency monad of Dune,
  causing a race condition at the user level (#3009, fix #2958, @diml)

2.1.1 (07/01/2020)
------------------

- Guess foreign archives & native archives for libraries defined using the
  `META` format. (#2994, @rgrinberg, @anmonteiro)

- Fix generation of `.merlin` files when depending on local libraries with more
  than one source directory. (#2983, @rgrinberg)

2.1.0 (21/12/2019)
------------------

- Attach cinaps stanza actions to both `@runtest` and `@cinaps` aliases
  (#2831, @NathanReb)

- Add variables `%{lib-private...}` and `%{libexec-private...}` for finding
  build paths of files in public and private libraries within the same
  project. (#2901, @snowleopard)

- Add `--mandir` option to `$ dune install`. This option allows to override the
  installation directory for man pages. (#2915, fixes #2670, @rgrinberg)

- Fix `dune --version`. The bootstrap didn't compute the version
  correctly. (#2929, fixes #2911, @diml)

- Do not open the log file in `dune clean`. (#2965, fixes #2964 and
  #2921, @diml)

- Support passing two arguments to `=`, `<>`, ... operators in package
  dependencies so that we can have things such as `(<> :os win32)`
  (#2965, @diml)

2.0.1 (17/12/2019)
------------------

- Delay errors raised by invalid `dune-package` files. The error is now raised
  only if the invalid package is treated as a library and used to build
  something. (#2972, @rgrinberg)

2.0.0 (20/11/2019)
------------------

- Remove existing destination files in `install`  before installing the new
  ones. (#2885, fixes #2883, @bschommer)

- The `action` field in the `alias` stanza is not available starting `lang dune
  2.0`. The `alias` field in the `rule` stanza is a replacement. (#2846, fixes
  2681, @rgrinberg)

- Introduce `alias` and `package` fields to the `rule` stanza. This is the
  preferred way of attaching rules to aliases. (#2744, @rgrinberg)

- Add field `(optional)` for executable stanzas (#2463, fixes #2433, @bobot)

- Infer targets for rule stanzas expressed in long form (#2494, fixes #2469,
  @NathanReb)

- Indicate the progress of the initial file tree loading (#2459, fixes #2374,
  @bobot)

- Build `.cm[ox]` files for executables more eagerly. This speeds up builds at
  the cost of building unnecessary artifacts in some cases. Some of these extra
  artifacts can fail to built, so this is a breaking change. (#2268, @rgrinberg)

- Do not put the `<package>.install` files in the source tree unless `-p` or
  `--promote-install-files` is passed on the command line (#2329, @diml)

- Compilation units of user defined executables are now mangled by default. This
  is done to prevent the accidental collision with library dependencies of the
  executable. (#2364, fixes #2292, @rgrinberg)

- Enable `(explicit_js_mode)` by default. (#1941, @nojb)

- Add an option to clear the console in-between builds with
 `--terminal-persistence=clear-on-rebuild`

- Stop symlinking object files to main directory for stanzas defined `jbuild`
  files (#2440, @rgrinberg)

- Library names are now validated in a strict fashion. Previously, invalid names
  would be allowed for unwrapped libraries (#2442, @rgrinberg)

- mli only modules must now be explicitly declared. This was previously a
  warning and is now an error. (#2442, @rgrinberg)

- Modules filtered out from the module list via the Ordered Set Language must
  now be actual modules. (#2442, @rgrinberg)

- Actions which introduce targets where new targets are forbidden (e.g.
  preprocessing) are now an error instead of a warning. (#2442, @rgrinberg)

- No longer install a `jbuilder` binary. (#2441, @diml)

- Stub names are no longer allowed relative paths. This was previously a warning
  and is now an error (#2443, @rgrinberg).

- Define (paths ...) fields in (context ...) definitions in order to set or
  extend any PATH-like variable in the context environment. (#2426, @nojb)

- The `diff` action will always normalize newlines before diffing. Perviousy, it
  would not do this normalization for rules defined in jbuild files. (#2457,
  @rgrinberg)

- Modules may no longer belong to more than one stanza. This was previously
  allowed only in stanzas defined in `jbuild` files. (#2458, @rgrinberg)

- Remove support for `jbuild-ignore` files. They have been replaced by the the
  `dirs` stanza in `dune` files. (#2456, @rgrinberg)

- Add a new config option `sandboxing_preference`, the cli argument `--sandbox`,
  and the dep spec `sandbox` in dune language. These let the user control the
  level of sandboxing done by dune per rule and globally. The rule specification
  takes precedence. The global configuration merely specifies the default.
  (#2213, @aalekseyev, @diml)

- Remove support for old style subsystems. Dune will now emit a warning to
  reinstall the library with the old style subsystem. (#2480, @rgrinberg)

- Add action (with-stdin-from <file> <action>) to redirect input from <file>
  when performing <action>. (#2487, @nojb)

- Change the automatically generated odoc index to only list public modules.
  This only affects unwrapped libraries (#2479, @rgrinberg)

- Set up formatting rules by default. They can be configured through a new
  `(formatting)` stanza in `dune-project` (#2347, fixes #2315, @emillon)

- Change default target from `@install` to `@all`. (#2449, fixes #1220,
  @rgrinberg)

- Include building stubs in `@check` rules. (@rgrinberg, #2530)

- Get rid of ad-hoc rules for guessing the version. Dune now only
  relies on the version written in the `dune-project` file and no
  longer read `VERSION` or similar files (#2541, @diml)

- In `(diff? x y)` action, require `x` to exist and register a
  dependency on that file. (#2486, @aalekseyev)

- On Windows, an .exe suffix is no longer added implicitly to binary names that
  already end in .exe. Second, when resolving binary names, .opt variants are no
  longer chosen automatically. (#2543, @nojb)

- Make `(diff? x y)` move the correction file (`y`) away from the build
  directory to promotion staging area. This makes corrections work with
  sandboxing and in general reduces build directory pollution. (#2486,
  @aalekseyev, fixes #2482)

- `c_flags`, `c_names` and `cxx_names` are now supported in `executable` and
  `executables` stanzas. (#2562, @nojb) Note: this feature has been subsequently
  extended into a separate `foreign_stubs` field. The fields `c(xx)_names` and
  `c(xx)_flags` are now deleted. (#2659, RFC #2650, @snowleopard)

- Remove git integration from `$ dune upgrade` (#2565, @rgrinberg)

- Add a `--disable-promotion` to disable all modification to the source
  directory. There's also a corresponding `DUNE_DISABLE_PROMOTION` environment
  variable. (#2588, fix #2568, @rgrinberg)

- Add a `forbidden_libraries` field to prevent some library from being
  linked in an executable. This help detecting who accidently pulls in
  `unix` for instance (#2570, @diml)

- Fix incorrect error message when a variable is expanded in static context:
  `%{lib:lib:..}` when the library does not exist. (#2597, fix #1541,
  @rgrinberg)

- Add `--sections` option to `$ dune install` to install subsections of .install
  files. This is useful for installing only the binaries in a workspace for
  example. (#2609, fixes #2554, @rgrinberg)

- Drop support for `jbuild` and `jbuild-ignore` files (#2607, @diml)

- Add a `dune-action-plugin` library for describing dependencies direcly in
  the executable source. Programs that use this feature can be run by a new
  action (dynamic-run <progn> ...). (#2635, @staronj, @aalekseyev)

- Stop installing the `ocaml-syntax-shims` binary. In order to use
  `future_syntax`, one now need to depend on the `ocaml-syntax-shims`
  package (#2654, @diml)

- Add support for dependencies that are re-exported. Such dependencies
  are marked with`re_export` and will automatically be provided to
  users of a library (#2605, @rgrinberg)

- Add a `deprecated_library_name` stanza to redirect old names after a
  library has been renamed (#2528, @diml)

- Error out when a `preprocessor_deps` field is present but not
  `preprocess` field is. It is a warning with Dune 1.x projects
  (#2660, @Julow)

- Dune will use `-output-complete-exe` instead of `-custom` when compiling
  self-contained bytecode executables whenever this options is available
  (OCaml version >= 4.10) (#2692, @nojb)

- Add action `(with-accepted-exit-codes <pred> <action>)` to specify the set of
  successful exit codes of `<action>`. `<pred>` is specified using the predicate
  language. (#2699, @nojb)

- Do not setup rules for disabled libraries (#2491, fixes #2272, @bobot)

- Configurator: filter out empty flags from `pkg-config` (#2716, @AltGr)

- `no_keep_locs` is a no-op for projects that use `lang dune` older than 2.0. In
  projects where the language is at least `2.0`, the field is now forbidden.
  (#2752, fixes #2747, @rgrinberg)

- Extend support for foreign sources and archives via the `(foreign_library ...)`
  stanza as well as the `(foreign_stubs ...)` and `(foreign_archives ...)` fields.
  (#2659, RFC #2650, @snowleopard)

- Add (deprecated_package_names) field to (package) declaration in
  dune-project. The names declared here can be used in the (old_public_name)
  field of (deprecated_library_name) stanza. These names are interpreted as
  library names (not prefixed by a package name) and appropiate redirections are
  setup in their META files. This feaure is meant to migrate old libraries which
  do not follow Dune's convention of prefixing libraries with the package
  name. (#2696, @nojb)

- The fields `license`, `authors`, `maintainers`, `source`, `bug_reports`,
  `homepage`, and `documentation` of `dune-project` can now be overriden on a
  per-package basis. (#2774, @nojb)

- Change the default `modes` field of executables to `(mode exe)`. If
  one wants to build a bytecode program, it now needs to be explicitly
  requested via `(modes byte exe)`. (#2851, @diml)

- Allow `ccomp_type` as a variable for evaluating `enabled_if`. (#2855, @dra27,
  @rgrinberg)

- Stricter validation of file names in `select`. The file names of conditional
  sources must match the prefix and the extension of the resultant filename.
  (#2867, @rgrinberg)

- Add flag `disable_dynamically_linked_foreign_archives` to the workspace file.
  If the flag is set to `true` then: (i) when installing libraries, we do not
  install dynamic foreign archives `dll*.so`; (ii) when building executables in
  the `byte` mode, we statically link in foreign archives into the runtime
  system; (iii) we do not generate any `dll*.so` rules. (#2864, @snowleopard)

- Reimplement the bootstrap procedure. The new procedure is faster and
  should no longer stack overflow (#2854, @dra27, @diml)

- Allow `.opam.template` files to be generated using rules (#2866, @rgrinberg)

- Delete the deprecated `self_build_stubs_archive` field, replaced by
  `foreign_archives`.

1.11.4 (09/10/2019)
-------------------

- Allow to mark directories as `data_only_dirs` without including them as `dirs`
  (#2619, fix #2584, @rgrinberg)

- Fix reading `.install` files generated with an external `--build-dir`. (#2638,
  fix #2629, @rgrinberg)

1.11.3 (23/08/2019)
-------------------

- Fix a ppx hash collision in watch mode (#2546, fixes #2520, @diml)

1.11.2 (20/08/2019)
-------------------

- Remove the optimisation of passing `-nodynlink` for executalbes when
  not necessary. It seems to be breaking things (see #2527, @diml)

- Fix invalid library names in `dune-package` files. Only public names should
  exist in such files. (#2558, fix #2425, @rgrinberg)

1.11.1 (09/08/2019)
-------------------

- Fix config file dependencies of ocamlformat (#2471, fixes #2464,
  @nojb)

- Cleanup stale directories when using `(source_tree ...)` in the
  presence of directories with only sub-directories and no files
  (#2514, fixes #2499, @diml)

1.11.0 (23/07/2019)
-------------------

- Don't select all local implementations in `dune utop`. Instead, let the
  default implementation selection do its job. (#2327, fixes #2323, @TheLortex,
  review by @rgrinberg)

- Check that selected implementations (either by variants or default
  implementations) are indeed implementations. (#2328, @TheLortex, review by
  @rgrinberg)

- Don't reserve the `Ppx` toplevel module name for ppx rewriters (#2242, @diml)

- Redesign of the library variant feature according to the #2134 proposal. The
  set of variants is now computed when the virtual library is installed.
  Introducing a new `external_variant` stanza. (#2169, fixes #2134, @TheLortex,
  review by @diml)

- Add proper line directives when copying `.cc` and `.cxx` sources (#2275,
  @rgrinberg)

- Fix error message for missing C++ sources. The `.cc` extension was always
  ignored before. (#2275, @rgrinberg)

- Add `$ dune init project` subcommand to create project boilerplate according
  to a common template. (#2185, fixes #159, @shonfeder)

- Allow to run inline tests in javascript with nodejs (#2266, @hhugo)

- Build `ppx.exe` as compiling host binary. (#2286, fixes #2252, @toots, review
  by @rgrinberg and @diml)

- Add a `cinaps` extension and stanza for better integration with the
  [cinaps tool](https://github.com/janestreet/cinaps) tool (#2269,
  @diml)

- Allow to embed build info in executables such as version and list
  and version of statically linked libraries (#2224, @diml)

- Set version in `META` and `dune-package` files to the one read from
  the vcs when no other version is available (#2224, @diml)

- Add a variable `%{target}` to be used in situations where the context
  requires at most one word, so `%{targets}` can be confusing; stdout
  redirections and "-o" arguments of various tools are the main use
  case; also, introduce a separate field `target` that must be used
  instead of `targets` in those situations.  (#2341, @aalekseyev)

- Fix dependency graph of wrapped_compat modules. Previously, the dependency on
  the user written entry module was omitted. (#2305, @rgrinberg)

- Allow to promote executables built with an `executable` stanza
  (#2379, @diml)

- When instantiating an implementation with a variant, make sure it matches
  virtual library's list of known implementations. (#2361, fixes #2322,
  @TheLortex, review by @rgrinberg)

- Add a variable `%{ignoring_promoted_rules}` that is `true` when
  `--ingore-promoted-rules` is passed on the command line and false
  otherwise (#2382, @diml)

- Fix a bug in `future_syntax` where the characters `@` and `&` were
  not distinguished in the names of binding operators (`let@` was the
  same as `let&`) (#2376, @aalekseyev, @diml)

- Workspaces with non unique project names are now supported. (#2377, fix #2325,
  @rgrinberg)

- Improve opam generation to include the `dune` dependencies with the minimum
  constraint set based on the dune language version specified in the
  `dune-project` file. (2383, @avsm)

- The order of fields in the generated opam file now follows order preferred in
  opam-lib. (@avsm, #2380)

- Fix coloring of error messages from the compiler (@diml, #2384)

- Add warning `66` to default set of warnings starting for dune projects with
  language verison >= `1.11` (@rgrinberg, @diml, fixes #2299)

- Add (dialect ...) stanza
  (@nojb, #2404)

- Add a `--context` argument to `dune install/uninstall` (@diml, #2412)

- Do not warn about merlin files pre 1.9. This warning can only be disabled in
  1.9 (#2421, fixes #2399, @emillon)

- Add a new `inline_tests` field in the env stanza to control inline_tests
  framework with a variable (#2313, @mlasson, original idea by @diml, review
  by @rgrinberg).

- New binary kind `js` for executables in order to explicitly enable Javascript
  targets, and a switch `(explicit_js_mode)` to require this mode in order to
  declare JS targets corresponding to executables. (#1941, @nojb)

1.10.0 (04/06/2019)
-------------------

- Restricted the set of variables available for expansion in the destination
  filename of `install` stanza to simplify implementation and avoid dependency
  cycles. (#2073, @aalekseyev, @diml)

- [menhir] call menhir from context root build_dir (#2067, @ejgallego,
  review by @diml, @rgrinberg)

- [coq] Add `coq.pp` stanza to help with pre-processing of grammar
  files (#2054, @ejgallego, review by @rgrinberg)

- Add a new more generic form for the *promote* mode: `(promote
  (until-clean) (into <dir>))` (#2068, @diml)

- Allow to promote only a subset of the targets via `(promote (only
  <pred>))`. For instance: `(promote (only *.mli))` (#2068, @diml)

- Improve the behavior when a strict subset of the targets of a rule is already
  in the source tree for projects using the dune language < 1.10 (#2068, fixes
  #2061, @diml)

- With lang dune >= 1.10, rules in standard mode are no longer allowed to
  produce targets that are present in the source tree. This has been a warning
  for long enough (#2068, @diml)

- Allow %{...} variables in pps flags (#2076, @mlasson review by @diml and
  @aalekseyev).

- Add a 'cookies' option to ppx_rewriter/deriver flags in library stanzas. This
  allow to specify cookie requests from variables expanded at each invocation of
  the preprocessor. (#2106, @mlasson @diml)

- Add more opam metadata and use it to generate `.opam` files. In particular, a
  `package` field has been added to specify package specific information.
  (#2017, #2091, @avsm, @jonludlam, @rgrinberg)

- Clean up the special support for `findlib.dynload`. Before, Dune would simply
  match on the library name. Now, we only match on the findlib package name when
  the library doesn't come from Dune. Someone writing a library called
  `findlib.dynload` with Dune would have to add `(special_builtin_support
  findlib_dynload)` to trigger the special behavior. (#2115, @diml)

- Install the `future_syntax` preprocessor as `ocaml-syntax-shims.exe` (#2125,
  @rgrinberg)

- Hide full command on errors and warnings in development and show them in CI.
  (detected using the `CI` environment variable). Commands for which the
  invocation might be omitted must output an error prefixed with `File `. Add an
  `--always-show-command-line` option to disable this behavior and always show
  the full command. (#2120, fixes #1733, @rgrinberg)

- In `dune-workspace` files, add the ability to choose the host context and to
  create duplicates of the default context with different settings. (#2098,
  @TheLortex, review by @diml, @rgrinberg and @aalekseyev)

- Add support for hg in `dune subst` (#2135, @diml)

- Don't build documentation for implementations of virtual libraries (#2141,
  fixes #2138, @jonludlam)

- Fix generation of the `-pp` flag in .merlin (#2142, @rgrinberg)

- Make `dune subst` add a `(version ...)` field to the `dune-project`
  file (#2148, @diml)

- Add the `%{os_type}` variable, which is a short-hand for
  `%{ocaml-config:os_type}` (#1764, @diml)

- Allow `enabled_if` fields in `library` stanzas, restricted to the
  `%{os_type}`, `%{model}`, `%{architecture}`, `%{system}` variables (#1764,
  #2164 @diml, @rgrinberg)

- Fix `chdir` on external and source paths. Dune will also fail gracefully if
  the external or source path does not exist (#2165, fixes #2158, @rgrinberg)

- Support the `.cc` extension fro C++ sources (#2195, fixes #83, @rgrinberg)

- Run `ocamlformat` relative to the context root. This improves the locations of
  errors. (#2196, fixes #1370, @rgrinberg)

- Fix detection of `README`, `LICENSE`, `CHANGE`, and `HISTORY` files. These
  would be undetected whenever the project was nested in another workspace.
  (#2194, @rgrinberg)

- Fix generation of `.merlin` whenever there's more than one stanza with the
  same ppx preprocessing specification (#2209 ,fixes #2206, @rgrinberg)

- Fix generation of `.merlin` in the presence of the `copy_files` stanza and
  preprocessing specifications of other stanazs. (#2211, fixes #2206,
  @rgrinberg)

- Run `refmt` from the context's root directory. This improves error messages in
  case of syntax errors. (#2223, @rgrinberg)

- In .merlin files, don't pass `-dump-ast` to the `future_syntax` preprocessor.
  Merlin doesn't seem to like it when binary AST is generated by a `-pp`
  preprocessor. (#2236, @aalekseyev)

- `dune install` will verify that all files mentioned in all .install files
  exist before trying to install anything. This prevents partial installation of
  packages (#2230, @rgrinberg)

1.9.3 (06/05/2019)
------------------

- Fix `.install` files not being generated (#2124, fixes #2123, @rgrinberg)

1.9.2 (02/05/2019)
------------------

- Put back library variants in development mode. We discovered a
  serious unexpected issue and we might need to adjust the design of
  this feature before we are ready to commit to a final version. Users
  will need to write `(using library_variants 0.1)` in their
  `dune-project` file if they want to use it before the design is
  finalized. (#2116, @diml)

- Forbid to attach a variant to a library that implements a virtual
  library outside the current project (#2104, @rgrinberg)

- Fix a bug where `dune install` would install man pages to incorrect
  paths when compared to `opam-installer`. For example dune now
  installs `(foo.1 as man1/foo.1)` correctly and previously that was
  installed to `man1/man1/foo.1`. (#2105, @aalekseyev)

- Do not fail when a findlib directory doesn't exist (#2101, fix #2099, @diml)

- [coq] Rename `(coqlib ...)` to `(coq.theory ...)`, support for
  `coqlib` will be dropped in the 1.0 version of the Coq language
  (#2055, @ejgallego)

- Fix crash when calculating library dependency closure (#2090, fixes #2085,
  @rgrinberg)

- Clean up the special support for `findlib.dynload`. Before, Dune
  would simply match on the library name. Now, we only match on the
  findlib package name when the library doesn't come from
  Dune. Someone writing a library called `findlib.dynload` with Dune
  would have to add `(special_builton_support findlib_dynload)` to
  trigger the special behavior. (#2115, @diml)

- Include permissions in the digest of targets and dependencies (#2121, fix
  #1426, @rgrinberg, @xclerc)

1.9.1 (11/04/2019)
------------------

- Fix invocation of odoc to add previously missing include paths, impacting
  mld files that are not in directories containing libraries (#2016, fixes
  #2007, @jonludlam)

1.9.0 (09/04/2019)
------------------

- Warn when generated `.merlin` does not reflect the preprocessing
  specification. This occurs when multiple stanzas in the same directory use
  different preprocessing specifications. This warning can now be disabled with
  `allow_approx_merlin` (#1947, fix #1946, @rgrinberg)

- Watch mode: display "Success" in green and "Had errors" in red (#1956,
  @emillon)

- Fix glob dependencies on installed directories (#1965, @rgrinberg)

- Add support for library variants and default implementations. (#1900,
  @TheLortex)

- Add experimental `$ dune init` command. This command is used to create or
  update project boilerplate. (#1448, fixes #159, @shonfeder)

- Experimental Coq support (fix #1466, @ejgallego)

- Install .cmi files of private modules in a `.private` directory (#1983, fix
  #1973 @rgrinberg)

- Fix `dune subst` attempting to substitute on directories. (#2000, fix #1997,
  @rgrinberg)

- Do not list private modules in the generated index. (#2009, fix #2008,
  @rgrinberg)

- Warn instead of failing if an opam file fails to parse. This opam file can
  still be used to define scope. (#2023, @rgrinberg)

- Do not crash if unable to read a directory when traversing to find root
  (#2024, @rgrinberg)

- Do not exit dune if some source directories are unreadable. Instead, warn the
  user that such directories need to be ignored (#2004, fix #310, @rgrinberg)

- Fix nested `(binaries ..)` fields in the `env` stanza. Previously, parent
  `binaries` fields would be ignored, but instead they should be combined.
  (#2029, @rgrinberg)

- Allow "." in `c_names` and `cxx_names` (#2036, fix #2033, @rgrinberg)

- Format rules: if a dune file uses OCaml syntax, do not format it.
  (#2014, fix #2012, @emillon)

1.8.2 (10/03/2019)
------------------

- Fix auto-generated `index.mld`. Use correct headings for the listing. (#1925,
  @rgrinberg, @aantron)

1.8.1 (08/03/2019)
------------------

- Correctly write `dune-package` when version is empty string (#1919, fix #1918,
  @rgrinberg)

1.8.0 (07/03/2019)
------------------

- Clean up watch mode polling loop: improves signal handling and error handling
  during polling (#1912, fix #1907, fix #1671, @aalekseyev)

- Change status messages during polling to be one-line, so that the messages are
  correctly erased by ^K. (#1912, @aalekseyev)

- Add support for `.cxx` extension for C++ stubs (#1831, @rgrinberg)

- Add `DUNE_WORKSPACE` variable. This variable is equivalent to setting
  `--workspace` in the command line. (#1711, fix #1503, @rgrinberg)

- Add `c_flags` and `cxx_flags` to env profile settings (#1700 and #1800,
  @gretay-js)

- Format `dune printenv` output (#1867, fix #1862, @emillon)

- Add the `(promote-into <dir>)` and `(promote-until-clean-into
  <dir>)` modes for `(rule ...)` stanzas, so that files can be
  promoted in another directory than the current one. For instance,
  this is used in merlin to promote menhir generated files in a
  directory that depends on the version of the compiler (#1890, @diml)

- Improve error message when `dune subst` fails (#1898, fix #1897, @rgrinberg)

- Add more GC counters to catapult traces (fix908, @rgrinberg)

- Add a preprocessor shim for the `let+` syntax of OCaml 4.08 (#1899,
  implements #1891, @diml)

- Fix generation of `.merlin` files on Windows. `\` characters needed
  to be escaped (#1869, @mlasson)

- Fix 0 error code when `$ dune format-dune-file` fails. (#1915, fix #1914,
  @rgrinberg)

- Configurator: deprecated `query_expr` and introduced `query_expr_err` which is
  the same but with a better error in case it fails. (#1886, @ejgallego)

- Make sure `(menhir (mode promote) ...)` stanzas are ignored when
  using `--ignore-promoted-rules` or `-p` (#1917, @diml)

1.7.3 (27/02/2019)
------------------

- Fix interpretation of `META` files containing archives with `/` in
  the filename. For instance, this was causing llvm to be unusable
  with dune (#1889, fix #1885, @diml)

- Make errors about menhir stanzas be located (#1881, fix #1876,
  @diml)

1.7.2 (21/02/2019)
------------------

- Add `${corrected-suffix}`, `${library-name}` and a few other
  variables to the list of variables to upgrade. This fixes the
  support for various framework producing corrections (#1840, #1853,
  @diml)

- Fix `$ dune subst` failing because the build directory wasn't set. (#1854, fix
  #1846, @rgrinberg)

- Configurator: Add warning to `Pkg_config.query` when a full package expression
  is used. Add `Pkg_config.query_expr` for cases when the full power of
  pkg-config's querying is needed (#1842, fix #1833, @rgrinberg)

- Fix unavailable, optional implementations eagerly breaking the build (#1857,
  fix #1856, @rgrinberg)

1.7.1 (13/02/2019)
------------------

- Fix the watch mode (#1837, #1839, fix #1836, @diml)

- Configurator: Fix misquoting when running pkg-config (#1835, fix #1833,
  @Chris00)

1.7.0 (12/02/2019)
------------------


- Second step of the deprecation of jbuilder: the `jbuilder` binary
  now emits a warning on every startup and both `jbuilder` and `dune`
  emit warnings when encountering `jbuild` files (#1752, @diml)

- Change the layout of build artifacts inside _build. The new layout enables
  optimizations that depend on the presence of `.cmx` files of private modules
  (#1676, @bobot)

- Fix merlin handling of private module visibility (#1653 @bobot)

- unstable-fmt: use boxes to wrap some lists (#1608, fix #1153, @emillon,
  thanks to @rgrinberg)

- skip directories when looking up programs in the PATH (#1628, fixes
  #1616, @diml)

- Use `lsof` on macOS to implement `--stats` (#1636, fixes #1634, @xclerc)

- Generate `dune-package` files for every package. These files are installed and
  read instead of `META` files whenever they are available (#1329, @rgrinberg)

- Fix preprocessing for libraries with `(include_subdirs ..)` (#1624, fix #1626,
  @nojb, @rgrinberg)

- Do not generate targets for archive that don't match the `modes` field.
  (#1632, fix #1617, @rgrinberg)

- When executing actions, open files lazily and close them as soon as
  possible in order to reduce the maximum number of file descriptors
  opened by Dune (#1635, #1643, fixes #1633, @jonludlam, @rgrinberg,
  @diml)

- Reimplement the core of Dune using a new generic memoization system
  (#1489, @rudihorn, @diml)

- Replace the broken cycle detection algorithm by a state of the art
  one from [this paper](https://doi.org/10.1145/2756553) (#1489,
  @rudihorn)

- Get the correct environment node for multi project workspaces (#1648,
  @rgrinberg)

- Add `dune compute` to call internal memoized functions (#1528,
  @rudihorn, @diml)

- Add `--trace-file` option to trace dune internals (#1639, fix #1180, @emillon)

- Add `--no-print-directory` (borrowed from GNU make) to suppress
  `Entering directory` messages. (#1668, @dra27)

- Remove `--stats` and track fd usage in `--trace-file` (#1667, @emillon)

- Add virtual libraries feature and enable it by default (#1430 fixes #921,
  @rgrinberg)

- Fix handling of Control+C in watch mode (#1678, fixes #1671, @diml)

- Look for jsoo runtime in the same dir as the `js_of_ocaml` binary
  when the ocamlfind package is not available (#1467, @nojb)

- Make the `seq` package available for OCaml >= 4.07 (#1714, @rgrinberg)

- Add locations to error messages where a rule fails to generate targets and
  rules that require files outside the build/source directory. (#1708, fixes
  #848, @rgrinberg)

- Let `Configurator` handle `sizeof` (in addition to negative numbers).
  (#1726, fixes #1723, @Chris00)

- Fix an issue causing menhir generated parsers to fail to build in
  some cases. The fix is to systematically use `-short-paths` when
  calling `ocamlc -i` (#1743, fix #1504, @diml)

- Never raise when printing located errors. The code that would print the
  location excerpts was prone to raising. (#1744, fix #1736, @rgrinberg)

- Add a `dune upgrade` command for upgrading jbuilder projects to Dune
  (#1749, @diml)

- When automatically creating a `dune-project` file, insert the
  detected name in it (#1749, @diml)

- Add `(implicit_transitive_deps <bool>)` mode to dune projects. When this mode
  is turned off, transitive dependencies are not accessible. Only listed
  dependencies are directly accessible. (#1734, #430, @rgrinberg, @hnrgrgr)

- Add `toplevel` stanza. This stanza is used to define toplevels with libraries
  already preloaded. (#1713, @rgrinberg)

- Generate `.merlin` files that account for normal preprocessors defined using a
  subset of the `action` language. (#1768, @rgrinberg)

- Emit `(orig_src_dir <path>)` metadata in `dune-package` for dune packages
  built with `--store-orig-source-dir` command line flag (also controlled by
  `DUNE_STORE_ORIG_SOURCE_DIR` env variable). This is later used to generate
  `.merlin` with `S`-directives pointed to original source locations and thus
  allowing merlin to see those. (#1750, @andreypopp)

- Improve the behavior of `dune promote` when the files to be promoted have been
  deleted. (#1775, fixes #1772, @diml)

- unstable-fmt: preserve comments (#1766, @emillon)

- Pass flags correctly when using `staged_pps` (#1779, fixes #1774, @diml)

- Fix an issue with the use of `(mode promote)` in the menhir
  stanza. It was previously causing intermediate *mock* files to be
  promoted (#1783, fixes #1781, @diml)

- unstable-fmt: ignore files using OCaml syntax (#1784, @emillon)

- Configurator: Add `which` function to replace the `which` command line utility
  in a cross platform way. (#1773, fixes #1705, @Chris00)

- Make configurator append paths to `$PKG_CONFIG_PATH` on macOS. Previously it
  was prepending paths and thus `$PKG_CONFIG_PATH` set by users could have been
  overridden by homebrew installed libraries (#1785, @andreypopp)

- Disallow c/cxx sources that share an object file in the same stubs archive.
  This means that `foo.c` and `foo.cpp` can no longer exist in the same library.
  (#1788, @rgrinberg)

- Forbid use of `%{targets}` (or `${@}` in jbuild files) inside
  preprocessing actions
  (#1812, fixes #1811, @diml)

- Add `DUNE_PROFILE` environment variable to easily set the profile. (#1806,
  @rgrinberg)

- Deprecate the undocumented `(no_keep_locs)` field. It was only
  necessary until virtual libraries were supported (#1822, fix #1816,
  @diml)

- Rename `unstable-fmt` to `format-dune-file` and remove its `--inplace` option.
  (#1821, @emillon).

- Autoformatting: `(using fmt 1.1)` will also format dune files (#1821, @emillon).

- Autoformatting: record dependencies on `.ocamlformat-ignore` files (#1824,
  fixes #1793, @emillon)

1.6.2 (05/12/2018)
------------------

- Fix regression introduced by #1554 reported in:
  https://github.com/ocaml/dune/issues/734#issuecomment-444177134 (#1612,
  @rgrinberg)

- Fix `dune external-lib-deps` when preprocessors are not installed
  (#1607, @diml)

1.6.1 (04/12/2018)
------------------

- Fix hash collision for on-demand ppx rewriters once and for all
  (#1602, fixes #1524, @diml)

- Add `dune external-lib-deps --sexp --unstable-by-dir` so that the output can
  be easily processed by a machine (#1599, @diml)

1.6.0 (29/11/2018)
------------------

- Expand variables in `install` stanzas (#1354, @mseri)

- Add predicate language support for specifying sub directories. This allows the
  use globs, set operations, and special values in specifying the sub
  directories used for the build. For example: `(dirs :standard \ lib*)` will
  use all directories except those that start with `lib`. (#1517, #1568,
  @rgrinberg)

- Add `binaries` field to the `(env ..)` stanza. This field sets and overrides
  binaries for rules defined in a directory. (#1521, @rgrinberg)

- Fix a crash caused by using an extension in a project without
  dune-project file (#1535, fix #1529, @diml)

- Allow `%{bin:..}`, `%{exe:..}`, and other static expansions in the `deps`
  field. (#1155, fix #1531, @rgrinberg)

- Fix bad interaction between on-demand ppx rewriters and using multiple build
  contexts (#1545, @diml)

- Fix handling of installed .dune files when the backend is declared via a
  `dune` file (#1551, fixes #1549, @diml)

- Add a `--stats` command line option to record resource usage (#1543, @diml)

- Fix `dune build @doc` deleting `highlight.pack.js` on rebuilds, after the
  first build (#1557, @aantron).

- Allow targets to be directories, which Dune will treat opaquely
  (#1547, @jordwalke)

- Support for OCaml 4.08: `List.t` is now provided by OCaml (#1561, @ejgallego)

- Exclude the local esy directory (`_esy`) from the list of watched directories
  (#1578, @andreypopp)

- Fix the output of `dune external-lib-deps` (#1594, @diml)

- Introduce `data_only_dirs` to replace `ignored_subdirs`. `ignored_subdirs` is
  deprecated since 1.6. (#1590, @rgrinberg)

1.5.1 (7/11/2018)
-----------------

- Fix `dune utop <dir>` when invoked from a sub-directory of the
  project (#1520, fix #1518, @diml)

- Fix bad interaction between on-demand ppx rewriters and polling mode
  (#1525, fix #1524, @diml)

1.5.0 (1/11/2018)
-----------------

- Filter out empty paths from `OCAMLPATH` and `PATH` (#1436, @rgrinberg)

- Do not add the `lib.cma.js` target in lib's directory. Put this target in a
  sub directory instead. (#1435, fix #1302, @rgrinberg)

- Install generated OCaml files with a `.ml` rather than a `.ml-gen` extension
  (#1425, fix #1414, @rgrinberg)

- Allow to use the `bigarray` library in >= 4.07 without ocamlfind and without
  installing the corresponding `otherlib`. (#1455, @nojb)

- Add `@all` alias to build all targets defined in a directory (#1409, fix
  #1220, @rgrinberg)

- Add `@check` alias to build all targets required for type checking and tooling
  support. (#1447, fix #1220, @rgrinberg)

- Produce the odoc index page with the content wrapper to make it consistent
  with odoc's theming (#1469, @rizo)

- Unblock signals in processes started by dune (#1461, fixes #1451,
  @diml)

- Respect `OCAMLFIND_TOOLCHAIN` and add a `toolchain` option to contexts in the
  workspace file. (#1449, fix #1413, @rgrinberg)

- Fix error message when using `copy_files` stanza to copy files from
  a non sub directory with lang set to dune < 1.3 (#1486, fixes #1485,
  @NathanReb)

- Install man pages in the correct subdirectory (#1483, fixes #1441, @emillon)

- Fix version syntax check for `test` stanza's `action` field. Only
  emits a warning for retro-compatibility (#1474, fixes #1471,
  @NathanReb)

- Interpret the `DESTDIR` environment variable (#1475, @emillon)

- Fix interpretation of paths in `env` stanzas (#1509, fixes #1508, @diml)

- Add `context_name` expansion variable (#1507, @rgrinberg)

- Use shorter paths for generated on-demand ppx drivers. This is to
  help Windows builds where paths are limited in length (#1511, fixes
  #1497, @diml)

- Fix interpretation of environment variables under `setenv`. Also forbid
  dynamic environment names or values (#1503, @rgrinberg).

1.4.0 (10/10/2018)
------------------

- Do not fail if the output of `ocamlc -config` doesn't include
  `standard_runtime` (#1326, @diml)

- Let `Configurator.V1.C_define.import` handle negative integers
  (#1334, @Chris00)

- Re-execute actions when a target is modified by the user inside
  `_build` (#1343, fix #1342, @diml)

- Pass `--set-switch` to opam (#1341, fix #1337, @diml)

- Fix bad interaction between multi-directory libraries the `menhir`
  stanza (#1373, fix #1372, @diml)

- Integration with automatic formatters (#1252, fix #1201, @emillon)

- Better error message when using `(self_build_stubs_archive ...)` and
  `(c_names ...)` or `(cxx_names ...)` simultaneously.
  (#1375, fix #1306, @nojb)

- Improve name detection for packages when the prefix isn't an actual package
  (#1361, fix #1360, @rgrinberg)

- Support for new menhir rules (#863, fix #305, @fpottier, @rgrinberg)

- Do not remove flags when compiling compatibility modules for wrapped mode
  (#1382, fix #1364, @rgrinberg)

- Fix reason support when using `staged_pps` (#1384, @charlesetc)

- Add support for `enabled_if` in `rule`, `menhir`, `ocamllex`,
  `ocamlyacc` (#1387, @diml)

- Exit gracefully when a signal is received (#1366, @diml)

- Load all defined libraries recursively into utop (#1384, fix #1344,
  @rgrinberg)

- Allow to use libraries `bytes`, `result` and `uchar` without `findlib`
  installed (#1391, @nojb)

- Take argument to self_build_stubs_archive into account. (#1395, @nojb)

- Fix bad interaction between `env` customization and vendored
  projects: when a vendored project didn't have its own `env` stanza,
  the `env` stanza from the enclosing project was in effect (#1408,
  @diml)

- Fix stop early bug when scanning for watermarks (#1423, @struktured)

1.3.0 (23/09/2018)
------------------

- Support colors on Windows (#1290, @diml)

- Allow `dune.configurator` and `base` to be used together (#1291, fix
  #1167, @diml)

- Support interrupting and restarting builds on file changes (#1246,
  @kodek16)

- Fix findlib-dynload support with byte mode only (#1295, @bobot)

- Make `dune rules -m` output a valid makefile (#1293, @diml)

- Expand variables in `(targets ..)` field (#1301, #1320, fix #1189, @nojb,
  @rgrinberg, @diml)

- Fix a race condition on Windows that was introduced in 1.2.0
  (#1304, fix #1303, @diml)

- Fix the generation of .merlin files to account for private modules
  (@rgrinberg, fix #1314)

- Exclude the local opam switch directory (`_opam`) from the list of watched
  directories (#1315, @dysinger)

- Fix compilation of the module generated for `findlib.dynload`
  (#1317, fix #1310, @diml)

- Lift restriction on `copy_files` and `copy_files#` stanzas that files to be
  copied should be in a subdirectory of the current directory.
  (#1323, fix #911, @nojb)

1.2.1 (17/09/2018)
------------------

- Enrich the `dune` Emacs mode with syntax highlighting and indentation. New
  file `dune-flymake` to provide a hook `dune-flymake-dune-mode-hook` to enable
  linting of dune files. (#1265, @Chris00)

- Pass `link_flags` to `cc` when compiling with `Configurator.V1.c_test` (#1274,
  @rgrinberg)

- Fix digest calculation of aliases. It should take into account extra bindings
  passed to the alias (#1277, fix #1276, @rgrinberg)

- Fix a bug causing `dune` to fail eagerly when an optional library
  isn't available (#1281, @diml)

- ocamlmklib should use response files only if ocaml >= 4.08 (#1268, @bryphe)

1.2.0 (14/09/2018)
------------------

- Ignore stderr output when trying to find out the number of jobs
  available (#1118, fix #1116, @diml)

- Fix error message when the source directory of `copy_files` does not exist.
  (#1120, fix #1099, @emillon)

- Highlight error locations in error messages (#1121, @emillon)

- Display actual stanza when package is ambiguous (#1126, fix #1123, @emillon)

- Add `dune unstable-fmt` to format `dune` files. The interface and syntax are
  still subject to change, so use with caution. (#1130, fix #940, @emillon)

- Improve error message for `dune utop` without a library name (#1154, fix
  #1149, @emillon)

- Fix parsing `ocamllex` stanza in jbuild files (#1150, @rgrinberg)

- Highlight multi-line errors (#1131, @anuragsoni)

- Do no try to generate shared libraries when this is not supported by
  the OS (#1165, fix #1051, @diml)

- Fix `Flags.write_{sexp,lines}` in configurator by avoiding the use of
  `Stdune.Path` (#1175, fix #1161, @rgrinberg)

- Add support for `findlib.dynload`: when linking an executable using
  `findlib.dynload`, automatically record linked in libraries and
  findlib predicates (#1172, @bobot)

- Add support for promoting a selected list of files (#1192, @diml)

- Add an emacs mode providing helpers to promote correction files
  (#1192, @diml)

- Improve message suggesting to remove parentheses (#1196, fix #1173, @emillon)

- Add `(wrapped (transition "..message.."))` as an option that will generate
  wrapped modules but keep unwrapped modules with a deprecation message to
  preserve compatibility. (#1188, fix #985, @rgrinberg)

- Fix the flags passed to the ppx rewriter when using `staged_pps` (#1218, @diml)

- Add `(env var)` to add a dependency to an environment variable.
  (#1186, @emillon)

- Add a simple version of a polling mode: `dune build -w` keeps
  running and restarts the build when something change on the
  filesystem (#1140, @kodek16)

- Cleanup the way we detect the library search path. We no longer call
  `opam config var lib` in the default build context (#1226, @diml)

- Make test stanzas honor the -p flag. (#1236, fix #1231, @emillon)

- Test stanzas take an optional (action) field to customize how they run (#1248,
  #1195, @emillon)

- Add support for private modules via the `private_modules` field (#1241, fix
  #427, @rgrinberg)

- Add support for passing arguments to the OCaml compiler via a
  response file when the list of arguments is too long (#1256, @diml)

- Do not print diffs by default when running inside dune (#1260, @diml)

- Interpret `$ dune build dir` as building the default alias in `dir`. (#1259,
  @rgrinberg)

- Make the `dynlink` library available without findlib installed (#1270, fix
  #1264, @rgrinberg)

1.1.1 (08/08/2018)
------------------

- Fix `$ jbuilder --dev` (#1104, fixes #1103, @rgrinberg)

- Fix dune exec when `--build-dir` is set to an absolute path (#1105, fixes
  #1101, @rgrinberg)

- Fix duplicate profile argument in suggested command when an external library
  is missing (#1109, #1106, @emillon)

- `-opaque` wasn't correctly being added to modules without an interface.
  (#1108, fix #1107, @rgrinberg)

- Fix validation of library `name` fields and make sure this validation also
  applies when the `name` is derived from the `public_name`. (#1110, fix #1102,
  @rgrinberg)

- Fix a bug causing the toplevel `env` stanza in the workspace file to
  be ignored when at least one context had `(merlin)` (#1114, @diml)

1.1.0 (06/08/2018)
------------------

- Fix lookup of command line specified files when `--root` is given. Previously,
  passing in `--root` in conjunction with `--workspace` or `--config` would not
  work correctly (#997, @rgrinberg)

- Add support for customizing env nodes in workspace files. The `env` stanza is
  now allowed in toplevel position in the workspace file, or for individual
  contexts. This feature requires `(dune lang 1.1)` (#1038, @rgrinberg)

- Add `enabled_if` field for aliases and tests. This field controls whether the
  test will be ran using a boolean expression language. (#819, @rgrinberg)

- Make `name`, `names` fields optional when a `public_name`, `public_names`
  field is provided. (#1041, fix #1000, @rgrinberg)

- Interpret `X` in `--libdir X` as relative to `PREFIX` when `X` is relative
  (#1072, fix #1070, @diml)

- Add support for multi directory libraries by writing
  `(include_subdirs unqualified)` (#1034, @diml)

- Add `(staged_pps ...)` to support staged ppx rewriters such as ones
  using the OCaml typer like `ppx_import` (#1080, fix #193, @diml)

- Use `-opaque` in the `dev` profile. This option trades off binary quality for
  compilation speed when compiling .cmx files. (#1079, fix #1058, @rgrinberg)

- Fix placeholders in `dune subst` documentation (#1090, @emillon, thanks
  @trefis for the bug report)

- Add locations to errors when a missing binary in PATH comes from a dune file
  (#1096, fixes #1095, @rgrinberg)

1.0.1 (19/07/2018)
------------------

- Fix parsing of `%{lib:name:file}` forms (#1022, fixes #1019, @diml)

1.0.0 (10/07/2018)
------------------

- Do not load the user configuration file when running inside dune
  (#700 @diml)

- Do not infer ${null} to be a target (#693 fixes #694 @rgrinberg)

- Introduce jbuilder.configurator library. This is a revived version of
  janestreet's configurator library with better cross compilation support, a
  versioned API, and no external dependencies. (#673, #678 #692, #695
  @rgrinberg)

- Register the transitive dependencies of compilation units as the
  compiler might read `.cm*` files recursively (#666, fixes #660,
  @emillon)

- Fix a bug causing `jbuilder external-lib-deps` to crash (#723,
  @diml)

- `-j` now defaults to the number of processing units available rather
  4 (#726, @diml)

- Fix attaching index.mld to documentation (#731, fixes #717 @rgrinberg)

- Scan the file system lazily (#732, fixes #718 and #228, @diml)

- Add support for setting the default ocaml flags and for build
  profiles (#419, @diml)

- Display a better error messages when writing `(inline_tests)` in an
  executable stanza (#748, @diml)

- Restore promoted files when they are deleted or changed in the
  source tree (#760, fix #759, @diml)

- Fix a crash when using an invalid alias name (#762, fixes #761,
  @diml)

- Fix a crash when using c files from another directory (#758, fixes
  #734, @diml)

- Add an `ignored_subdirs` stanza to replace `jbuild-ignore` files
  (#767, @diml)

- Fix a bug where Dune ignored previous occurrences of duplicated
  fields (#779, @diml)

- Allow setting custom build directories using the `--build-dir` flag or
  `DUNE_BUILD_DIR` environment variable (#846, fix #291, @diml @rgrinberg)

- In dune files, remove support for block (`#| ... |#)`) and sexp
  (`#;`) comments. These were very rarely used and complicate the
  language (#837, @diml)

- In dune files, add support for block strings, allowing to nicely
  format blocks of texts (#837, @diml)

- Remove hard-coded knowledge of ppx_driver and
  ocaml-migrate-parsetree when using a `dune` file (#576, @diml)

- Make the output of Dune slightly more deterministic when run from
  inside Dune (#855, @diml)

- Simplify quoting behavior of variables. All values are now multi-valued and
  whether a multi valued variable is allowed is determined by the quoting and
  substitution context it appears in. (#849, fix #701, @rgrinberg)

- Fix documentation generation for private libraries. (#864, fix #856,
  @rgrinberg)

- Use `Marshal` to store digest and incremental databases. This improves the
  speed of 0 rebuilds. (#817, @diml)

* Allow setting environment variables in `findlib.conf` for cross compilation
  contexts. (#733, @rgrinberg)

- Add a `link_deps` field to executables, to specify link-time dependencies
  like version scripts. (#879, fix #852, @emillon)

- Rename `files_recursively_in` to `source_tree` to make it clearer it
  doesn't include generated files (#899, fix #843, @diml)

- Present the `menhir` stanza as an extension with its own version
  (#901, @diml)

- Improve the syntax of flags in `(pps ...)`. Now instead of `(pps
  (ppx1 -arg1 ppx2 (-foo x)))` one should write `(pps ppx1 -arg ppx2
  -- -foo x)` which looks nicer (#910, @diml)

- Make `(diff a b)` ignore trailing cr on Windows and add `(cmp a b)` for
  comparing binary files (#904, fix #844, @diml)

- Make `dev` the default build profile (#920, @diml)

- Version `dune-workspace` and `~/.config/dune/config` files (#932, @diml)

- Add the ability to build an alias non-recursively from the command
  line by writing `@@alias` (#926, @diml)

- Add a special `default` alias that defaults to `(alias_rec install)`
  when not defined by the user and make `@@default` be the default
  target (#926, @diml)

- Forbid `#require` in `dune` files in OCaml syntax (#938, @diml)

- Add `%{profile}` variable. (#938, @rgrinberg)

- Do not require opam-installer anymore (#941, @diml)

- Add the `lib_root` and `libexec_root` install sections (#947, @diml)

- Rename `path:file` to `dep:file` (#944, @emillon)

- Remove `path-no-dep:file` (#948, @emillon)

- Adapt the behavior of `dune subst` for dune projects (#960, @diml)

- Add the `lib_root` and `libexec_root` sections to install stanzas
  (#947, @diml)

- Add a `Configurator.V1.Flags` module that improves the flag reading/writing
  API (#840, @avsm)

- Add a `tests` stanza that simlpified defining regular and expect tests
  (#822, @rgrinberg)

- Change the `subst` subcommand to lookup the project name from the
  `dune-project` whenever it's available. (#960, @diml)

- The `subst` subcommand no longer looks up the root workspace. Previously this
  detection would break the command whenever `-p` wasn't passed. (#960, @diml)

- Add a `# DUNE_GEN` in META template files. This is done for consistency with
  `# JBUILDER_GEN`. (#958, @rgrinberg)

- Rename the following variables in dune files:
  + `SCOPE_ROOT` to `project_root`
  + `@` to `targets`
  + `^` to `deps`
  `<` was renamed in this PR and latter deleted in favor or named dependencies.
  (#957, @rgrinberg)

- Rename `ROOT` to `workspace_root` in dune files (#993, @diml)

- Lowercase all built-in %{variables} in dune files (#956, @rgrinberg)

- New syntax for naming dependencies: `(deps (:x a b) (:y (glob_files *.c*)))`.
  This replaces the use for `${<}` in dune files. (#950, @diml, @rgrinberg)

- Fix detection of dynamic cycles, which in particular may appear when
  using `(package ..)` dependencies (#988, @diml)

1.0+beta20 (10/04/2018)
-----------------------

- Add a `documentation` stanza. This stanza allows one to attach .mld files to
  opam packages. (#570 @rgrinberg)

- Execute all actions (defined using `(action ..)`) in the context's
  environment. (#623 @rgrinberg)

- Add a `(universe)` special dependency to specify that an action depend on
  everything in the universe. Jbuilder cannot cache the result of an action that
  depend on the universe (#603, fixes #255 @diml)

- Add a `(package <package>)` dependency specification to indicate dependency on
  a whole package. Rules depending on whole package will be executed in an
  environment similar to the one we get once the package is installed (#624,
  @rgrinberg and @diml)

- Don't pass `-runtime-variant _pic` on Windows (#635, fixes #573 @diml)

- Display documentation in alphabetical order. This is relevant to packages,
  libraries, and modules. (#647, fixes #606 @rgrinberg)

- Missing asm in ocaml -config on bytecode only architecture is no longer fatal.
  The same kind of fix is preemptively applied to C compilers being absent.
  (#646, fixes $637 @rgrinberg)

- Use the host's PATH variable when running actions during cross compilation
  (#649, fixes #625 @rgrinberg)

- Fix incorrect include (`-I`) flags being passed to odoc. These flags should be
  directories that include .odoc files, rather than the include flags of the
  libraries. (#652 fixes #651 @rgrinberg)

- Fix a regression introduced by beta19 where the generated merlin
  files didn't include the right `-ppx` flags in some cases (#658
  fixes #657 @diml)

- Fix error message when a public library is defined twice. Before
  jbuilder would raise an uncaught exception (Fixes #661, @diml)

- Fix several cases where `external-lib-deps` was returning too little
  dependencies (#667, fixes #644 @diml)

- Place module list on own line in generated entry point mld (#670 @antron)

- Cosmetic improvements to generated entry point mld (#653 @trefis)

- Remove most useless parentheses from the syntax (#915, @diml)

1.0+beta19.1 (21/03/2018)
-------------------------

- Fix regression introduced by beta19 where duplicate environment variables in
  Unix.environ would cause a fatal error. The first defined environment variable
  is now chosen. (#638 fixed by #640)

- Use ';' as the path separator for OCAMLPATH on Cygwin (#630 fixed by #636
  @diml).

- Use the contents of the `OCAMLPATH` environment variable when not relying on
  `ocamlfind` (#642 @diml)

1.0+beta19 (14/03/2018)
-----------------------

- Ignore errors during the generation of the .merlin (#569, fixes #568 and #51)

- Add a workaround for when a library normally installed by the
  compiler is not installed but still has a META file (#574, fixes
  #563)

- Do not depend on ocamlfind. Instead, hard-code the library path when
  installing from opam (#575)

- Change the default behavior regarding the check for overlaps between
  local and installed libraries. Now even if there is no link time
  conflict, we don't allow an external dependency to overlap with a
  local library, unless the user specifies `allow_overlapping_dependencies`
  in the jbuild file (#587, fixes #562)

- Expose a few more variables in jbuild files: `ext_obj`, `ext_asm`,
  `ext_lib`, `ext_dll` and `ext_exe` as well as `${ocaml-config:XXX}`
  for most variables in the output of `ocamlc -config` (#590)

- Add support for inline and inline expectation tests. The system is
  generic and should support several inline test systems such as
  `ppx_inline_test`, `ppx_expect` or `qtest` (#547)

- Make sure modules in the current directory always have precedence
  over included directories (#597)

- Add support for building executables as object or shared object
  files (#23)

- Add a `best` mode which is native with fallback to byte-code when
  native compilation is not available (#23)

- Fix locations reported in error messages (#609)

- Report error when a public library has a private dependency. Previously, this
  would be silently ignored and install broken artifacts (#607).

- Fix display when output is not a tty (#518)

1.0+beta18.1 (14/03/2018)
-------------------------

- Reduce the number of simultaneously opened fds (#578)

- Always produce an implementation for the alias module, for
  non-jbuilder users (Fix #576)

- Reduce interleaving in the scheduler in an attempt to make Jbuilder
  keep file descriptors open for less long (#586)

- Accept and ignore upcoming new library fields: `ppx.driver`,
  `inline_tests` and `inline_tests.backend` (#588)

- Add a hack to be able to build ppxlib, until beta20 which will have
  generic support for ppx drivers

1.0+beta18 (25/02/2018)
-----------------------

- Fix generation of the implicit alias module with 4.02. With 4.02 it
  must have an implementation while with OCaml >= 4.03 it can be an
  interface only module (#549)

- Let the parser distinguish quoted strings from atoms.  This makes
  possible to use "${v}" to concatenate the list of values provided by
  a split-variable.  Concatenating split-variables with text is also
  now required to be quoted.

- Split calls to ocamldep. Before ocamldep would be called once per
  `library`/`executables` stanza. Now it is called once per file
  (#486)

- Make sure to not pass `-I <stdlib-dir>` to the compiler. It is
  useless and it causes problems in some cases (#488)

- Don't stop on the first error. Before, jbuilder would stop its
  execution after an error was encountered. Now it continues until
  all branches have been explored (#477)

- Add support for a user configuration file (#490)

- Add more display modes and change the default display of
  Jbuilder. The mode can be set from the command line or from the
  configuration file (#490)

- Allow to set the concurrency level (`-j N`) from the configuration file (#491)

- Store artifacts for libraries and executables in separate
  directories. This ensure that Two libraries defined in the same
  directory can't see each other unless one of them depend on the
  other (#472)

- Better support for mli/rei only modules (#489)

- Fix support for byte-code only architectures (#510, fixes #330)

- Fix a regression in `external-lib-deps` introduced in 1.0+beta17
  (#512, fixes #485)

- `@doc` alias will now build only documentation for public libraries. A new
  `@doc-private` alias has been added to build documentation for private
  libraries.

- Refactor internal library management. It should now be possible to
  run `jbuilder build @lint` in Base for instance (#516)

- Fix invalid warning about non-existent directory (#536, fixes #534)

1.0+beta17 (01/02/2018)
-----------------------

- Make jbuilder aware that `num` is an external package in OCaml >= 4.06.0
  (#358)

- `jbuilder exec` will now rebuild the executable before running it if
  necessary. This can be turned off by passing `--no-build` (#345)

- Fix `jbuilder utop` to work in any working directory (#339)

- Fix generation of META synopsis that contains double quotes (#337)

- Add `S .` to .merlin by default (#284)

- Improve `jbuilder exec` to make it possible to execute non public executables.
  `jbuilder exec path/bin` will execute `bin` inside default (or specified)
  context relative to `path`. `jbuilder exec /path` will execute `/path` as
  absolute path but with the context's environment set appropriately. Lastly,
  `jbuilder exec` will change the root as to which paths are relative using the
  `-root` option. (#286)

- Fix `jbuilder rules` printing rules when some binaries are missing (#292)

- Build documentation for non public libraries (#306)

- Fix doc generation when several private libraries have the same name (#369)

- Fix copy# for C/C++ with Microsoft C compiler (#353)

- Add support for cross-compilation. Currently we are supporting the
  opam-cross-x repositories such as
  [opam-cross-windows](https://github.com/whitequark/opam-cross-windows)
  (#355)

- Simplify generated META files: do not generate the transitive
  closure of dependencies in META files (#405)

- Deprecated `${!...}`: the split behavior is now a property of the
  variable. For instance `${CC}`, `${^}`, `${read-lines:...}` all
  expand to lists unless used in the middle of a longer atom (#336)

- Add an `(include ...)` stanza allowing one to include another
  non-generated jbuild file in the current file (#402)

- Add a `(diff <file1> <file2>)` action allowing to diff files and
  promote generated files in case of mismatch (#402, #421)

- Add `jbuilder promote` and `--auto-promote` to promote files (#402,
  #421)

- Report better errors when using `(glob_files ...)` with a directory
  that doesn't exist (#413, Fix #412)

- Jbuilder now properly handles correction files produced by
  ppx_driver. This allows to use `[@@deriving_inline]` in .ml/.mli
  files. This require `ppx_driver >= v0.10.2` to work properly (#415)

- Make jbuilder load rules lazily instead of generating them all
  eagerly. This speeds up the initial startup time of jbuilder on big
  workspaces (#370)

- Now longer generate a `META.pkg.from-jbuilder` file. Now the only
  way to customize the generated `META` file is through
  `META.pkg.template`. This feature was unused and was making the code
  complicated (#370)

- Remove read-only attribute on Windows before unlink (#247)

- Use /Fo instead of -o when invoking the Microsoft C compiler to eliminate
  deprecation warning when compiling C++ sources (#354)

- Add a mode field to `rule` stanzas:
  + `(mode standard)` is the default
  + `(mode fallback)` replaces `(fallback)`
  + `(mode promote)` means that targets are copied to the source tree
  after the rule has completed
  + `(mode promote-until-clean)` is the same as `(mode promote)` except
  that `jbuilder clean` deletes the files copied to the source tree.
  (#437)

- Add a flag `--ignore-promoted-rules` to make jbuilder ignore rules
  with `(mode promote)`. `-p` implies `--ignore-promoted-rules` (#437)

- Display a warning for invalid lines in jbuild-ignore (#389)

- Always build `boot.exe` as a bytecode program. It makes the build of
  jbuilder faster and fix the build on some architectures (#463, fixes #446)

- Fix bad interaction between promotion and incremental builds on OSX
  (#460, fix #456)

- Make the beginning of a new build more explicit in watch mode
  (#2542 @diml)

1.0+beta16 (05/11/2017)
-----------------------

- Fix build on 32-bit OCaml (#313)

1.0+beta15 (04/11/2017)
-----------------------

- Change the semantic of aliases: there are no longer aliases that are
  recursive such as `install` or `runtest`. All aliases are
  non-recursive. However, when requesting an alias from the command
  line, this request the construction of the alias in the specified
  directory and all its children recursively. This allows users to get
  the same behavior as previous recursive aliases for their own
  aliases, such as `example`. Inside jbuild files, one can use `(deps
  (... (alias_rec xxx) ...))` to get the same behavior as on the
  command line. (#268)

- Include sub libraries that have a `.` in the generated documentation index
  (#280).

- Fix "up" links to the top-level index in the odoc generated documentation
  (#282).

- Fix `ARCH_SIXTYFOUR` detection for OCaml 4.06.0 (#303)

1.0+beta14 (11/10/2017)
-----------------------

- Add (copy_files <glob>) and (copy_files# <glob>) stanzas. These
  stanzas setup rules for copying files from a sub-directory to the
  current directory. This provides a reasonable way to support
  multi-directory library/executables in jbuilder (#35, @bobot)

- An empty `jbuild-workspace` file is now interpreted the same as one
  containing just `(context default)`

- Better support for on-demand utop toplevels on Windows and when the
  library has C stubs

- Print `Entering directory '...'` when the workspace root is not the
  current directory. This allows Emacs and Vim to know where relative
  filenames should be interpreted from. Fixes #138

- Fix a bug related to `menhir` stanzas: `menhir` stanzas with a
  `merge_into` field that were in `jbuild` files in sub-directories
  where incorrectly interpreted (#264)

- Add support for locks in actions, for tests that can't be run
  concurrently (#263)

- Support `${..}` syntax in the `include` stanza. (#231)

1.0+beta13 (05/09/2017)
-----------------------

- Generate toplevel html index for documentation (#224, @samoht)

- Fix recompilation of native artifacts. Regression introduced in the last
  version (1.0+beta12) when digests replaces timestamps for checking staleness
  (#238, @dra27)

1.0+beta12 (18/08/2017)
-----------------------

- Fix the quoting of `FLG` lines in generated `.merlin` files (#200,
  @mseri)

- Use the full path of archive files when linking. Before jbuilder
  would do: `-I <path> file.cmxa`, now it does `-I <path>
  <path>/file.cmxa`. Fixes #118 and #177

- Use an absolute path for ppx drivers in `.merlin` files. Merlin
  <3.0.0 used to run ppx commands from the directory where the
  `.merlin` was present but this is no longer the case

- Allow to use `jbuilder install` in contexts other than opam; if
  `ocamlfind` is present in the `PATH` and the user didn't pass
  `--prefix` or `--libdir` explicitly, use the output of `ocamlfind
  printconf destdir` as destination directory for library files (#179,
  @bobot)

- Allow `(:include ...)` forms in all `*flags` fields (#153, @dra27)

- Add a `utop` subcommand. Running `jbuilder utop` in a directory
  builds and executes a custom `utop` toplevel with all libraries
  defined in the current directory (#183, @rgrinberg)

- Do not accept `per_file` anymore in `preprocess` field. `per_file`
  was renamed `per_module` and it is planned to reuse `per_file` for
  another purpose

- Warn when a file is both present in the source tree and generated by
  a rule. Before, jbuilder would silently ignore the rule. One now has
  to add a field `(fallback)` to custom rules to keep the current
  behavior (#218)

- Get rid of the `deprecated-ppx-method` findlib package for ppx
  rewriters (#222, fixes #163)

- Use digests (MD5) of files contents to detect changes rather than
  just looking at the timestamps. We still use timestamps to avoid
  recomputing digests. The performance difference is negligible and we
  avoid more useless recompilations, especially when switching branches
  for instance (#209, fixes #158)

1.0+beta11 (21/07/2017)
-----------------------

- Fix the error message when there are more than one `<package>.opam`
  file for a given package

- Report an error when in a wrapped library, a module that is not the
  toplevel module depends on the toplevel module. This doesn't make as
  such a module would in theory be inaccessible from the outside

- Add `${SCOPE_ROOT}` pointing to the root of the current scope, to
  fix some misuses of `${ROOT}`

- Fix useless hint when all missing dependencies are optional (#137)

- Fix a bug preventing one from generating `META.pkg.template` with a
  custom rule (#190)

- Fix compilation of reason projects: .rei files where ignored and
  caused the build to fail (#184)

1.0+beta10 (08/06/2017)
-----------------------

- Add a `clean` subcommand (@rdavison, #89)

- Add support for generating API documentation with odoc (#74)

- Don't use unix in the bootstrap script, to avoid surprises with
  Cygwin

- Improve the behavior of `jbuilder exec` on Windows

- Add a `--no-buffer` option to see the output of commands in
  real-time. Should only be used with `-j1`

- Deprecate `per_file` in preprocessing specifications and
  rename it `per_module`

- Deprecate `copy-and-add-line-directive` and rename it `copy#`

- Remove the ability to load arbitrary libraries in jbuild file in
  OCaml syntax. Only `unix` is supported since a few released packages
  are using it. The OCaml syntax might eventually be replaced by a
  simpler mechanism that plays better with incremental builds

- Properly define and implement scopes

- Inside user actions, `${^}` now includes files matches by
  `(glob_files ...)` or `(file_recursively_in ...)`

- When the dependencies and targets of a rule can be inferred
  automatically, you no longer need to write them: `(rule (copy a b))`

- Inside `(run ...)`, `${xxx}` forms that expands to lists can now be
  split across multiple arguments by adding a `!`: `${!xxx}`. For
  instance: `(run foo ${!^})`

- Add support for using the contents of a file inside an action:
  - `${read:<file>}`
  - `${read-lines:<file>}`
  - `${read-strings:<file>}` (same as `read-lines` but lines are
    escaped using OCaml convention)

- When exiting prematurely because of a failure, if there are other
  background processes running and they fail, print these failures

- With msvc, `-lfoo` is transparently replaced by `foo.lib` (@dra27, #127)

- Automatically add the `.exe` when installing executables on Windows
  (#123)

- `(run <prog> ...)` now resolves `<prog>` locally if
  possible. i.e. `(run ${bin:prog} ...)` and `(run prog ...)` behave
  the same. This seems like the right default

- Fix a bug where `jbuild rules` would crash instead of reporting a
  proper build error

- Fix a race condition in future.ml causing jbuilder to crash on
  Windows in some cases (#101)

- Fix a bug causing ppx rewriter to not work properly when using
  multiple build contexts (#100)

- Fix .merlin generation: projects in the same workspace are added to
  merlin's source path, so "locate" works on them.

1.0+beta9 (19/05/2017)
----------------------

- Add support for building Reason projects (@rgrinberg, #58)

- Add support for building javascript with js-of-ocaml (@hhugo, #60)

- Better support for topkg release workflow. See
  [topkg-jbuilder](https://github.com/diml/topkg-jbuilder) for more
  details

- Port the manual to rst and setup a jbuilder project on
  readthedocs.org (@rgrinberg, #78)

- Hint for mistyped targets. Only suggest correction on the basename
  for now, otherwise it's slow when the workspace is big

- Add a `(package ...)` field for aliases, so that one can restrict
  tests to a specific package (@rgrinberg, #64)

- Fix a couple of bugs on Windows:
  + fix parsing of end of lines in some cases
  + do not take the case into account when comparing environment
    variable names

- Add AppVeyor CI

- Better error message in case a chain of dependencies *crosses* the
  installed world

- Better error messages for invalid dependency list in jbuild files

- Several improvements/fixes regarding the handling of findlib packages:
  + Better error messages when a findlib package is unavailable
  + Don't crash when an installed findlib package has missing
    dependencies
  + Handle the findlib alternative directory layout which is still
    used by a few packages

- Add `jbuilder installed-libraries --not-available` explaining why
  some libraries are not available

- jbuilder now records dependencies on files of external
  libraries. This mean that when you upgrade a library, jbuilder will
  know what need to be rebuilt.

- Add a `jbuilder rules` subcommand to dump internal compilation
  rules, mostly for debugging purposes

- Ignore all directories starting with a `.` or `_`. This seems to be
  a common pattern:
  - `.git`, `.hg`, `_darcs`
  - `_build`
  - `_opam` (opam 2 local switches)

- Fix the hint for `jbuilder external-lib-deps` (#72)

- Do not require `ocamllex` and `ocamlyacc` to be at the same location
  as `ocamlc` (#75)

1.0+beta8 (17/04/2017)
----------------------

- Added `${lib-available:<library-name>}` which expands to `true` or
  `false` with the same semantic as literals in `(select ...)` stanzas

- Remove hard-coded knowledge of a few specific ppx rewriters to ease
  maintenance moving forward

- Pass the library name to ppx rewriters via the `library-name` cookie

- Fix: make sure the action working directory exist before running it

1.0+beta7 (12/04/2017)
----------------------

- Make the output quieter by default and add a `--verbose` argument
  (@stedolan, #40)

- Various documentation fixes (@adrieng, #41)

- Make `@install` the default target when no targets are specified
  (@stedolan, #47)

- Add predefined support for menhir, similar to ocamlyacc support
  (@rgrinberg, #42)

- Add internal support for sandboxing actions and sandbox the build of
  the alias module with 4.02 to workaround the compiler trying to read
  the cmi of the aliased modules

- Allow to disable dynlink support for libraries via `(no_dynlink)`
  (#55)

- Add a -p/--for-release-of-packages command line argument to simplify
  the jbuilder invocation in opam files and make it more future proof
  (#52)

- Fix the lookup of the executable in `jbuilder exec foo`. Before,
  even if `foo` was to be installed, the freshly built version wasn't
  selected

- Don't generate a `exists_if ...` lines in META files. These are
  useless sine the META files are auto-generated

1.0+beta6 (29/03/2017)
----------------------

- Add an `(executable ...)` stanza for single executables (#33)

- Add a `(package ...)` and `(public_name <name>)/(public_names
   (<names))` to `executable/executables` stanzas to make it easier to
  install executables (#33)

- Fix a bug when using specific rewriters that jbuilder knows about
  without `ppx_driver.runner` (#37). These problem should go away
  soon when we start using `--cookie`

- Fix the interpretation of META files when there is more than one
  applicable assignment. Before this fix, the one with the lowest
  number of formal predicates was selected instead of the one with the
  biggest number of formal predicates

1.0+beta5 (22/03/2017)
----------------------

- When `ocamlfind` is present in the `PATH`, do not attempt to call
  `opam config var lib`

- Make sure the build of jbuilder itself never calls `ocamlfind` or
  `opam`

- Better error message when a jbuild file in OCaml syntax forgets to
  call `Jbuild_plugin.V*.send`

- Added examples of use

- Don't drop inline tests/benchmarks by default

1.0+beta4 (20/03/2017)
----------------------

- Improve error messages about invalid/missing pkg.opam files

- Ignore all errors while running `ocamlfind printconf path`

1.0+beta3 (15/03/2017)
----------------------

- Print optional dependencies as optional in the output of `jbuilder
   external-lib-deps --missing`

- Added a few forms to the DSL:
  - `with-{stderr,outputs}-to`
  - `ignore-{stdout,stderr,outputs}`
- Added `${null}` which expands to `/dev/null` on Unix and `NUL` on
  Windows

- Improve the doc generated by `odoc` for wrapped libraries

- Improve the error reported when an installed package depends on a
  library that is not installed

- Documented `(files_recursively_in ...)`

- Added black box tests

- Fix a bug where `jbuilder` would crash when there was no
  `<package>.opam` file

- Fixed a bug where `.merlin` files where not generated at the root of
  the workspace (#20)

- Fix a bug where a `(glob_files ...)` would cause other dependencies
  to be ignored

- Fix the generated `ppx(...)` line in `META` files

- Fix `(optional)` when a ppx runtime dependency is not available
  (#24)

- Do not crash when an installed package that we don't need has
  missing dependencies (#25)

1.0+beta2 (10/03/2017)
----------------------

- Simplified the rules for finding the root of the workspace as the
  old ones were often picking up the home directory. New rules are:
  + look for a `jbuild-workspace` file in parent directories
  + look for a `jbuild-workspace*` file in parent directories
  + use the current directory
- Fixed the expansion of `${ROOT}` in actions

- Install `quick-start.org` in the documentation directory

- Add a few more things in the log file to help debugging

1.0+beta1 (07/03/2017)
----------------------

- Added a manual

- Support incremental compilation

- Switched the CLI to cmdliner and added a `build` command (#5, @rgrinberg)

- Added a few commands:
  + `runtest`
  + `install`
  + `uninstall`
  + `installed-libraries`
  + `exec`: execute a command in an environment similar to what you
    would get after `jbuilder install`
- Removed the `build-package` command in favor of a `--only-packages`
  option that is common to all commands

- Automatically generate `.merlin` files (#2, @rdavison)

- Improve the output of jbuilder, in particular don't mangle the
  output of commands when using `-j N` with `N > 1`

- Generate a log in `_build/log`

- Versioned the jbuild format and added a first stable version. You
  should now put `(jbuilder_version 1)` in a `jbuild` file at the root
  of your project to ensure forward compatibility

- Switch from `ppx_driver` to `ocaml-migrate-parsetree.driver`. In
  order to use ppx rewriters with Jbuilder, they need to use
  `ocaml-migrate-parsetree.driver`

- Added support for aliases (#7, @rgrinberg)

- Added support for compiling against multiple opam switch
  simultaneously by writing a `jbuild-worspace` file

- Added support for OCaml 4.02.3

- Added support for architectures that don't have natdynlink

- Search the root according to the rules described in the manual
  instead of always using the current directory

- extended the action language to support common actions without using
  a shell:
  + `(with-stdout-to <file> <DSL>)`
  + `(copy <src> <dst>)`
  + ...

- Removed all implicit uses of bash or the system shell. Now one has
  to write explicitly `(bash "...")` or `(system "...")`

- Generate meaningful versions in `META` files

- Strengthen the scope of a package. Jbuilder knows about package
  `foo` only in the sub-tree starting from where `foo.opam` lives

0.1.alpha1 (04/12/2016)
-----------------------

First release<|MERGE_RESOLUTION|>--- conflicted
+++ resolved
@@ -51,16 +51,14 @@
 - Fix a bug preventing one from running inline tests in multiple modes
   (#3352, @diml)
 
-<<<<<<< HEAD
 - Allow the use of the `%{profile}` variable in the `enabled_if` field of the
   library stanza. (#3344, @mrmr1993)
 
 - Allow the use of `%{ocaml_version}` variable in `enabled_if` field of the
   library stanza. (#3339, @voodoos)
-=======
+
 - Fix dune build freezing on MacOS when cache is enabled. (#3249, fixes ##2973,
   @artempyanykh)
->>>>>>> 5a129f80
 
 2.4.0 (06/03/2020)
 ------------------
