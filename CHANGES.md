Unreleased
----------

- `dune rules` accepts aliases and other non-path rules (#4063, @mrmr1993)

- Action `(diff reference test_result)` now accept `reference` to be absent and
  in that case consider that the reference is empty. Then running `dune promote`
  will create the reference file. (#3795, @bobot)

- Ignore special files (BLK, CHR, FIFO, SOCKET), (#3570, fixes #3124, #3546,
  @ejgallego)

- Experimental: Simplify loading of additional files (data or code) at runtime
  in programs by introducing specific installation sites. In particular it allow
  to define plugins to be installed in these sites. (#3104, #3794, fixes #1185,
  @bobot)

- Move all temporary files created by dune to run actions to a single directory
  and make sure that actions executed by dune also use this directory by setting
  `TMPDIR` (or `TEMP` on Windows). (#3691, fixes #3422, @rgrinberg)

- Fix bootstrap script with custom configuration. (#3757, fixes #3774, @marsam)

- Add the `executable` field to `inline_tests` to customize the compilation
  flags of the test runner executable (#3747, fixes #3679, @lubegasimon)

- Add `(enabled_if ...)` to `(copy_files ...)` (#3756, @nojb)

- Make sure Dune cleans up the status line before exiting (#3767,
  fixes #3737, @alan-j-hu)

- Add `{gitlab,bitbucket}` as options for defining project sources with `source`
  stanza `(source (<host> user/repo))` in the `dune-project` file.  (#3813,
  @rgrinberg)

- Fix generation of `META` and `dune-package` files when some targets (byte,
  native, dynlink) are disabled. Previously, dune would generate all archives
  for regardless of settings. (#3829, #4041, @rgrinberg)

- Do not run ocamldep to for single module executables & libraries. The
  dependency graph for such artifacts is trivial (#3847, @rgrinberg)

- Fix cram tests inside vendored directories not being interpreted correctly.
  (#3860, fixes #3843, @rgrinberg)

- Add `package` field to private libraries. This allows such libraries to be
  installed and to be usable by other public libraries in the same project
  (#3655, fixes #1017, @rgrinberg)

- Fix the `%{make}` variable on Windows by only checking for a `gmake` binary
  on UNIX-like systems as a unrelated `gmake` binary might exist on Windows.
  (#3853, @kit-ty-kate)

- Fix `$ dune install` modifying the build directory. This made the build
  directory unusable when `$ sudo dune install` modified permissions. (fix
  #3857, @rgrinberg)

- Fix handling of aliases given on the command line (using the `@` and `@@`
  syntax) so as to correctly handle relative paths. (#3874, fixes #3850, @nojb)

- Allow link time code generation to be used in preprocessing executable. This
  makes it possible to use the build info module inside the preprocessor.
  (#3848, fix #3848, @rgrinberg)

- Correctly call `git ls-tree` so unicode files are not quoted, this fixes
  problems with `dune subst` in the presence of unicode files. Fixes #3219
  (#3879, @ejgallego)

- `dune subst` now accepts common command-line arguments such as
  `--debug-backtraces` (#3878, @ejgallego)

- `dune describe` now also includes information about executables in addition to
  that of libraries. (#3892, #3895, @nojb)

- instrumentation backends can now receive arguments via `(instrumentation
  (backend <name> <args>))`. (#3906, #3932, @nojb)

- Tweak auto-formatting of `dune` files to improve readability. (#3928, @nojb)

- Add a switch argument to opam when context is not default. (#3951, @tmattio)

- Avoid pager when running `$ git diff` (#3912, @AltGr)

- Add `(root_module ..)` field to libraries & executables. This makes it
  possible to use library dependencies shadowed by local modules (#3825,
  @rgrinberg)

- Allow `(formatting ...)` field in `(env ...)` stanza to set per-directory
  formatting specification. (#3942, @nojb)

- [coq] In `coq.theory`, `:standard` for the `flags` field now uses the
  flags set in `env` profile flags (#3931 , @ejgallego @rgrinberg)

- [coq] Add `-q` flag to `:standard` `coqc` flags , fixes #3924, (#3931 , @ejgallego)

- Add support for Coq's native compute compilation mode (@ejgallego, #3210)

- Add a `SUFFIX` directive in `.merlin` files for each dialect with no
  preprocessing, to let merlin know of additional file extensions (#3977,
  @vouillon)

- Stop promoting `.merlin` files. Write per-stanza Merlin configurations in
  binary form. Add a new subcommand `dune ocaml-merlin` that Merlin can use to
  query the configuration files. The `allow_approximate_merlin` option is now
  useless and deprecated. Dune now conflicts with `merlin < 3.4.0` and
  `ocaml-lsp-server < 1.3.0` (#3554, @voodoos)

- Configurator: fix a bug introduced in 2.6.0 where the configurator V1 API
  doesn't work at all when used outside of dune. (#4046, @aalekseyev)

- Fix `libexec` and `libexec-private` variables. In cross-compilation settings,
  they now point to the file in the host context. (#4058, fixes #4057,
  @TheLortex)

- When running `$ dune subst`, use project metadata as a fallback when package
  metadata is missing. We also generate a warning when `(name ..)` is missing in
  `dune-project` files to avoid failures in production builds.

- Remove support for passing `-nodynlink` for executables. It was bypassed in
  most cases and not correct in other cases in particular on arm32.
  (#4085, fixes #4069, fixes #2527, @emillon)

<<<<<<< HEAD
- Add the option `use_standard_c_and_cxx_flags` to `dune-project` that disables
  the unconditional use of the `ocamlc_cflags` and `ocamlc_cppflags` from
  `ocamlc -config` in C compiler calls. These flags are present in the
  `:standard` set instead. This option also enable the detection of the C
  compiler family and populates the `:standard` set of flags with common default
  values. (#3875, #3802, fix #3718 and #3528, @voodoos)
=======
- Generate archive rules compatible with 4.12. Dune longer attempt to generate
  an archive file if it's unnecessary (#3973, fixes #3766, @rgrinberg)

- Fix generated Merlin configurations when multiple preprocessors are defined
  for different modules in the same folder. (#4092, fixes #2596, #1212 and
  #3409, @voodoos)
>>>>>>> 606b4931

2.7.1 (2/09/2020)
-----------------

- configurator: More flexible probing of `#define`. We allow duplicate values in
  the object file, as long as they are the same after parsing. (#3739, fixes
  #3736, @rgrinberg)

- Record instrumentation backends in dune-package files. This makes it possible
  to use instrumentation backends defined in installed libraries (eg via OPAM).
  (#3735, @nojb)

- Add missing `.aux` & `.glob` targets to coq rules (#3721, fixes #3437,
  @rgrinberg)

- Fix `dune-package` installation when META templates are present (#3743, fixes
  #3746, @rgrinberg)

- Resolve symlinks before running `$ git diff` (#3750, fixes #3740, @rgrinberg)

- Cram tests: when checking that all test directories contain a `run.t` file,
  skip empty directories. These can be left around by git. (#3753, @emillon)

2.7.0 (13/08/2020)
------------------

- Write intermediate files in a `.mdx` folder for each `mdx` stanza
  to prevent the corresponding actions to be executed as part of the `@all`
  alias (#3659, @NathanReb)

- Read Coq flags from `env` (#3547 , fixes #3486, @gares)

- Add instrumentation framework to toggle instrumentation by `bisect_ppx`,
  `landmarks`, etc, via dune-workspace and/or the command-line. (#3404, #3526
  @stephanieyou, @nojb)

- Formatting of dune files is now done in the executing dune process instead of
  in a separate process. (#3536, @nojb)

- Add a `--debug-artifact-substution` flag to help debug problem with
  version not being captured by `dune-build-info` (#3589,
  @jeremiedimino)

- Allow the use of the `context_name` variable in the `enabled_if` fields of
  executable(s) and install stanzas. (#3568, fixes #3566, @voodoos)

- Fix compatibility with OCaml 4.12.0 when compiling empty archives; no .a file
  is generated. (#3576, @dra27)

- `$ dune utop` no longer tries to load optional libraries that are unavailable
  (#3612, fixes #3188, @anuragsoni)

- Fix dune-build-info on 4.10.0+flambda (#3599, @emillon, @jeremiedimino).

- Allow multiple libraries with `inline_tests` to be defined in the same
  directory (#3621, @rgrinberg)

- Run exit hooks in jsoo separate compilation mode (#3626, fixes #3622,
  @rgrinberg)

- Add (alias ...), (mode ...) fields to (copy_fields ...) stanza (#3631, @nojb)

- (copy_files ...) now supports copying files from outside the workspace using
  absolute file names (#3639, @nojb)

- Dune does not use `ocamlc` as an intermediary to call C compiler anymore.
  Configuration flags `ocamlc_cflags` and `ocamlc_cppflags` are always prepended
  to the compiler arguments. (#3565, fixes #3346, @voodoos)

- Revert the build optimization in #2268. This optimization slows down building
  individual executables when they're part of an `executables` stanza group
  (#3644, @rgrinberg)

- Use `{dev}` rather than `{pinned}` in the generated `.opam` file. (#3647,
  @kit-ty-kate)

- Insert correct extension name when editing `dune-project` files. Previously,
  dune would just insert the stanza name. (#3649, fixes #3624, @rgrinberg)

- Fix crash when evaluating an `mdx` stanza that depends on unavailable
  packages. (#3650, @CraigFe)

- Fix typo in `cache-check-probablity` field in dune config files. This field
  now requires 2.7 as it wasn't usable before this version. (#3652, @edwintorok)

- Add `"odoc" {with-doc}` to the dependencies in the generated `.opam` files.
  (#3667, @kit-ty-kate)

- Do not allow user actions to capture dune's stdin (#3677, fixes #3672,
  @rgrinberg)

- `(subdir ...)` stanzas can now appear in dune files used via `(include ...)`.
  (#3676, @nojb)

- Add actions `pipe-{stdout,stderr,outputs}` for output redirections (#3392,
  fixes #428, @NathanReb)

2.6.2 (26/07/2020)
------------------

* Fix compatibility with OCaml 4.12 (#3585, fixes #3583, @ejgallego)

2.6.1 (02/07/2020)
------------------

- Fix crash when caching is enabled (@rgrinberg, #3581, fixes #3580)

- Do not use `-output-complete-exe` until 4.10.1 as it is broken in
  4.10.0 (@jeremiedimino, #3187)

- Fix crash when an unknown pform is found (such as `%{unknown}`) (#3560,
  @emillon)

- Improve error message when invalid package names (such as the empty string)
  are passed to `dune build -p`. (#3561, @emillon)

- Fix a stack overflow when displaying large outputs (including diffs) (#3537,
  fixes #2767, #3490, @emillon)

- Pass `-g` when compiling ppx preprocessors (#3671, @rgrinberg)

2.6.0 (05/06/2020)
------------------

- Fix a bug where valid lib names in `dune init exec --libs=lib1,lib2`
  results in an error. (#3444, fix #3443, @bikallem)

- Add and `enabled_ if` field to the `install` stanza. Enforce the same variable
  restrictions for `enabled_if` fields in the `executable` and `install` stanzas
  than in the `library` stanza. When using dune lang < 2.6, the usage of
  forbidden variables in executables stanzas with only trigger a warning to
  maintain compatibility. (#3408 and #3496, fixes #3354, @voodoos)

- Insert a constraint one the version of dune when the user explicitly
  specify the dependency on dune in the `dune-project` file (#3434 ,
  fixes #3427, @diml)

- Generate correct META files for sub-libraries (of the form `lib.foo`) that
  contain .js runtime files. (#3445, @hhugo)

- Add a `(no-infer ...)` action that prevents inference of targets and
  dependencies in actions. (#3456, fixes #2006, @roddyyaga)

- Correctly infer targets for the `diff?` action. (#3457, fixes #2990, @greedy)

- Fix `$ dune print-rules` crashing (#3459, fixes #3440, @rgrinberg)

- Simplify js_of_ocaml rules using js_of_ocaml.3.6 (#3375, @hhugo)

- Add a new `ocaml-merlin` subcommand that can be used by Merlin to get
  configuration directly from dune instead of using `.merlin` files. (#3395,
  @voodoos)

- Remove experimental variants feature and make default implementations part of
  the language (#3491, fixes #3483, @rgrinberg)

2.5.1 (17/04/2020)
------------------

- [coq] Fix install .v files for Coq theories (#3384, @lthms)

- [coq] Fix install path for theory names with level greater than 1 (#3358,
  @ejgallego)

- Fix a bug introduced in 2.0.0 where the [locks] field in rules with no targets
  had no effect. (@aalekseyev, report by @craigfe)

2.5.0 (09/04/2020)
------------------

- Add a `--release` option meaning the same as `-p` but without the
  package filtering. This is useful for custom `dune` invocation in opam
  files where we don't want `-p` (#3260, @diml)

- Fix a bug introduced in 2.4.0 causing `.bc` programs to be built
  with `-custom` by default (#3269, fixes #3262, @diml)

- Allow contexts to be defined with local switches in workspace files (#3265,
  fix #3264, @rgrinberg)

- Delay expansion errors until the rule is used to build something (#3261, fix
  #3252, @rgrinberg, @diml)

- [coq] Support for theory dependencies and compositional builds using
  new field `(theories ...)` (#2053, @ejgallego, @rgrinberg)

- From now on, each version of a syntax extension must be explicitely tied to a
  minimum version of the dune language. Inconsistent versions in a
  `dune-project` will trigger a warning for version <=2.4 and an error for
  versions >2.4 of the dune language. (#3270, fixes #2957, @voodoos)

- [coq] Bump coq lang version to 0.2. New coq features presented this release
  require this version of the coq lang. (#3283, @ejgallego)

- Prevent installation of public executables disabled using the `enabled_if` field.
  Installation will now simply skip such executables instead of raising an
  error. (#3195, @voodoos)

- `dune upgrade` will now try to upgrade projects using versions <2.0 to version
  2.0 of the dune language. (#3174, @voodoos)

- Add a `top` command to integrate dune with any toplevel, not just
  utop. It is meant to be used with the new `#use_output` directive of
  OCaml 4.11 (#2952, @mbernat, @diml)

- Allow per-package `version` in generated `opam` files (#3287, @toots)

- [coq] Introduce the `coq.extraction` stanza. It can be used to extract OCaml
  sources (#3299, fixes #2178, @rgrinberg)

- Load ppx rewriters in dune utop and add pps field to toplevel stanza. Ppx
  extensions will now be usable in the toplevel
  (#3266, fixes #346, @stephanieyou)

- Add a `(subdir ..)` stanza to allow evaluating stanzas in sub directories.
  (#3268, @rgrinberg)

- Fix a bug preventing one from running inline tests in multiple modes
  (#3352, @diml)

- Allow the use of the `%{profile}` variable in the `enabled_if` field of the
  library stanza. (#3344, @mrmr1993)

- Allow the use of `%{ocaml_version}` variable in `enabled_if` field of the
  library stanza. (#3339, @voodoos)

- Fix dune build freezing on MacOS when cache is enabled. (#3249, fixes ##2973,
  @artempyanykh)

2.4.0 (06/03/2020)
------------------

- Add `mdx` extension and stanza version 0.1 (#3094, @NathanReb)

- Allow to make Odoc warnings fatal. This is configured from the `(env ...)`
  stanza. (#3029, @Julow)

- Fix separate compilation of JS when findlib is not installed. (#3177, @nojb)

- Add a `dune describe` command to obtain the topology of a dune workspace, for
  projects such as ROTOR. (#3128, @diml)

- Add `plugin` linking mode for executables and the `(embed_in_plugin_libraries
  ...)` field. (#3141, @nojb)

- Add an `%{ext_plugin}` variable (#3141, @nojb)

- Dune will no longer build shared objects for stubs if
  `supports_shared_libraries` is false (#3225, fixes #3222, @rgrinberg)

- Fix a memory leak in the file-watching mode (`dune build -w`)
  (#3220, @snowleopard and @aalekseyev)

- Starting from `(lang dune 2.4)`, dune systematically puts all files
  under `_build` in read-only mode instead of only doing it when the
  shared cache is enabled (#3092, @mefyl)

2.3.1 (20/02/2020)
------------------

- Fix versioning of artifact variables (eg %{cmxa:...}), which were introduced
  in 2.0, not 1.11. (#3149, @nojb)

- Fix a bug introduced in 2.3.0 where dune insists on using `fswatch` on linux
  (even when `inotifywait` is available). (#3162, @aalekseyev)

- Fix a bug causing all executables to be considered as optional (#3163, @diml)

2.3.0 (15/02/2020)
------------------

- Improve validation and error handling of arguments to `dune init` (#3103, fixes
  #3046, @shonfeder)

- `dune init exec NAME` now uses the `NAME` argument for private modules (#3103,
  fixes #3088, @shonfeder)

- Avoid linear walk to detect children, this should greatly improve
  performance when a target has a large number of dependencies (#2959,
  @ejgallego, @aalekseyev, @Armael)

- [coq] Add `(boot)` option to `(coq.theories)` to enable bootstrap of
  Coq's stdlib (#3096, @ejgallego)

- [coq] Deprecate `public_name` field in favour of `package` (#2087, @ejgallego)

- Better error reporting for "data only" and "vendored" dirs. Using these with
  anything else than a strict subdirectory or `*` will raise an error. The
  previous behavior was to just do nothing  (#3056, fixes #3019, @voodoos)

- Fix bootstrap on bytecode only switches on windows or where `-j1` is set.
  (#3112, @xclerc, @rgrinberg)

- Allow `enabled_if` fields in `executable(s)` stanzas (#3137, fixes #1690
  @voodoos)

- Do not fail if `ocamldep`, `ocamlmklib`, or `ocaml` are absent. Wait for them
  to be used to fail (#3138, @rgrinberg)

- Introduce a `strict_package_deps` mode that verifies that dependencies between
  packages in the workspace are specified correctly. (@rgrinberg, #3117)

- Make sure the `@all` alias is defined when no `dune` file is present
  in a directory (#2946, fix #2927, @diml)

2.2.0 (06/02/2020)
------------------

- `dune test` is now a command alias for `dune runtest`. This is to make the CLI
  less idiosyncratic (#3006, @shonfeder)

- Allow to set menhir flags in the `env` stanza using the `menhir_flags` field.
  (#2960, fix #2924, @bschommer)

- By default, do not show the full command line of commands executed
  by `dune` when `dune` is executed inside `dune`. This is to make
  integration tests more reproducible (#3042, @diml)

- `dune subst` now works even without opam files (#2955, fixes #2910,
  @fangyi-zhou and @diml)

- Hint when trying to execute an executable defined in the current directory
  without using the `./` prefix (#3041, fixes #1094, @voodoos).

- Extend the list of modifiers that can be nested under
  `with-accepted-exit-codes` with `chdir`,  `setenv`, `ignore-<outputs>`,
  `with-stdin-from` and `with-<outputs>-to` (#3027, fixes #3014, @voodoos)

- It is now an error to have a preprocessing dependency on a ppx rewriter
  library that is not marked as `(kind ppx_rewriter)` (#3039, @snowleopard).

- Fix permissions of files promoted to the source tree when using the
  shared cache. In particular, make them writable by the user (#3043,
  fixes #3026, @diml)

- Only detect internal OCaml tools with `.opt` extensions. Previously, this
  detection applied to other binaries as well (@kit-ty-kate, @rgrinberg, #3051).

- Give the user a proper error message when they try to promote into a source
  directory that doesn't exist. (#3073, fix #3069, @rgrinberg)

- Correctly build vendored packages in `-p` mode. These packages were
  incorrectly filtered out before. (#3075, @diml)

- Do not install vendored packages (#3074, @diml)

- `make` now prints a message explaining the main targets available
  (#3085, fix #3078, @diml)

- Add a `byte_complete` executable mode to build programs as
  self-contained bytecode programs
  (#3076, fixes #1519, @diml)

2.1.3 (16/01/2020)
------------------

- Fix building the OCaml compiler with Dune (#3038, fixes #2974,
  @diml)

2.1.2 (08/01/2020)
------------------

- Fix a bug in the `Fiber.finalize` function of the concurrency monad of Dune,
  causing a race condition at the user level (#3009, fix #2958, @diml)

2.1.1 (07/01/2020)
------------------

- Guess foreign archives & native archives for libraries defined using the
  `META` format. (#2994, @rgrinberg, @anmonteiro)

- Fix generation of `.merlin` files when depending on local libraries with more
  than one source directory. (#2983, @rgrinberg)

2.1.0 (21/12/2019)
------------------

- Attach cinaps stanza actions to both `@runtest` and `@cinaps` aliases
  (#2831, @NathanReb)

- Add variables `%{lib-private...}` and `%{libexec-private...}` for finding
  build paths of files in public and private libraries within the same
  project. (#2901, @snowleopard)

- Add `--mandir` option to `$ dune install`. This option allows to override the
  installation directory for man pages. (#2915, fixes #2670, @rgrinberg)

- Fix `dune --version`. The bootstrap didn't compute the version
  correctly. (#2929, fixes #2911, @diml)

- Do not open the log file in `dune clean`. (#2965, fixes #2964 and
  #2921, @diml)

- Support passing two arguments to `=`, `<>`, ... operators in package
  dependencies so that we can have things such as `(<> :os win32)`
  (#2965, @diml)

2.0.1 (17/12/2019)
------------------

- Delay errors raised by invalid `dune-package` files. The error is now raised
  only if the invalid package is treated as a library and used to build
  something. (#2972, @rgrinberg)

2.0.0 (20/11/2019)
------------------

- Remove existing destination files in `install`  before installing the new
  ones. (#2885, fixes #2883, @bschommer)

- The `action` field in the `alias` stanza is not available starting `lang dune
  2.0`. The `alias` field in the `rule` stanza is a replacement. (#2846, fixes
  2681, @rgrinberg)

- Introduce `alias` and `package` fields to the `rule` stanza. This is the
  preferred way of attaching rules to aliases. (#2744, @rgrinberg)

- Add field `(optional)` for executable stanzas (#2463, fixes #2433, @bobot)

- Infer targets for rule stanzas expressed in long form (#2494, fixes #2469,
  @NathanReb)

- Indicate the progress of the initial file tree loading (#2459, fixes #2374,
  @bobot)

- Build `.cm[ox]` files for executables more eagerly. This speeds up builds at
  the cost of building unnecessary artifacts in some cases. Some of these extra
  artifacts can fail to built, so this is a breaking change. (#2268, @rgrinberg)

- Do not put the `<package>.install` files in the source tree unless `-p` or
  `--promote-install-files` is passed on the command line (#2329, @diml)

- Compilation units of user defined executables are now mangled by default. This
  is done to prevent the accidental collision with library dependencies of the
  executable. (#2364, fixes #2292, @rgrinberg)

- Enable `(explicit_js_mode)` by default. (#1941, @nojb)

- Add an option to clear the console in-between builds with
 `--terminal-persistence=clear-on-rebuild`

- Stop symlinking object files to main directory for stanzas defined `jbuild`
  files (#2440, @rgrinberg)

- Library names are now validated in a strict fashion. Previously, invalid names
  would be allowed for unwrapped libraries (#2442, @rgrinberg)

- mli only modules must now be explicitly declared. This was previously a
  warning and is now an error. (#2442, @rgrinberg)

- Modules filtered out from the module list via the Ordered Set Language must
  now be actual modules. (#2442, @rgrinberg)

- Actions which introduce targets where new targets are forbidden (e.g.
  preprocessing) are now an error instead of a warning. (#2442, @rgrinberg)

- No longer install a `jbuilder` binary. (#2441, @diml)

- Stub names are no longer allowed relative paths. This was previously a warning
  and is now an error (#2443, @rgrinberg).

- Define (paths ...) fields in (context ...) definitions in order to set or
  extend any PATH-like variable in the context environment. (#2426, @nojb)

- The `diff` action will always normalize newlines before diffing. Perviousy, it
  would not do this normalization for rules defined in jbuild files. (#2457,
  @rgrinberg)

- Modules may no longer belong to more than one stanza. This was previously
  allowed only in stanzas defined in `jbuild` files. (#2458, @rgrinberg)

- Remove support for `jbuild-ignore` files. They have been replaced by the the
  `dirs` stanza in `dune` files. (#2456, @rgrinberg)

- Add a new config option `sandboxing_preference`, the cli argument `--sandbox`,
  and the dep spec `sandbox` in dune language. These let the user control the
  level of sandboxing done by dune per rule and globally. The rule specification
  takes precedence. The global configuration merely specifies the default.
  (#2213, @aalekseyev, @diml)

- Remove support for old style subsystems. Dune will now emit a warning to
  reinstall the library with the old style subsystem. (#2480, @rgrinberg)

- Add action (with-stdin-from <file> <action>) to redirect input from <file>
  when performing <action>. (#2487, @nojb)

- Change the automatically generated odoc index to only list public modules.
  This only affects unwrapped libraries (#2479, @rgrinberg)

- Set up formatting rules by default. They can be configured through a new
  `(formatting)` stanza in `dune-project` (#2347, fixes #2315, @emillon)

- Change default target from `@install` to `@all`. (#2449, fixes #1220,
  @rgrinberg)

- Include building stubs in `@check` rules. (@rgrinberg, #2530)

- Get rid of ad-hoc rules for guessing the version. Dune now only
  relies on the version written in the `dune-project` file and no
  longer read `VERSION` or similar files (#2541, @diml)

- In `(diff? x y)` action, require `x` to exist and register a
  dependency on that file. (#2486, @aalekseyev)

- On Windows, an .exe suffix is no longer added implicitly to binary names that
  already end in .exe. Second, when resolving binary names, .opt variants are no
  longer chosen automatically. (#2543, @nojb)

- Make `(diff? x y)` move the correction file (`y`) away from the build
  directory to promotion staging area. This makes corrections work with
  sandboxing and in general reduces build directory pollution. (#2486,
  @aalekseyev, fixes #2482)

- `c_flags`, `c_names` and `cxx_names` are now supported in `executable` and
  `executables` stanzas. (#2562, @nojb) Note: this feature has been subsequently
  extended into a separate `foreign_stubs` field. The fields `c(xx)_names` and
  `c(xx)_flags` are now deleted. (#2659, RFC #2650, @snowleopard)

- Remove git integration from `$ dune upgrade` (#2565, @rgrinberg)

- Add a `--disable-promotion` to disable all modification to the source
  directory. There's also a corresponding `DUNE_DISABLE_PROMOTION` environment
  variable. (#2588, fix #2568, @rgrinberg)

- Add a `forbidden_libraries` field to prevent some library from being
  linked in an executable. This help detecting who accidently pulls in
  `unix` for instance (#2570, @diml)

- Fix incorrect error message when a variable is expanded in static context:
  `%{lib:lib:..}` when the library does not exist. (#2597, fix #1541,
  @rgrinberg)

- Add `--sections` option to `$ dune install` to install subsections of .install
  files. This is useful for installing only the binaries in a workspace for
  example. (#2609, fixes #2554, @rgrinberg)

- Drop support for `jbuild` and `jbuild-ignore` files (#2607, @diml)

- Add a `dune-action-plugin` library for describing dependencies direcly in
  the executable source. Programs that use this feature can be run by a new
  action (dynamic-run <progn> ...). (#2635, @staronj, @aalekseyev)

- Stop installing the `ocaml-syntax-shims` binary. In order to use
  `future_syntax`, one now need to depend on the `ocaml-syntax-shims`
  package (#2654, @diml)

- Add support for dependencies that are re-exported. Such dependencies
  are marked with`re_export` and will automatically be provided to
  users of a library (#2605, @rgrinberg)

- Add a `deprecated_library_name` stanza to redirect old names after a
  library has been renamed (#2528, @diml)

- Error out when a `preprocessor_deps` field is present but not
  `preprocess` field is. It is a warning with Dune 1.x projects
  (#2660, @Julow)

- Dune will use `-output-complete-exe` instead of `-custom` when compiling
  self-contained bytecode executables whenever this options is available
  (OCaml version >= 4.10) (#2692, @nojb)

- Add action `(with-accepted-exit-codes <pred> <action>)` to specify the set of
  successful exit codes of `<action>`. `<pred>` is specified using the predicate
  language. (#2699, @nojb)

- Do not setup rules for disabled libraries (#2491, fixes #2272, @bobot)

- Configurator: filter out empty flags from `pkg-config` (#2716, @AltGr)

- `no_keep_locs` is a no-op for projects that use `lang dune` older than 2.0. In
  projects where the language is at least `2.0`, the field is now forbidden.
  (#2752, fixes #2747, @rgrinberg)

- Extend support for foreign sources and archives via the `(foreign_library ...)`
  stanza as well as the `(foreign_stubs ...)` and `(foreign_archives ...)` fields.
  (#2659, RFC #2650, @snowleopard)

- Add (deprecated_package_names) field to (package) declaration in
  dune-project. The names declared here can be used in the (old_public_name)
  field of (deprecated_library_name) stanza. These names are interpreted as
  library names (not prefixed by a package name) and appropiate redirections are
  setup in their META files. This feaure is meant to migrate old libraries which
  do not follow Dune's convention of prefixing libraries with the package
  name. (#2696, @nojb)

- The fields `license`, `authors`, `maintainers`, `source`, `bug_reports`,
  `homepage`, and `documentation` of `dune-project` can now be overriden on a
  per-package basis. (#2774, @nojb)

- Change the default `modes` field of executables to `(mode exe)`. If
  one wants to build a bytecode program, it now needs to be explicitly
  requested via `(modes byte exe)`. (#2851, @diml)

- Allow `ccomp_type` as a variable for evaluating `enabled_if`. (#2855, @dra27,
  @rgrinberg)

- Stricter validation of file names in `select`. The file names of conditional
  sources must match the prefix and the extension of the resultant filename.
  (#2867, @rgrinberg)

- Add flag `disable_dynamically_linked_foreign_archives` to the workspace file.
  If the flag is set to `true` then: (i) when installing libraries, we do not
  install dynamic foreign archives `dll*.so`; (ii) when building executables in
  the `byte` mode, we statically link in foreign archives into the runtime
  system; (iii) we do not generate any `dll*.so` rules. (#2864, @snowleopard)

- Reimplement the bootstrap procedure. The new procedure is faster and
  should no longer stack overflow (#2854, @dra27, @diml)

- Allow `.opam.template` files to be generated using rules (#2866, @rgrinberg)

- Delete the deprecated `self_build_stubs_archive` field, replaced by
  `foreign_archives`.

1.11.4 (09/10/2019)
-------------------

- Allow to mark directories as `data_only_dirs` without including them as `dirs`
  (#2619, fix #2584, @rgrinberg)

- Fix reading `.install` files generated with an external `--build-dir`. (#2638,
  fix #2629, @rgrinberg)

1.11.3 (23/08/2019)
-------------------

- Fix a ppx hash collision in watch mode (#2546, fixes #2520, @diml)

1.11.2 (20/08/2019)
-------------------

- Remove the optimisation of passing `-nodynlink` for executalbes when
  not necessary. It seems to be breaking things (see #2527, @diml)

- Fix invalid library names in `dune-package` files. Only public names should
  exist in such files. (#2558, fix #2425, @rgrinberg)

1.11.1 (09/08/2019)
-------------------

- Fix config file dependencies of ocamlformat (#2471, fixes #2464,
  @nojb)

- Cleanup stale directories when using `(source_tree ...)` in the
  presence of directories with only sub-directories and no files
  (#2514, fixes #2499, @diml)

1.11.0 (23/07/2019)
-------------------

- Don't select all local implementations in `dune utop`. Instead, let the
  default implementation selection do its job. (#2327, fixes #2323, @TheLortex,
  review by @rgrinberg)

- Check that selected implementations (either by variants or default
  implementations) are indeed implementations. (#2328, @TheLortex, review by
  @rgrinberg)

- Don't reserve the `Ppx` toplevel module name for ppx rewriters (#2242, @diml)

- Redesign of the library variant feature according to the #2134 proposal. The
  set of variants is now computed when the virtual library is installed.
  Introducing a new `external_variant` stanza. (#2169, fixes #2134, @TheLortex,
  review by @diml)

- Add proper line directives when copying `.cc` and `.cxx` sources (#2275,
  @rgrinberg)

- Fix error message for missing C++ sources. The `.cc` extension was always
  ignored before. (#2275, @rgrinberg)

- Add `$ dune init project` subcommand to create project boilerplate according
  to a common template. (#2185, fixes #159, @shonfeder)

- Allow to run inline tests in javascript with nodejs (#2266, @hhugo)

- Build `ppx.exe` as compiling host binary. (#2286, fixes #2252, @toots, review
  by @rgrinberg and @diml)

- Add a `cinaps` extension and stanza for better integration with the
  [cinaps tool](https://github.com/janestreet/cinaps) tool (#2269,
  @diml)

- Allow to embed build info in executables such as version and list
  and version of statically linked libraries (#2224, @diml)

- Set version in `META` and `dune-package` files to the one read from
  the vcs when no other version is available (#2224, @diml)

- Add a variable `%{target}` to be used in situations where the context
  requires at most one word, so `%{targets}` can be confusing; stdout
  redirections and "-o" arguments of various tools are the main use
  case; also, introduce a separate field `target` that must be used
  instead of `targets` in those situations.  (#2341, @aalekseyev)

- Fix dependency graph of wrapped_compat modules. Previously, the dependency on
  the user written entry module was omitted. (#2305, @rgrinberg)

- Allow to promote executables built with an `executable` stanza
  (#2379, @diml)

- When instantiating an implementation with a variant, make sure it matches
  virtual library's list of known implementations. (#2361, fixes #2322,
  @TheLortex, review by @rgrinberg)

- Add a variable `%{ignoring_promoted_rules}` that is `true` when
  `--ingore-promoted-rules` is passed on the command line and false
  otherwise (#2382, @diml)

- Fix a bug in `future_syntax` where the characters `@` and `&` were
  not distinguished in the names of binding operators (`let@` was the
  same as `let&`) (#2376, @aalekseyev, @diml)

- Workspaces with non unique project names are now supported. (#2377, fix #2325,
  @rgrinberg)

- Improve opam generation to include the `dune` dependencies with the minimum
  constraint set based on the dune language version specified in the
  `dune-project` file. (2383, @avsm)

- The order of fields in the generated opam file now follows order preferred in
  opam-lib. (@avsm, #2380)

- Fix coloring of error messages from the compiler (@diml, #2384)

- Add warning `66` to default set of warnings starting for dune projects with
  language verison >= `1.11` (@rgrinberg, @diml, fixes #2299)

- Add (dialect ...) stanza
  (@nojb, #2404)

- Add a `--context` argument to `dune install/uninstall` (@diml, #2412)

- Do not warn about merlin files pre 1.9. This warning can only be disabled in
  1.9 (#2421, fixes #2399, @emillon)

- Add a new `inline_tests` field in the env stanza to control inline_tests
  framework with a variable (#2313, @mlasson, original idea by @diml, review
  by @rgrinberg).

- New binary kind `js` for executables in order to explicitly enable Javascript
  targets, and a switch `(explicit_js_mode)` to require this mode in order to
  declare JS targets corresponding to executables. (#1941, @nojb)

1.10.0 (04/06/2019)
-------------------

- Restricted the set of variables available for expansion in the destination
  filename of `install` stanza to simplify implementation and avoid dependency
  cycles. (#2073, @aalekseyev, @diml)

- [menhir] call menhir from context root build_dir (#2067, @ejgallego,
  review by @diml, @rgrinberg)

- [coq] Add `coq.pp` stanza to help with pre-processing of grammar
  files (#2054, @ejgallego, review by @rgrinberg)

- Add a new more generic form for the *promote* mode: `(promote
  (until-clean) (into <dir>))` (#2068, @diml)

- Allow to promote only a subset of the targets via `(promote (only
  <pred>))`. For instance: `(promote (only *.mli))` (#2068, @diml)

- Improve the behavior when a strict subset of the targets of a rule is already
  in the source tree for projects using the dune language < 1.10 (#2068, fixes
  #2061, @diml)

- With lang dune >= 1.10, rules in standard mode are no longer allowed to
  produce targets that are present in the source tree. This has been a warning
  for long enough (#2068, @diml)

- Allow %{...} variables in pps flags (#2076, @mlasson review by @diml and
  @aalekseyev).

- Add a 'cookies' option to ppx_rewriter/deriver flags in library stanzas. This
  allow to specify cookie requests from variables expanded at each invocation of
  the preprocessor. (#2106, @mlasson @diml)

- Add more opam metadata and use it to generate `.opam` files. In particular, a
  `package` field has been added to specify package specific information.
  (#2017, #2091, @avsm, @jonludlam, @rgrinberg)

- Clean up the special support for `findlib.dynload`. Before, Dune would simply
  match on the library name. Now, we only match on the findlib package name when
  the library doesn't come from Dune. Someone writing a library called
  `findlib.dynload` with Dune would have to add `(special_builtin_support
  findlib_dynload)` to trigger the special behavior. (#2115, @diml)

- Install the `future_syntax` preprocessor as `ocaml-syntax-shims.exe` (#2125,
  @rgrinberg)

- Hide full command on errors and warnings in development and show them in CI.
  (detected using the `CI` environment variable). Commands for which the
  invocation might be omitted must output an error prefixed with `File `. Add an
  `--always-show-command-line` option to disable this behavior and always show
  the full command. (#2120, fixes #1733, @rgrinberg)

- In `dune-workspace` files, add the ability to choose the host context and to
  create duplicates of the default context with different settings. (#2098,
  @TheLortex, review by @diml, @rgrinberg and @aalekseyev)

- Add support for hg in `dune subst` (#2135, @diml)

- Don't build documentation for implementations of virtual libraries (#2141,
  fixes #2138, @jonludlam)

- Fix generation of the `-pp` flag in .merlin (#2142, @rgrinberg)

- Make `dune subst` add a `(version ...)` field to the `dune-project`
  file (#2148, @diml)

- Add the `%{os_type}` variable, which is a short-hand for
  `%{ocaml-config:os_type}` (#1764, @diml)

- Allow `enabled_if` fields in `library` stanzas, restricted to the
  `%{os_type}`, `%{model}`, `%{architecture}`, `%{system}` variables (#1764,
  #2164 @diml, @rgrinberg)

- Fix `chdir` on external and source paths. Dune will also fail gracefully if
  the external or source path does not exist (#2165, fixes #2158, @rgrinberg)

- Support the `.cc` extension fro C++ sources (#2195, fixes #83, @rgrinberg)

- Run `ocamlformat` relative to the context root. This improves the locations of
  errors. (#2196, fixes #1370, @rgrinberg)

- Fix detection of `README`, `LICENSE`, `CHANGE`, and `HISTORY` files. These
  would be undetected whenever the project was nested in another workspace.
  (#2194, @rgrinberg)

- Fix generation of `.merlin` whenever there's more than one stanza with the
  same ppx preprocessing specification (#2209 ,fixes #2206, @rgrinberg)

- Fix generation of `.merlin` in the presence of the `copy_files` stanza and
  preprocessing specifications of other stanazs. (#2211, fixes #2206,
  @rgrinberg)

- Run `refmt` from the context's root directory. This improves error messages in
  case of syntax errors. (#2223, @rgrinberg)

- In .merlin files, don't pass `-dump-ast` to the `future_syntax` preprocessor.
  Merlin doesn't seem to like it when binary AST is generated by a `-pp`
  preprocessor. (#2236, @aalekseyev)

- `dune install` will verify that all files mentioned in all .install files
  exist before trying to install anything. This prevents partial installation of
  packages (#2230, @rgrinberg)

1.9.3 (06/05/2019)
------------------

- Fix `.install` files not being generated (#2124, fixes #2123, @rgrinberg)

1.9.2 (02/05/2019)
------------------

- Put back library variants in development mode. We discovered a
  serious unexpected issue and we might need to adjust the design of
  this feature before we are ready to commit to a final version. Users
  will need to write `(using library_variants 0.1)` in their
  `dune-project` file if they want to use it before the design is
  finalized. (#2116, @diml)

- Forbid to attach a variant to a library that implements a virtual
  library outside the current project (#2104, @rgrinberg)

- Fix a bug where `dune install` would install man pages to incorrect
  paths when compared to `opam-installer`. For example dune now
  installs `(foo.1 as man1/foo.1)` correctly and previously that was
  installed to `man1/man1/foo.1`. (#2105, @aalekseyev)

- Do not fail when a findlib directory doesn't exist (#2101, fix #2099, @diml)

- [coq] Rename `(coqlib ...)` to `(coq.theory ...)`, support for
  `coqlib` will be dropped in the 1.0 version of the Coq language
  (#2055, @ejgallego)

- Fix crash when calculating library dependency closure (#2090, fixes #2085,
  @rgrinberg)

- Clean up the special support for `findlib.dynload`. Before, Dune
  would simply match on the library name. Now, we only match on the
  findlib package name when the library doesn't come from
  Dune. Someone writing a library called `findlib.dynload` with Dune
  would have to add `(special_builton_support findlib_dynload)` to
  trigger the special behavior. (#2115, @diml)

- Include permissions in the digest of targets and dependencies (#2121, fix
  #1426, @rgrinberg, @xclerc)

1.9.1 (11/04/2019)
------------------

- Fix invocation of odoc to add previously missing include paths, impacting
  mld files that are not in directories containing libraries (#2016, fixes
  #2007, @jonludlam)

1.9.0 (09/04/2019)
------------------

- Warn when generated `.merlin` does not reflect the preprocessing
  specification. This occurs when multiple stanzas in the same directory use
  different preprocessing specifications. This warning can now be disabled with
  `allow_approx_merlin` (#1947, fix #1946, @rgrinberg)

- Watch mode: display "Success" in green and "Had errors" in red (#1956,
  @emillon)

- Fix glob dependencies on installed directories (#1965, @rgrinberg)

- Add support for library variants and default implementations. (#1900,
  @TheLortex)

- Add experimental `$ dune init` command. This command is used to create or
  update project boilerplate. (#1448, fixes #159, @shonfeder)

- Experimental Coq support (fix #1466, @ejgallego)

- Install .cmi files of private modules in a `.private` directory (#1983, fix
  #1973 @rgrinberg)

- Fix `dune subst` attempting to substitute on directories. (#2000, fix #1997,
  @rgrinberg)

- Do not list private modules in the generated index. (#2009, fix #2008,
  @rgrinberg)

- Warn instead of failing if an opam file fails to parse. This opam file can
  still be used to define scope. (#2023, @rgrinberg)

- Do not crash if unable to read a directory when traversing to find root
  (#2024, @rgrinberg)

- Do not exit dune if some source directories are unreadable. Instead, warn the
  user that such directories need to be ignored (#2004, fix #310, @rgrinberg)

- Fix nested `(binaries ..)` fields in the `env` stanza. Previously, parent
  `binaries` fields would be ignored, but instead they should be combined.
  (#2029, @rgrinberg)

- Allow "." in `c_names` and `cxx_names` (#2036, fix #2033, @rgrinberg)

- Format rules: if a dune file uses OCaml syntax, do not format it.
  (#2014, fix #2012, @emillon)

1.8.2 (10/03/2019)
------------------

- Fix auto-generated `index.mld`. Use correct headings for the listing. (#1925,
  @rgrinberg, @aantron)

1.8.1 (08/03/2019)
------------------

- Correctly write `dune-package` when version is empty string (#1919, fix #1918,
  @rgrinberg)

1.8.0 (07/03/2019)
------------------

- Clean up watch mode polling loop: improves signal handling and error handling
  during polling (#1912, fix #1907, fix #1671, @aalekseyev)

- Change status messages during polling to be one-line, so that the messages are
  correctly erased by ^K. (#1912, @aalekseyev)

- Add support for `.cxx` extension for C++ stubs (#1831, @rgrinberg)

- Add `DUNE_WORKSPACE` variable. This variable is equivalent to setting
  `--workspace` in the command line. (#1711, fix #1503, @rgrinberg)

- Add `c_flags` and `cxx_flags` to env profile settings (#1700 and #1800,
  @gretay-js)

- Format `dune printenv` output (#1867, fix #1862, @emillon)

- Add the `(promote-into <dir>)` and `(promote-until-clean-into
  <dir>)` modes for `(rule ...)` stanzas, so that files can be
  promoted in another directory than the current one. For instance,
  this is used in merlin to promote menhir generated files in a
  directory that depends on the version of the compiler (#1890, @diml)

- Improve error message when `dune subst` fails (#1898, fix #1897, @rgrinberg)

- Add more GC counters to catapult traces (fix908, @rgrinberg)

- Add a preprocessor shim for the `let+` syntax of OCaml 4.08 (#1899,
  implements #1891, @diml)

- Fix generation of `.merlin` files on Windows. `\` characters needed
  to be escaped (#1869, @mlasson)

- Fix 0 error code when `$ dune format-dune-file` fails. (#1915, fix #1914,
  @rgrinberg)

- Configurator: deprecated `query_expr` and introduced `query_expr_err` which is
  the same but with a better error in case it fails. (#1886, @ejgallego)

- Make sure `(menhir (mode promote) ...)` stanzas are ignored when
  using `--ignore-promoted-rules` or `-p` (#1917, @diml)

1.7.3 (27/02/2019)
------------------

- Fix interpretation of `META` files containing archives with `/` in
  the filename. For instance, this was causing llvm to be unusable
  with dune (#1889, fix #1885, @diml)

- Make errors about menhir stanzas be located (#1881, fix #1876,
  @diml)

1.7.2 (21/02/2019)
------------------

- Add `${corrected-suffix}`, `${library-name}` and a few other
  variables to the list of variables to upgrade. This fixes the
  support for various framework producing corrections (#1840, #1853,
  @diml)

- Fix `$ dune subst` failing because the build directory wasn't set. (#1854, fix
  #1846, @rgrinberg)

- Configurator: Add warning to `Pkg_config.query` when a full package expression
  is used. Add `Pkg_config.query_expr` for cases when the full power of
  pkg-config's querying is needed (#1842, fix #1833, @rgrinberg)

- Fix unavailable, optional implementations eagerly breaking the build (#1857,
  fix #1856, @rgrinberg)

1.7.1 (13/02/2019)
------------------

- Fix the watch mode (#1837, #1839, fix #1836, @diml)

- Configurator: Fix misquoting when running pkg-config (#1835, fix #1833,
  @Chris00)

1.7.0 (12/02/2019)
------------------


- Second step of the deprecation of jbuilder: the `jbuilder` binary
  now emits a warning on every startup and both `jbuilder` and `dune`
  emit warnings when encountering `jbuild` files (#1752, @diml)

- Change the layout of build artifacts inside _build. The new layout enables
  optimizations that depend on the presence of `.cmx` files of private modules
  (#1676, @bobot)

- Fix merlin handling of private module visibility (#1653 @bobot)

- unstable-fmt: use boxes to wrap some lists (#1608, fix #1153, @emillon,
  thanks to @rgrinberg)

- skip directories when looking up programs in the PATH (#1628, fixes
  #1616, @diml)

- Use `lsof` on macOS to implement `--stats` (#1636, fixes #1634, @xclerc)

- Generate `dune-package` files for every package. These files are installed and
  read instead of `META` files whenever they are available (#1329, @rgrinberg)

- Fix preprocessing for libraries with `(include_subdirs ..)` (#1624, fix #1626,
  @nojb, @rgrinberg)

- Do not generate targets for archive that don't match the `modes` field.
  (#1632, fix #1617, @rgrinberg)

- When executing actions, open files lazily and close them as soon as
  possible in order to reduce the maximum number of file descriptors
  opened by Dune (#1635, #1643, fixes #1633, @jonludlam, @rgrinberg,
  @diml)

- Reimplement the core of Dune using a new generic memoization system
  (#1489, @rudihorn, @diml)

- Replace the broken cycle detection algorithm by a state of the art
  one from [this paper](https://doi.org/10.1145/2756553) (#1489,
  @rudihorn)

- Get the correct environment node for multi project workspaces (#1648,
  @rgrinberg)

- Add `dune compute` to call internal memoized functions (#1528,
  @rudihorn, @diml)

- Add `--trace-file` option to trace dune internals (#1639, fix #1180, @emillon)

- Add `--no-print-directory` (borrowed from GNU make) to suppress
  `Entering directory` messages. (#1668, @dra27)

- Remove `--stats` and track fd usage in `--trace-file` (#1667, @emillon)

- Add virtual libraries feature and enable it by default (#1430 fixes #921,
  @rgrinberg)

- Fix handling of Control+C in watch mode (#1678, fixes #1671, @diml)

- Look for jsoo runtime in the same dir as the `js_of_ocaml` binary
  when the ocamlfind package is not available (#1467, @nojb)

- Make the `seq` package available for OCaml >= 4.07 (#1714, @rgrinberg)

- Add locations to error messages where a rule fails to generate targets and
  rules that require files outside the build/source directory. (#1708, fixes
  #848, @rgrinberg)

- Let `Configurator` handle `sizeof` (in addition to negative numbers).
  (#1726, fixes #1723, @Chris00)

- Fix an issue causing menhir generated parsers to fail to build in
  some cases. The fix is to systematically use `-short-paths` when
  calling `ocamlc -i` (#1743, fix #1504, @diml)

- Never raise when printing located errors. The code that would print the
  location excerpts was prone to raising. (#1744, fix #1736, @rgrinberg)

- Add a `dune upgrade` command for upgrading jbuilder projects to Dune
  (#1749, @diml)

- When automatically creating a `dune-project` file, insert the
  detected name in it (#1749, @diml)

- Add `(implicit_transitive_deps <bool>)` mode to dune projects. When this mode
  is turned off, transitive dependencies are not accessible. Only listed
  dependencies are directly accessible. (#1734, #430, @rgrinberg, @hnrgrgr)

- Add `toplevel` stanza. This stanza is used to define toplevels with libraries
  already preloaded. (#1713, @rgrinberg)

- Generate `.merlin` files that account for normal preprocessors defined using a
  subset of the `action` language. (#1768, @rgrinberg)

- Emit `(orig_src_dir <path>)` metadata in `dune-package` for dune packages
  built with `--store-orig-source-dir` command line flag (also controlled by
  `DUNE_STORE_ORIG_SOURCE_DIR` env variable). This is later used to generate
  `.merlin` with `S`-directives pointed to original source locations and thus
  allowing merlin to see those. (#1750, @andreypopp)

- Improve the behavior of `dune promote` when the files to be promoted have been
  deleted. (#1775, fixes #1772, @diml)

- unstable-fmt: preserve comments (#1766, @emillon)

- Pass flags correctly when using `staged_pps` (#1779, fixes #1774, @diml)

- Fix an issue with the use of `(mode promote)` in the menhir
  stanza. It was previously causing intermediate *mock* files to be
  promoted (#1783, fixes #1781, @diml)

- unstable-fmt: ignore files using OCaml syntax (#1784, @emillon)

- Configurator: Add `which` function to replace the `which` command line utility
  in a cross platform way. (#1773, fixes #1705, @Chris00)

- Make configurator append paths to `$PKG_CONFIG_PATH` on macOS. Previously it
  was prepending paths and thus `$PKG_CONFIG_PATH` set by users could have been
  overridden by homebrew installed libraries (#1785, @andreypopp)

- Disallow c/cxx sources that share an object file in the same stubs archive.
  This means that `foo.c` and `foo.cpp` can no longer exist in the same library.
  (#1788, @rgrinberg)

- Forbid use of `%{targets}` (or `${@}` in jbuild files) inside
  preprocessing actions
  (#1812, fixes #1811, @diml)

- Add `DUNE_PROFILE` environment variable to easily set the profile. (#1806,
  @rgrinberg)

- Deprecate the undocumented `(no_keep_locs)` field. It was only
  necessary until virtual libraries were supported (#1822, fix #1816,
  @diml)

- Rename `unstable-fmt` to `format-dune-file` and remove its `--inplace` option.
  (#1821, @emillon).

- Autoformatting: `(using fmt 1.1)` will also format dune files (#1821, @emillon).

- Autoformatting: record dependencies on `.ocamlformat-ignore` files (#1824,
  fixes #1793, @emillon)

1.6.2 (05/12/2018)
------------------

- Fix regression introduced by #1554 reported in:
  https://github.com/ocaml/dune/issues/734#issuecomment-444177134 (#1612,
  @rgrinberg)

- Fix `dune external-lib-deps` when preprocessors are not installed
  (#1607, @diml)

1.6.1 (04/12/2018)
------------------

- Fix hash collision for on-demand ppx rewriters once and for all
  (#1602, fixes #1524, @diml)

- Add `dune external-lib-deps --sexp --unstable-by-dir` so that the output can
  be easily processed by a machine (#1599, @diml)

1.6.0 (29/11/2018)
------------------

- Expand variables in `install` stanzas (#1354, @mseri)

- Add predicate language support for specifying sub directories. This allows the
  use globs, set operations, and special values in specifying the sub
  directories used for the build. For example: `(dirs :standard \ lib*)` will
  use all directories except those that start with `lib`. (#1517, #1568,
  @rgrinberg)

- Add `binaries` field to the `(env ..)` stanza. This field sets and overrides
  binaries for rules defined in a directory. (#1521, @rgrinberg)

- Fix a crash caused by using an extension in a project without
  dune-project file (#1535, fix #1529, @diml)

- Allow `%{bin:..}`, `%{exe:..}`, and other static expansions in the `deps`
  field. (#1155, fix #1531, @rgrinberg)

- Fix bad interaction between on-demand ppx rewriters and using multiple build
  contexts (#1545, @diml)

- Fix handling of installed .dune files when the backend is declared via a
  `dune` file (#1551, fixes #1549, @diml)

- Add a `--stats` command line option to record resource usage (#1543, @diml)

- Fix `dune build @doc` deleting `highlight.pack.js` on rebuilds, after the
  first build (#1557, @aantron).

- Allow targets to be directories, which Dune will treat opaquely
  (#1547, @jordwalke)

- Support for OCaml 4.08: `List.t` is now provided by OCaml (#1561, @ejgallego)

- Exclude the local esy directory (`_esy`) from the list of watched directories
  (#1578, @andreypopp)

- Fix the output of `dune external-lib-deps` (#1594, @diml)

- Introduce `data_only_dirs` to replace `ignored_subdirs`. `ignored_subdirs` is
  deprecated since 1.6. (#1590, @rgrinberg)

1.5.1 (7/11/2018)
-----------------

- Fix `dune utop <dir>` when invoked from a sub-directory of the
  project (#1520, fix #1518, @diml)

- Fix bad interaction between on-demand ppx rewriters and polling mode
  (#1525, fix #1524, @diml)

1.5.0 (1/11/2018)
-----------------

- Filter out empty paths from `OCAMLPATH` and `PATH` (#1436, @rgrinberg)

- Do not add the `lib.cma.js` target in lib's directory. Put this target in a
  sub directory instead. (#1435, fix #1302, @rgrinberg)

- Install generated OCaml files with a `.ml` rather than a `.ml-gen` extension
  (#1425, fix #1414, @rgrinberg)

- Allow to use the `bigarray` library in >= 4.07 without ocamlfind and without
  installing the corresponding `otherlib`. (#1455, @nojb)

- Add `@all` alias to build all targets defined in a directory (#1409, fix
  #1220, @rgrinberg)

- Add `@check` alias to build all targets required for type checking and tooling
  support. (#1447, fix #1220, @rgrinberg)

- Produce the odoc index page with the content wrapper to make it consistent
  with odoc's theming (#1469, @rizo)

- Unblock signals in processes started by dune (#1461, fixes #1451,
  @diml)

- Respect `OCAMLFIND_TOOLCHAIN` and add a `toolchain` option to contexts in the
  workspace file. (#1449, fix #1413, @rgrinberg)

- Fix error message when using `copy_files` stanza to copy files from
  a non sub directory with lang set to dune < 1.3 (#1486, fixes #1485,
  @NathanReb)

- Install man pages in the correct subdirectory (#1483, fixes #1441, @emillon)

- Fix version syntax check for `test` stanza's `action` field. Only
  emits a warning for retro-compatibility (#1474, fixes #1471,
  @NathanReb)

- Interpret the `DESTDIR` environment variable (#1475, @emillon)

- Fix interpretation of paths in `env` stanzas (#1509, fixes #1508, @diml)

- Add `context_name` expansion variable (#1507, @rgrinberg)

- Use shorter paths for generated on-demand ppx drivers. This is to
  help Windows builds where paths are limited in length (#1511, fixes
  #1497, @diml)

- Fix interpretation of environment variables under `setenv`. Also forbid
  dynamic environment names or values (#1503, @rgrinberg).

1.4.0 (10/10/2018)
------------------

- Do not fail if the output of `ocamlc -config` doesn't include
  `standard_runtime` (#1326, @diml)

- Let `Configurator.V1.C_define.import` handle negative integers
  (#1334, @Chris00)

- Re-execute actions when a target is modified by the user inside
  `_build` (#1343, fix #1342, @diml)

- Pass `--set-switch` to opam (#1341, fix #1337, @diml)

- Fix bad interaction between multi-directory libraries the `menhir`
  stanza (#1373, fix #1372, @diml)

- Integration with automatic formatters (#1252, fix #1201, @emillon)

- Better error message when using `(self_build_stubs_archive ...)` and
  `(c_names ...)` or `(cxx_names ...)` simultaneously.
  (#1375, fix #1306, @nojb)

- Improve name detection for packages when the prefix isn't an actual package
  (#1361, fix #1360, @rgrinberg)

- Support for new menhir rules (#863, fix #305, @fpottier, @rgrinberg)

- Do not remove flags when compiling compatibility modules for wrapped mode
  (#1382, fix #1364, @rgrinberg)

- Fix reason support when using `staged_pps` (#1384, @charlesetc)

- Add support for `enabled_if` in `rule`, `menhir`, `ocamllex`,
  `ocamlyacc` (#1387, @diml)

- Exit gracefully when a signal is received (#1366, @diml)

- Load all defined libraries recursively into utop (#1384, fix #1344,
  @rgrinberg)

- Allow to use libraries `bytes`, `result` and `uchar` without `findlib`
  installed (#1391, @nojb)

- Take argument to self_build_stubs_archive into account. (#1395, @nojb)

- Fix bad interaction between `env` customization and vendored
  projects: when a vendored project didn't have its own `env` stanza,
  the `env` stanza from the enclosing project was in effect (#1408,
  @diml)

- Fix stop early bug when scanning for watermarks (#1423, @struktured)

1.3.0 (23/09/2018)
------------------

- Support colors on Windows (#1290, @diml)

- Allow `dune.configurator` and `base` to be used together (#1291, fix
  #1167, @diml)

- Support interrupting and restarting builds on file changes (#1246,
  @kodek16)

- Fix findlib-dynload support with byte mode only (#1295, @bobot)

- Make `dune rules -m` output a valid makefile (#1293, @diml)

- Expand variables in `(targets ..)` field (#1301, #1320, fix #1189, @nojb,
  @rgrinberg, @diml)

- Fix a race condition on Windows that was introduced in 1.2.0
  (#1304, fix #1303, @diml)

- Fix the generation of .merlin files to account for private modules
  (@rgrinberg, fix #1314)

- Exclude the local opam switch directory (`_opam`) from the list of watched
  directories (#1315, @dysinger)

- Fix compilation of the module generated for `findlib.dynload`
  (#1317, fix #1310, @diml)

- Lift restriction on `copy_files` and `copy_files#` stanzas that files to be
  copied should be in a subdirectory of the current directory.
  (#1323, fix #911, @nojb)

1.2.1 (17/09/2018)
------------------

- Enrich the `dune` Emacs mode with syntax highlighting and indentation. New
  file `dune-flymake` to provide a hook `dune-flymake-dune-mode-hook` to enable
  linting of dune files. (#1265, @Chris00)

- Pass `link_flags` to `cc` when compiling with `Configurator.V1.c_test` (#1274,
  @rgrinberg)

- Fix digest calculation of aliases. It should take into account extra bindings
  passed to the alias (#1277, fix #1276, @rgrinberg)

- Fix a bug causing `dune` to fail eagerly when an optional library
  isn't available (#1281, @diml)

- ocamlmklib should use response files only if ocaml >= 4.08 (#1268, @bryphe)

1.2.0 (14/09/2018)
------------------

- Ignore stderr output when trying to find out the number of jobs
  available (#1118, fix #1116, @diml)

- Fix error message when the source directory of `copy_files` does not exist.
  (#1120, fix #1099, @emillon)

- Highlight error locations in error messages (#1121, @emillon)

- Display actual stanza when package is ambiguous (#1126, fix #1123, @emillon)

- Add `dune unstable-fmt` to format `dune` files. The interface and syntax are
  still subject to change, so use with caution. (#1130, fix #940, @emillon)

- Improve error message for `dune utop` without a library name (#1154, fix
  #1149, @emillon)

- Fix parsing `ocamllex` stanza in jbuild files (#1150, @rgrinberg)

- Highlight multi-line errors (#1131, @anuragsoni)

- Do no try to generate shared libraries when this is not supported by
  the OS (#1165, fix #1051, @diml)

- Fix `Flags.write_{sexp,lines}` in configurator by avoiding the use of
  `Stdune.Path` (#1175, fix #1161, @rgrinberg)

- Add support for `findlib.dynload`: when linking an executable using
  `findlib.dynload`, automatically record linked in libraries and
  findlib predicates (#1172, @bobot)

- Add support for promoting a selected list of files (#1192, @diml)

- Add an emacs mode providing helpers to promote correction files
  (#1192, @diml)

- Improve message suggesting to remove parentheses (#1196, fix #1173, @emillon)

- Add `(wrapped (transition "..message.."))` as an option that will generate
  wrapped modules but keep unwrapped modules with a deprecation message to
  preserve compatibility. (#1188, fix #985, @rgrinberg)

- Fix the flags passed to the ppx rewriter when using `staged_pps` (#1218, @diml)

- Add `(env var)` to add a dependency to an environment variable.
  (#1186, @emillon)

- Add a simple version of a polling mode: `dune build -w` keeps
  running and restarts the build when something change on the
  filesystem (#1140, @kodek16)

- Cleanup the way we detect the library search path. We no longer call
  `opam config var lib` in the default build context (#1226, @diml)

- Make test stanzas honor the -p flag. (#1236, fix #1231, @emillon)

- Test stanzas take an optional (action) field to customize how they run (#1248,
  #1195, @emillon)

- Add support for private modules via the `private_modules` field (#1241, fix
  #427, @rgrinberg)

- Add support for passing arguments to the OCaml compiler via a
  response file when the list of arguments is too long (#1256, @diml)

- Do not print diffs by default when running inside dune (#1260, @diml)

- Interpret `$ dune build dir` as building the default alias in `dir`. (#1259,
  @rgrinberg)

- Make the `dynlink` library available without findlib installed (#1270, fix
  #1264, @rgrinberg)

1.1.1 (08/08/2018)
------------------

- Fix `$ jbuilder --dev` (#1104, fixes #1103, @rgrinberg)

- Fix dune exec when `--build-dir` is set to an absolute path (#1105, fixes
  #1101, @rgrinberg)

- Fix duplicate profile argument in suggested command when an external library
  is missing (#1109, #1106, @emillon)

- `-opaque` wasn't correctly being added to modules without an interface.
  (#1108, fix #1107, @rgrinberg)

- Fix validation of library `name` fields and make sure this validation also
  applies when the `name` is derived from the `public_name`. (#1110, fix #1102,
  @rgrinberg)

- Fix a bug causing the toplevel `env` stanza in the workspace file to
  be ignored when at least one context had `(merlin)` (#1114, @diml)

1.1.0 (06/08/2018)
------------------

- Fix lookup of command line specified files when `--root` is given. Previously,
  passing in `--root` in conjunction with `--workspace` or `--config` would not
  work correctly (#997, @rgrinberg)

- Add support for customizing env nodes in workspace files. The `env` stanza is
  now allowed in toplevel position in the workspace file, or for individual
  contexts. This feature requires `(dune lang 1.1)` (#1038, @rgrinberg)

- Add `enabled_if` field for aliases and tests. This field controls whether the
  test will be ran using a boolean expression language. (#819, @rgrinberg)

- Make `name`, `names` fields optional when a `public_name`, `public_names`
  field is provided. (#1041, fix #1000, @rgrinberg)

- Interpret `X` in `--libdir X` as relative to `PREFIX` when `X` is relative
  (#1072, fix #1070, @diml)

- Add support for multi directory libraries by writing
  `(include_subdirs unqualified)` (#1034, @diml)

- Add `(staged_pps ...)` to support staged ppx rewriters such as ones
  using the OCaml typer like `ppx_import` (#1080, fix #193, @diml)

- Use `-opaque` in the `dev` profile. This option trades off binary quality for
  compilation speed when compiling .cmx files. (#1079, fix #1058, @rgrinberg)

- Fix placeholders in `dune subst` documentation (#1090, @emillon, thanks
  @trefis for the bug report)

- Add locations to errors when a missing binary in PATH comes from a dune file
  (#1096, fixes #1095, @rgrinberg)

1.0.1 (19/07/2018)
------------------

- Fix parsing of `%{lib:name:file}` forms (#1022, fixes #1019, @diml)

1.0.0 (10/07/2018)
------------------

- Do not load the user configuration file when running inside dune
  (#700 @diml)

- Do not infer ${null} to be a target (#693 fixes #694 @rgrinberg)

- Introduce jbuilder.configurator library. This is a revived version of
  janestreet's configurator library with better cross compilation support, a
  versioned API, and no external dependencies. (#673, #678 #692, #695
  @rgrinberg)

- Register the transitive dependencies of compilation units as the
  compiler might read `.cm*` files recursively (#666, fixes #660,
  @emillon)

- Fix a bug causing `jbuilder external-lib-deps` to crash (#723,
  @diml)

- `-j` now defaults to the number of processing units available rather
  4 (#726, @diml)

- Fix attaching index.mld to documentation (#731, fixes #717 @rgrinberg)

- Scan the file system lazily (#732, fixes #718 and #228, @diml)

- Add support for setting the default ocaml flags and for build
  profiles (#419, @diml)

- Display a better error messages when writing `(inline_tests)` in an
  executable stanza (#748, @diml)

- Restore promoted files when they are deleted or changed in the
  source tree (#760, fix #759, @diml)

- Fix a crash when using an invalid alias name (#762, fixes #761,
  @diml)

- Fix a crash when using c files from another directory (#758, fixes
  #734, @diml)

- Add an `ignored_subdirs` stanza to replace `jbuild-ignore` files
  (#767, @diml)

- Fix a bug where Dune ignored previous occurrences of duplicated
  fields (#779, @diml)

- Allow setting custom build directories using the `--build-dir` flag or
  `DUNE_BUILD_DIR` environment variable (#846, fix #291, @diml @rgrinberg)

- In dune files, remove support for block (`#| ... |#)`) and sexp
  (`#;`) comments. These were very rarely used and complicate the
  language (#837, @diml)

- In dune files, add support for block strings, allowing to nicely
  format blocks of texts (#837, @diml)

- Remove hard-coded knowledge of ppx_driver and
  ocaml-migrate-parsetree when using a `dune` file (#576, @diml)

- Make the output of Dune slightly more deterministic when run from
  inside Dune (#855, @diml)

- Simplify quoting behavior of variables. All values are now multi-valued and
  whether a multi valued variable is allowed is determined by the quoting and
  substitution context it appears in. (#849, fix #701, @rgrinberg)

- Fix documentation generation for private libraries. (#864, fix #856,
  @rgrinberg)

- Use `Marshal` to store digest and incremental databases. This improves the
  speed of 0 rebuilds. (#817, @diml)

* Allow setting environment variables in `findlib.conf` for cross compilation
  contexts. (#733, @rgrinberg)

- Add a `link_deps` field to executables, to specify link-time dependencies
  like version scripts. (#879, fix #852, @emillon)

- Rename `files_recursively_in` to `source_tree` to make it clearer it
  doesn't include generated files (#899, fix #843, @diml)

- Present the `menhir` stanza as an extension with its own version
  (#901, @diml)

- Improve the syntax of flags in `(pps ...)`. Now instead of `(pps
  (ppx1 -arg1 ppx2 (-foo x)))` one should write `(pps ppx1 -arg ppx2
  -- -foo x)` which looks nicer (#910, @diml)

- Make `(diff a b)` ignore trailing cr on Windows and add `(cmp a b)` for
  comparing binary files (#904, fix #844, @diml)

- Make `dev` the default build profile (#920, @diml)

- Version `dune-workspace` and `~/.config/dune/config` files (#932, @diml)

- Add the ability to build an alias non-recursively from the command
  line by writing `@@alias` (#926, @diml)

- Add a special `default` alias that defaults to `(alias_rec install)`
  when not defined by the user and make `@@default` be the default
  target (#926, @diml)

- Forbid `#require` in `dune` files in OCaml syntax (#938, @diml)

- Add `%{profile}` variable. (#938, @rgrinberg)

- Do not require opam-installer anymore (#941, @diml)

- Add the `lib_root` and `libexec_root` install sections (#947, @diml)

- Rename `path:file` to `dep:file` (#944, @emillon)

- Remove `path-no-dep:file` (#948, @emillon)

- Adapt the behavior of `dune subst` for dune projects (#960, @diml)

- Add the `lib_root` and `libexec_root` sections to install stanzas
  (#947, @diml)

- Add a `Configurator.V1.Flags` module that improves the flag reading/writing
  API (#840, @avsm)

- Add a `tests` stanza that simlpified defining regular and expect tests
  (#822, @rgrinberg)

- Change the `subst` subcommand to lookup the project name from the
  `dune-project` whenever it's available. (#960, @diml)

- The `subst` subcommand no longer looks up the root workspace. Previously this
  detection would break the command whenever `-p` wasn't passed. (#960, @diml)

- Add a `# DUNE_GEN` in META template files. This is done for consistency with
  `# JBUILDER_GEN`. (#958, @rgrinberg)

- Rename the following variables in dune files:
  + `SCOPE_ROOT` to `project_root`
  + `@` to `targets`
  + `^` to `deps`
  `<` was renamed in this PR and latter deleted in favor or named dependencies.
  (#957, @rgrinberg)

- Rename `ROOT` to `workspace_root` in dune files (#993, @diml)

- Lowercase all built-in %{variables} in dune files (#956, @rgrinberg)

- New syntax for naming dependencies: `(deps (:x a b) (:y (glob_files *.c*)))`.
  This replaces the use for `${<}` in dune files. (#950, @diml, @rgrinberg)

- Fix detection of dynamic cycles, which in particular may appear when
  using `(package ..)` dependencies (#988, @diml)

1.0+beta20 (10/04/2018)
-----------------------

- Add a `documentation` stanza. This stanza allows one to attach .mld files to
  opam packages. (#570 @rgrinberg)

- Execute all actions (defined using `(action ..)`) in the context's
  environment. (#623 @rgrinberg)

- Add a `(universe)` special dependency to specify that an action depend on
  everything in the universe. Jbuilder cannot cache the result of an action that
  depend on the universe (#603, fixes #255 @diml)

- Add a `(package <package>)` dependency specification to indicate dependency on
  a whole package. Rules depending on whole package will be executed in an
  environment similar to the one we get once the package is installed (#624,
  @rgrinberg and @diml)

- Don't pass `-runtime-variant _pic` on Windows (#635, fixes #573 @diml)

- Display documentation in alphabetical order. This is relevant to packages,
  libraries, and modules. (#647, fixes #606 @rgrinberg)

- Missing asm in ocaml -config on bytecode only architecture is no longer fatal.
  The same kind of fix is preemptively applied to C compilers being absent.
  (#646, fixes $637 @rgrinberg)

- Use the host's PATH variable when running actions during cross compilation
  (#649, fixes #625 @rgrinberg)

- Fix incorrect include (`-I`) flags being passed to odoc. These flags should be
  directories that include .odoc files, rather than the include flags of the
  libraries. (#652 fixes #651 @rgrinberg)

- Fix a regression introduced by beta19 where the generated merlin
  files didn't include the right `-ppx` flags in some cases (#658
  fixes #657 @diml)

- Fix error message when a public library is defined twice. Before
  jbuilder would raise an uncaught exception (Fixes #661, @diml)

- Fix several cases where `external-lib-deps` was returning too little
  dependencies (#667, fixes #644 @diml)

- Place module list on own line in generated entry point mld (#670 @antron)

- Cosmetic improvements to generated entry point mld (#653 @trefis)

- Remove most useless parentheses from the syntax (#915, @diml)

1.0+beta19.1 (21/03/2018)
-------------------------

- Fix regression introduced by beta19 where duplicate environment variables in
  Unix.environ would cause a fatal error. The first defined environment variable
  is now chosen. (#638 fixed by #640)

- Use ';' as the path separator for OCAMLPATH on Cygwin (#630 fixed by #636
  @diml).

- Use the contents of the `OCAMLPATH` environment variable when not relying on
  `ocamlfind` (#642 @diml)

1.0+beta19 (14/03/2018)
-----------------------

- Ignore errors during the generation of the .merlin (#569, fixes #568 and #51)

- Add a workaround for when a library normally installed by the
  compiler is not installed but still has a META file (#574, fixes
  #563)

- Do not depend on ocamlfind. Instead, hard-code the library path when
  installing from opam (#575)

- Change the default behavior regarding the check for overlaps between
  local and installed libraries. Now even if there is no link time
  conflict, we don't allow an external dependency to overlap with a
  local library, unless the user specifies `allow_overlapping_dependencies`
  in the jbuild file (#587, fixes #562)

- Expose a few more variables in jbuild files: `ext_obj`, `ext_asm`,
  `ext_lib`, `ext_dll` and `ext_exe` as well as `${ocaml-config:XXX}`
  for most variables in the output of `ocamlc -config` (#590)

- Add support for inline and inline expectation tests. The system is
  generic and should support several inline test systems such as
  `ppx_inline_test`, `ppx_expect` or `qtest` (#547)

- Make sure modules in the current directory always have precedence
  over included directories (#597)

- Add support for building executables as object or shared object
  files (#23)

- Add a `best` mode which is native with fallback to byte-code when
  native compilation is not available (#23)

- Fix locations reported in error messages (#609)

- Report error when a public library has a private dependency. Previously, this
  would be silently ignored and install broken artifacts (#607).

- Fix display when output is not a tty (#518)

1.0+beta18.1 (14/03/2018)
-------------------------

- Reduce the number of simultaneously opened fds (#578)

- Always produce an implementation for the alias module, for
  non-jbuilder users (Fix #576)

- Reduce interleaving in the scheduler in an attempt to make Jbuilder
  keep file descriptors open for less long (#586)

- Accept and ignore upcoming new library fields: `ppx.driver`,
  `inline_tests` and `inline_tests.backend` (#588)

- Add a hack to be able to build ppxlib, until beta20 which will have
  generic support for ppx drivers

1.0+beta18 (25/02/2018)
-----------------------

- Fix generation of the implicit alias module with 4.02. With 4.02 it
  must have an implementation while with OCaml >= 4.03 it can be an
  interface only module (#549)

- Let the parser distinguish quoted strings from atoms.  This makes
  possible to use "${v}" to concatenate the list of values provided by
  a split-variable.  Concatenating split-variables with text is also
  now required to be quoted.

- Split calls to ocamldep. Before ocamldep would be called once per
  `library`/`executables` stanza. Now it is called once per file
  (#486)

- Make sure to not pass `-I <stdlib-dir>` to the compiler. It is
  useless and it causes problems in some cases (#488)

- Don't stop on the first error. Before, jbuilder would stop its
  execution after an error was encountered. Now it continues until
  all branches have been explored (#477)

- Add support for a user configuration file (#490)

- Add more display modes and change the default display of
  Jbuilder. The mode can be set from the command line or from the
  configuration file (#490)

- Allow to set the concurrency level (`-j N`) from the configuration file (#491)

- Store artifacts for libraries and executables in separate
  directories. This ensure that Two libraries defined in the same
  directory can't see each other unless one of them depend on the
  other (#472)

- Better support for mli/rei only modules (#489)

- Fix support for byte-code only architectures (#510, fixes #330)

- Fix a regression in `external-lib-deps` introduced in 1.0+beta17
  (#512, fixes #485)

- `@doc` alias will now build only documentation for public libraries. A new
  `@doc-private` alias has been added to build documentation for private
  libraries.

- Refactor internal library management. It should now be possible to
  run `jbuilder build @lint` in Base for instance (#516)

- Fix invalid warning about non-existent directory (#536, fixes #534)

1.0+beta17 (01/02/2018)
-----------------------

- Make jbuilder aware that `num` is an external package in OCaml >= 4.06.0
  (#358)

- `jbuilder exec` will now rebuild the executable before running it if
  necessary. This can be turned off by passing `--no-build` (#345)

- Fix `jbuilder utop` to work in any working directory (#339)

- Fix generation of META synopsis that contains double quotes (#337)

- Add `S .` to .merlin by default (#284)

- Improve `jbuilder exec` to make it possible to execute non public executables.
  `jbuilder exec path/bin` will execute `bin` inside default (or specified)
  context relative to `path`. `jbuilder exec /path` will execute `/path` as
  absolute path but with the context's environment set appropriately. Lastly,
  `jbuilder exec` will change the root as to which paths are relative using the
  `-root` option. (#286)

- Fix `jbuilder rules` printing rules when some binaries are missing (#292)

- Build documentation for non public libraries (#306)

- Fix doc generation when several private libraries have the same name (#369)

- Fix copy# for C/C++ with Microsoft C compiler (#353)

- Add support for cross-compilation. Currently we are supporting the
  opam-cross-x repositories such as
  [opam-cross-windows](https://github.com/whitequark/opam-cross-windows)
  (#355)

- Simplify generated META files: do not generate the transitive
  closure of dependencies in META files (#405)

- Deprecated `${!...}`: the split behavior is now a property of the
  variable. For instance `${CC}`, `${^}`, `${read-lines:...}` all
  expand to lists unless used in the middle of a longer atom (#336)

- Add an `(include ...)` stanza allowing one to include another
  non-generated jbuild file in the current file (#402)

- Add a `(diff <file1> <file2>)` action allowing to diff files and
  promote generated files in case of mismatch (#402, #421)

- Add `jbuilder promote` and `--auto-promote` to promote files (#402,
  #421)

- Report better errors when using `(glob_files ...)` with a directory
  that doesn't exist (#413, Fix #412)

- Jbuilder now properly handles correction files produced by
  ppx_driver. This allows to use `[@@deriving_inline]` in .ml/.mli
  files. This require `ppx_driver >= v0.10.2` to work properly (#415)

- Make jbuilder load rules lazily instead of generating them all
  eagerly. This speeds up the initial startup time of jbuilder on big
  workspaces (#370)

- Now longer generate a `META.pkg.from-jbuilder` file. Now the only
  way to customize the generated `META` file is through
  `META.pkg.template`. This feature was unused and was making the code
  complicated (#370)

- Remove read-only attribute on Windows before unlink (#247)

- Use /Fo instead of -o when invoking the Microsoft C compiler to eliminate
  deprecation warning when compiling C++ sources (#354)

- Add a mode field to `rule` stanzas:
  + `(mode standard)` is the default
  + `(mode fallback)` replaces `(fallback)`
  + `(mode promote)` means that targets are copied to the source tree
  after the rule has completed
  + `(mode promote-until-clean)` is the same as `(mode promote)` except
  that `jbuilder clean` deletes the files copied to the source tree.
  (#437)

- Add a flag `--ignore-promoted-rules` to make jbuilder ignore rules
  with `(mode promote)`. `-p` implies `--ignore-promoted-rules` (#437)

- Display a warning for invalid lines in jbuild-ignore (#389)

- Always build `boot.exe` as a bytecode program. It makes the build of
  jbuilder faster and fix the build on some architectures (#463, fixes #446)

- Fix bad interaction between promotion and incremental builds on OSX
  (#460, fix #456)

- Make the beginning of a new build more explicit in watch mode
  (#2542 @diml)

1.0+beta16 (05/11/2017)
-----------------------

- Fix build on 32-bit OCaml (#313)

1.0+beta15 (04/11/2017)
-----------------------

- Change the semantic of aliases: there are no longer aliases that are
  recursive such as `install` or `runtest`. All aliases are
  non-recursive. However, when requesting an alias from the command
  line, this request the construction of the alias in the specified
  directory and all its children recursively. This allows users to get
  the same behavior as previous recursive aliases for their own
  aliases, such as `example`. Inside jbuild files, one can use `(deps
  (... (alias_rec xxx) ...))` to get the same behavior as on the
  command line. (#268)

- Include sub libraries that have a `.` in the generated documentation index
  (#280).

- Fix "up" links to the top-level index in the odoc generated documentation
  (#282).

- Fix `ARCH_SIXTYFOUR` detection for OCaml 4.06.0 (#303)

1.0+beta14 (11/10/2017)
-----------------------

- Add (copy_files <glob>) and (copy_files# <glob>) stanzas. These
  stanzas setup rules for copying files from a sub-directory to the
  current directory. This provides a reasonable way to support
  multi-directory library/executables in jbuilder (#35, @bobot)

- An empty `jbuild-workspace` file is now interpreted the same as one
  containing just `(context default)`

- Better support for on-demand utop toplevels on Windows and when the
  library has C stubs

- Print `Entering directory '...'` when the workspace root is not the
  current directory. This allows Emacs and Vim to know where relative
  filenames should be interpreted from. Fixes #138

- Fix a bug related to `menhir` stanzas: `menhir` stanzas with a
  `merge_into` field that were in `jbuild` files in sub-directories
  where incorrectly interpreted (#264)

- Add support for locks in actions, for tests that can't be run
  concurrently (#263)

- Support `${..}` syntax in the `include` stanza. (#231)

1.0+beta13 (05/09/2017)
-----------------------

- Generate toplevel html index for documentation (#224, @samoht)

- Fix recompilation of native artifacts. Regression introduced in the last
  version (1.0+beta12) when digests replaces timestamps for checking staleness
  (#238, @dra27)

1.0+beta12 (18/08/2017)
-----------------------

- Fix the quoting of `FLG` lines in generated `.merlin` files (#200,
  @mseri)

- Use the full path of archive files when linking. Before jbuilder
  would do: `-I <path> file.cmxa`, now it does `-I <path>
  <path>/file.cmxa`. Fixes #118 and #177

- Use an absolute path for ppx drivers in `.merlin` files. Merlin
  <3.0.0 used to run ppx commands from the directory where the
  `.merlin` was present but this is no longer the case

- Allow to use `jbuilder install` in contexts other than opam; if
  `ocamlfind` is present in the `PATH` and the user didn't pass
  `--prefix` or `--libdir` explicitly, use the output of `ocamlfind
  printconf destdir` as destination directory for library files (#179,
  @bobot)

- Allow `(:include ...)` forms in all `*flags` fields (#153, @dra27)

- Add a `utop` subcommand. Running `jbuilder utop` in a directory
  builds and executes a custom `utop` toplevel with all libraries
  defined in the current directory (#183, @rgrinberg)

- Do not accept `per_file` anymore in `preprocess` field. `per_file`
  was renamed `per_module` and it is planned to reuse `per_file` for
  another purpose

- Warn when a file is both present in the source tree and generated by
  a rule. Before, jbuilder would silently ignore the rule. One now has
  to add a field `(fallback)` to custom rules to keep the current
  behavior (#218)

- Get rid of the `deprecated-ppx-method` findlib package for ppx
  rewriters (#222, fixes #163)

- Use digests (MD5) of files contents to detect changes rather than
  just looking at the timestamps. We still use timestamps to avoid
  recomputing digests. The performance difference is negligible and we
  avoid more useless recompilations, especially when switching branches
  for instance (#209, fixes #158)

1.0+beta11 (21/07/2017)
-----------------------

- Fix the error message when there are more than one `<package>.opam`
  file for a given package

- Report an error when in a wrapped library, a module that is not the
  toplevel module depends on the toplevel module. This doesn't make as
  such a module would in theory be inaccessible from the outside

- Add `${SCOPE_ROOT}` pointing to the root of the current scope, to
  fix some misuses of `${ROOT}`

- Fix useless hint when all missing dependencies are optional (#137)

- Fix a bug preventing one from generating `META.pkg.template` with a
  custom rule (#190)

- Fix compilation of reason projects: .rei files where ignored and
  caused the build to fail (#184)

1.0+beta10 (08/06/2017)
-----------------------

- Add a `clean` subcommand (@rdavison, #89)

- Add support for generating API documentation with odoc (#74)

- Don't use unix in the bootstrap script, to avoid surprises with
  Cygwin

- Improve the behavior of `jbuilder exec` on Windows

- Add a `--no-buffer` option to see the output of commands in
  real-time. Should only be used with `-j1`

- Deprecate `per_file` in preprocessing specifications and
  rename it `per_module`

- Deprecate `copy-and-add-line-directive` and rename it `copy#`

- Remove the ability to load arbitrary libraries in jbuild file in
  OCaml syntax. Only `unix` is supported since a few released packages
  are using it. The OCaml syntax might eventually be replaced by a
  simpler mechanism that plays better with incremental builds

- Properly define and implement scopes

- Inside user actions, `${^}` now includes files matches by
  `(glob_files ...)` or `(file_recursively_in ...)`

- When the dependencies and targets of a rule can be inferred
  automatically, you no longer need to write them: `(rule (copy a b))`

- Inside `(run ...)`, `${xxx}` forms that expands to lists can now be
  split across multiple arguments by adding a `!`: `${!xxx}`. For
  instance: `(run foo ${!^})`

- Add support for using the contents of a file inside an action:
  - `${read:<file>}`
  - `${read-lines:<file>}`
  - `${read-strings:<file>}` (same as `read-lines` but lines are
    escaped using OCaml convention)

- When exiting prematurely because of a failure, if there are other
  background processes running and they fail, print these failures

- With msvc, `-lfoo` is transparently replaced by `foo.lib` (@dra27, #127)

- Automatically add the `.exe` when installing executables on Windows
  (#123)

- `(run <prog> ...)` now resolves `<prog>` locally if
  possible. i.e. `(run ${bin:prog} ...)` and `(run prog ...)` behave
  the same. This seems like the right default

- Fix a bug where `jbuild rules` would crash instead of reporting a
  proper build error

- Fix a race condition in future.ml causing jbuilder to crash on
  Windows in some cases (#101)

- Fix a bug causing ppx rewriter to not work properly when using
  multiple build contexts (#100)

- Fix .merlin generation: projects in the same workspace are added to
  merlin's source path, so "locate" works on them.

1.0+beta9 (19/05/2017)
----------------------

- Add support for building Reason projects (@rgrinberg, #58)

- Add support for building javascript with js-of-ocaml (@hhugo, #60)

- Better support for topkg release workflow. See
  [topkg-jbuilder](https://github.com/diml/topkg-jbuilder) for more
  details

- Port the manual to rst and setup a jbuilder project on
  readthedocs.org (@rgrinberg, #78)

- Hint for mistyped targets. Only suggest correction on the basename
  for now, otherwise it's slow when the workspace is big

- Add a `(package ...)` field for aliases, so that one can restrict
  tests to a specific package (@rgrinberg, #64)

- Fix a couple of bugs on Windows:
  + fix parsing of end of lines in some cases
  + do not take the case into account when comparing environment
    variable names

- Add AppVeyor CI

- Better error message in case a chain of dependencies *crosses* the
  installed world

- Better error messages for invalid dependency list in jbuild files

- Several improvements/fixes regarding the handling of findlib packages:
  + Better error messages when a findlib package is unavailable
  + Don't crash when an installed findlib package has missing
    dependencies
  + Handle the findlib alternative directory layout which is still
    used by a few packages

- Add `jbuilder installed-libraries --not-available` explaining why
  some libraries are not available

- jbuilder now records dependencies on files of external
  libraries. This mean that when you upgrade a library, jbuilder will
  know what need to be rebuilt.

- Add a `jbuilder rules` subcommand to dump internal compilation
  rules, mostly for debugging purposes

- Ignore all directories starting with a `.` or `_`. This seems to be
  a common pattern:
  - `.git`, `.hg`, `_darcs`
  - `_build`
  - `_opam` (opam 2 local switches)

- Fix the hint for `jbuilder external-lib-deps` (#72)

- Do not require `ocamllex` and `ocamlyacc` to be at the same location
  as `ocamlc` (#75)

1.0+beta8 (17/04/2017)
----------------------

- Added `${lib-available:<library-name>}` which expands to `true` or
  `false` with the same semantic as literals in `(select ...)` stanzas

- Remove hard-coded knowledge of a few specific ppx rewriters to ease
  maintenance moving forward

- Pass the library name to ppx rewriters via the `library-name` cookie

- Fix: make sure the action working directory exist before running it

1.0+beta7 (12/04/2017)
----------------------

- Make the output quieter by default and add a `--verbose` argument
  (@stedolan, #40)

- Various documentation fixes (@adrieng, #41)

- Make `@install` the default target when no targets are specified
  (@stedolan, #47)

- Add predefined support for menhir, similar to ocamlyacc support
  (@rgrinberg, #42)

- Add internal support for sandboxing actions and sandbox the build of
  the alias module with 4.02 to workaround the compiler trying to read
  the cmi of the aliased modules

- Allow to disable dynlink support for libraries via `(no_dynlink)`
  (#55)

- Add a -p/--for-release-of-packages command line argument to simplify
  the jbuilder invocation in opam files and make it more future proof
  (#52)

- Fix the lookup of the executable in `jbuilder exec foo`. Before,
  even if `foo` was to be installed, the freshly built version wasn't
  selected

- Don't generate a `exists_if ...` lines in META files. These are
  useless sine the META files are auto-generated

1.0+beta6 (29/03/2017)
----------------------

- Add an `(executable ...)` stanza for single executables (#33)

- Add a `(package ...)` and `(public_name <name>)/(public_names
   (<names))` to `executable/executables` stanzas to make it easier to
  install executables (#33)

- Fix a bug when using specific rewriters that jbuilder knows about
  without `ppx_driver.runner` (#37). These problem should go away
  soon when we start using `--cookie`

- Fix the interpretation of META files when there is more than one
  applicable assignment. Before this fix, the one with the lowest
  number of formal predicates was selected instead of the one with the
  biggest number of formal predicates

1.0+beta5 (22/03/2017)
----------------------

- When `ocamlfind` is present in the `PATH`, do not attempt to call
  `opam config var lib`

- Make sure the build of jbuilder itself never calls `ocamlfind` or
  `opam`

- Better error message when a jbuild file in OCaml syntax forgets to
  call `Jbuild_plugin.V*.send`

- Added examples of use

- Don't drop inline tests/benchmarks by default

1.0+beta4 (20/03/2017)
----------------------

- Improve error messages about invalid/missing pkg.opam files

- Ignore all errors while running `ocamlfind printconf path`

1.0+beta3 (15/03/2017)
----------------------

- Print optional dependencies as optional in the output of `jbuilder
   external-lib-deps --missing`

- Added a few forms to the DSL:
  - `with-{stderr,outputs}-to`
  - `ignore-{stdout,stderr,outputs}`
- Added `${null}` which expands to `/dev/null` on Unix and `NUL` on
  Windows

- Improve the doc generated by `odoc` for wrapped libraries

- Improve the error reported when an installed package depends on a
  library that is not installed

- Documented `(files_recursively_in ...)`

- Added black box tests

- Fix a bug where `jbuilder` would crash when there was no
  `<package>.opam` file

- Fixed a bug where `.merlin` files where not generated at the root of
  the workspace (#20)

- Fix a bug where a `(glob_files ...)` would cause other dependencies
  to be ignored

- Fix the generated `ppx(...)` line in `META` files

- Fix `(optional)` when a ppx runtime dependency is not available
  (#24)

- Do not crash when an installed package that we don't need has
  missing dependencies (#25)

1.0+beta2 (10/03/2017)
----------------------

- Simplified the rules for finding the root of the workspace as the
  old ones were often picking up the home directory. New rules are:
  + look for a `jbuild-workspace` file in parent directories
  + look for a `jbuild-workspace*` file in parent directories
  + use the current directory
- Fixed the expansion of `${ROOT}` in actions

- Install `quick-start.org` in the documentation directory

- Add a few more things in the log file to help debugging

1.0+beta1 (07/03/2017)
----------------------

- Added a manual

- Support incremental compilation

- Switched the CLI to cmdliner and added a `build` command (#5, @rgrinberg)

- Added a few commands:
  + `runtest`
  + `install`
  + `uninstall`
  + `installed-libraries`
  + `exec`: execute a command in an environment similar to what you
    would get after `jbuilder install`
- Removed the `build-package` command in favor of a `--only-packages`
  option that is common to all commands

- Automatically generate `.merlin` files (#2, @rdavison)

- Improve the output of jbuilder, in particular don't mangle the
  output of commands when using `-j N` with `N > 1`

- Generate a log in `_build/log`

- Versioned the jbuild format and added a first stable version. You
  should now put `(jbuilder_version 1)` in a `jbuild` file at the root
  of your project to ensure forward compatibility

- Switch from `ppx_driver` to `ocaml-migrate-parsetree.driver`. In
  order to use ppx rewriters with Jbuilder, they need to use
  `ocaml-migrate-parsetree.driver`

- Added support for aliases (#7, @rgrinberg)

- Added support for compiling against multiple opam switch
  simultaneously by writing a `jbuild-worspace` file

- Added support for OCaml 4.02.3

- Added support for architectures that don't have natdynlink

- Search the root according to the rules described in the manual
  instead of always using the current directory

- extended the action language to support common actions without using
  a shell:
  + `(with-stdout-to <file> <DSL>)`
  + `(copy <src> <dst>)`
  + ...

- Removed all implicit uses of bash or the system shell. Now one has
  to write explicitly `(bash "...")` or `(system "...")`

- Generate meaningful versions in `META` files

- Strengthen the scope of a package. Jbuilder knows about package
  `foo` only in the sub-tree starting from where `foo.opam` lives

0.1.alpha1 (04/12/2016)
-----------------------

First release<|MERGE_RESOLUTION|>--- conflicted
+++ resolved
@@ -120,21 +120,19 @@
   most cases and not correct in other cases in particular on arm32.
   (#4085, fixes #4069, fixes #2527, @emillon)
 
-<<<<<<< HEAD
-- Add the option `use_standard_c_and_cxx_flags` to `dune-project` that disables
-  the unconditional use of the `ocamlc_cflags` and `ocamlc_cppflags` from
-  `ocamlc -config` in C compiler calls. These flags are present in the
-  `:standard` set instead. This option also enable the detection of the C
-  compiler family and populates the `:standard` set of flags with common default
-  values. (#3875, #3802, fix #3718 and #3528, @voodoos)
-=======
 - Generate archive rules compatible with 4.12. Dune longer attempt to generate
   an archive file if it's unnecessary (#3973, fixes #3766, @rgrinberg)
 
 - Fix generated Merlin configurations when multiple preprocessors are defined
   for different modules in the same folder. (#4092, fixes #2596, #1212 and
   #3409, @voodoos)
->>>>>>> 606b4931
+
+- Add the option `use_standard_c_and_cxx_flags` to `dune-project` that 1.
+  disables the unconditional use of the `ocamlc_cflags` and `ocamlc_cppflags`
+  from `ocamlc -config` in C compiler calls, these flags will be present in the
+  `:standard` set instead; and 2. enables the detection of the C compiler family
+  and populates the `:standard` set of flags with common default values when
+  building CXX stubs. (#3875, #3802, fix #3718 and #3528, @voodoos)
 
 2.7.1 (2/09/2020)
 -----------------
