--- conflicted
+++ resolved
@@ -35,12 +35,10 @@
 - Actions which introduce targets where new targets are forbidden (e.g.
   preprocessing) are now an error instead of a warning. (#2442, @rgrinberg)
 
-<<<<<<< HEAD
 - No longer install a `jbuilder` binary. (#2441, @diml)
-=======
+
 - Stub names are no longer allowed relative paths. This was previously a warning
   and is now an error (#2443, @rgrinberg).
->>>>>>> 7fd0ca74
 
 1.11.0 (23/07/2019)
 -------------------
