next
----

- Make jbuilder aware that `num` is an external package in OCaml >= 4.06.0
  (#358)

- `jbuilder exec` will now rebuild the executable before running it if
  necessary. This can be turned off by passing `--no-build` (#345)

- Fix `jbuilder utop` to work in any working directory (#339)

- Fix generation of META synopsis that contains double quotes (#337)

- Add `S .` to .merlin by default (#284)

- Improve `jbuilder exec` to make it possible to execute non public executables.
  `jbuilder exec path/bin` will execute `bin` inside default (or specified)
  context relative to `path`. `jbuilder exec /path` will execute `/path` as
  absolute path but with the context's environment set appropriately. Lastly,
  `jbuilder exec` will change the root as to which paths are relative using the
  `-root` option. (#286)

- Fix `jbuilder rules` printing rules when some binaries are missing (#292)

- Build documentation for non public libraries (#306)

- Fix doc generation when several private libraries have the same name (#369)

- Fix copy# for C/C++ with Microsoft C compiler (#353)

- Add support for cross-compilation. Currently we are supporting the
  opam-cross-x repositories such as
  [opam-cross-windows](https://github.com/whitequark/opam-cross-windows)
  (#355)

- Simplify generated META files: do not generate the transitive
  closure of dependencies in META files (#405)

<<<<<<< HEAD
- Report better errors when using `(glob_files ...)` with a directory
  that doesn't exist (#413, Fix #412)
=======
- Add an `(include ...)` stanza allowing one to include another
  non-generated jbuild file in the current file (#402)

- Add a `(promote (<file1> as <file2>) ...)` action allowing one to
  promote generated files as source files (#402)
>>>>>>> eab1ff6c

1.0+beta16 (05/11/2017)
-----------------------

- Fix build on 32-bit OCaml (#313)

1.0+beta15 (04/11/2017)
-----------------------

- Change the semantic of aliases: there are no longer aliases that are
  recursive such as `install` or `runtest`. All aliases are
  non-recursive. However, when requesting an alias from the command
  line, this request the construction of the alias in the specified
  directory and all its children recursively. This allows users to get
  the same behavior as previous recursive aliases for their own
  aliases, such as `example`. Inside jbuild files, one can use `(deps
  (... (alias_rec xxx) ...))` to get the same behavior as on the
  command line. (#268)

- Include sub libraries that have a `.` in the generated documentation index
  (#280).

- Fix "up" links to the top-level index in the odoc generated documentation
  (#282).

- Fix `ARCH_SIXTYFOUR` detection for OCaml 4.06.0 (#303)

1.0+beta14 (11/10/2017)
-----------------------

- Add (copy_files <glob>) and (copy_files# <glob>) stanzas. These
  stanzas setup rules for copying files from a sub-directory to the
  current directory. This provides a reasonable way to support
  multi-directory library/executables in jbuilder (#35, Francois Bobot)

- An empty `jbuild-workspace` file is now interpreted the same as one
  containing just `(context default)`

- Better support for on-demand utop toplevels on Windows and when the
  library has C stubs

- Print `Entering directory '...'` when the workspace root is not the
  current directory. This allows Emacs and Vim to know where relative
  filenames should be interpreted from. Fixes #138

- Fix a bug related to `menhir` stanzas: `menhir` stanzas with a
  `merge_into` field that were in `jbuild` files in sub-directories
  where incorectly interpreted (#264)

- Add support for locks in actions, for tests that can't be run
  concurrently (#263)

- Support `${..}` syntax in the `include` stanza. (#231)

1.0+beta13 (05/09/2017)
-----------------------

- Generate toplevel html index for documentation (#224, Thomas Gazagnaire)

- Fix recompilation of native artifacts. Regression introduced in the last
  version (1.0+beta12) when digests replaces timestamps for checking staleness
  (#238, David Allsopp)

1.0+beta12 (18/08/2017)
-----------------------

- Fix the quoting of `FLG` lines in generated `.merlin` files (#200,
  Marcello Seri)

- Use the full path of archive files when linking. Before jbuilder
  would do: `-I <path> file.cmxa`, now it does `-I <path>
  <path>/file.cmxa`. Fixes #118 and #177

- Use an absolute path for ppx drivers in `.merlin` files. Merlin
  <3.0.0 used to run ppx commands from the directory where the
  `.merlin` was present but this is no longer the case

- Allow to use `jbuilder install` in contexts other than opam; if
  `ocamlfind` is present in the `PATH` and the user didn't pass
  `--prefix` or `--libdir` explicitly, use the output of `ocamlfind
  printconf destdir` as destination directory for library files (#179,
  Francois Bobot)

- Allow `(:include ...)` forms in all `*flags` fields (#153, David
  Allsopp)

- Add a `utop` subsommand. Running `jbuilder utop` in a directory
  builds and executes a custom `utop` toplevel with all libraries
  defined in the current directory (#183, Rudi Grinberg)

- Do not accept `per_file` anymore in `preprocess` field. `per_file`
  was renamed `per_module` and it is planned to reuse `per_file` for
  another purpose

- Warn when a file is both present in the source tree and generated by
  a rule. Before, jbuilder would silently ignore the rule. One now has
  to add a field `(fallback)` to custom rules to keep the current
  behavior (#218)

- Get rid of the `deprecated-ppx-method` findlib package for ppx
  rewriters (#222, fixes #163)

- Use digests (MD5) of files contents to detect changes rather than
  just looking at the timestamps. We still use timestamps to avoid
  recomputing digests. The performance difference is negligible and we
  avoid more useless recompilations, especially when switching branches
  for instance (#209, fixes #158)

1.0+beta11 (21/07/2017)
-----------------------

- Fix the error message when there are more than one `<package>.opam`
  file for a given pacakge

- Report an error when in a wrapped library, a module that is not the
  toplevel module depends on the toplevel module. This doesn't make as
  such a module would in theory be inaccessible from the outside

- Add `${SCOPE_ROOT}` pointing to the root of the current scope, to
  fix some misuses of `${ROOT}`

- Fix useless hint when all missing dependencies are optional (#137)

- Fix a bug preventing one from generating `META.pkg.template` with a
  custom rule (#190)

- Fix compilation of reason projects: .rei files where ignored and
  caused the build to fail (#184)

1.0+beta10 (08/06/2017)
-----------------------

- Add a `clean` subcommand (Richard Davison, #89)

- Add support for generating API documentation with odoc (#74)

- Don't use unix in the bootstrap script, to avoid surprises with
  Cygwin

- Improve the behavior of `jbuilder exec` on Windows

- Add a `--no-buffer` option to see the output of commands in
  real-time. Should only be used with `-j1`

- Deprecate `per_file` in preprocessing specifications and
  rename it `per_module`

- Deprecate `copy-and-add-line-directive` and rename it `copy#`

- Remove the ability to load arbitrary libraries in jbuild file in
  OCaml syntax. Only `unix` is supported since a few released packages
  are using it. The OCaml syntax might eventually be replaced by a
  simpler mechanism that plays better with incremental builds

- Properly define and implement scopes

- Inside user actions, `${^}` now includes files matches by
  `(glob_files ...)` or `(file_recursively_in ...)`

- When the dependencies and targets of a rule can be inferred
  automatically, you no longer need to write them: `(rule (copy a b))`

- Inside `(run ...)`, `${xxx}` forms that expands to lists can now be
  split across multiple arguments by adding a `!`: `${!xxx}`. For
  instance: `(run foo ${!^})`

- Add support for using the contents of a file inside an action:
  - `${read:<file>}`
  - `${read-lines:<file>}`
  - `${read-strings:<file>}` (same as `read-lines` but lines are
    escaped using OCaml convention)

- When exiting prematurely because of a failure, if there are other
  background processes running and they fail, print these failures

- With msvc, `-lfoo` is transparently replaced by `foo.lib` (David
  Allsopp, #127)

- Automatically add the `.exe` when installing executables on Windows
  (#123)

- `(run <prog> ...)` now resolves `<prog>` locally if
  possible. i.e. `(run ${bin:prog} ...)` and `(run prog ...)` behave
  the same. This seems like the right default

- Fix a bug where `jbuild rules` would crash instead of reporting a
  proper build error

- Fix a race condition in future.ml causing jbuilder to crash on
  Windows in some cases (#101)

- Fix a bug causing ppx rewriter to not work properly when using
  multiple build contexts (#100)

- Fix .merlin generation: projects in the same workspace are added to
  merlin's source path, so "locate" works on them.

1.0+beta9 (19/05/2017)
----------------------

- Add support for building Reason projects (Rudi Grinberg, #58)

- Add support for building javascript with js-of-ocaml (Hugo Heuzard,
  #60)

- Better support for topkg release workflow. See
  [topkg-jbuilder](https://github.com/diml/topkg-jbuilder) for more
  details

- Port the manual to rst and setup a jbuilder project on
  readthedocs.org (Rudi Grinberg, #78)

- Hint for mistyped targets. Only suggest correction on the basename
  for now, otherwise it's slow when the workspace is big

- Add a `(package ...)` field for aliases, so that one can restrict
  tests to a specific package (Rudi Grinberg, #64)

- Fix a couple of bugs on Windows:
  + fix parsing of end of lines in some cases
  + do not take the case into account when comparing environment
    variable names

- Add AppVeyor CI

- Better error message in case a chain of dependencies *crosses* the
  installed world

- Better error messages for invalid dependency list in jbuild files

- Severel improvements/fixes regarding the handling of findlib packages:
  + Better error messages when a findlib package is unavailable
  + Don't crash when an installed findlib package has missing
    dependencies
  + Handle the findlib alternative directory layout which is still
    used by a few packages

- Add `jbuilder installed-libraries --not-available` explaining why
  some libraries are not available

- jbuilder now records dependencies on files of external
  libraries. This mean that when you upgrade a library, jbuilder will
  know what need to be rebuilt.

- Add a `jbuilder rules` subcommand to dump internal compilation
  rules, mostly for debugging purposes

- Ignore all directories starting with a `.` or `_`. This seems to be
  a common pattern:
  - `.git`, `.hg`, `_darcs`
  - `_build`
  - `_opam` (opam 2 local switches)

- Fix the hint for `jbuilder external-lib-deps` (#72)

- Do not require `ocamllex` and `ocamlyacc` to be at the same location
  as `ocamlc` (#75)

1.0+beta8 (17/04/2017)
----------------------

- Added `${lib-available:<library-name>}` which expands to `true` or
  `false` with the same semantic as literals in `(select ...)` stanzas

- Remove hard-coded knowledge of a few specific ppx rewriters to ease
  maintenance moving forward

- Pass the library name to ppx rewriters via the `library-name` cookie

- Fix: make sure the action working directory exist before running it

1.0+beta7 (12/04/2017)
----------------------

- Make the output quieter by default and add a `--verbose` argument
  (Stephen Dolan, #40)

- Various documentation fixes (Adrien Guatto, #41)

- Make `@install` the default target when no targets are specified
  (Stephen Dolan, #47)

- Add predefined support for menhir, similar to ocamlyacc support
  (Rudi Grinberg, #42)

- Add internal support for sandboxing actions and sandbox the build of
  the alias module with 4.02 to workaround the compiler trying to read
  the cmi of the aliased modules

- Allow to disable dynlink support for libraries via `(no_dynlink)`
  (#55)

- Add a -p/--for-release-of-packages command line argument to simplify
  the jbuilder invocation in opam files and make it more future proof
  (#52)

- Fix the lookup of the executable in `jbuilder exec foo`. Before,
  even if `foo` was to be installed, the freshly built version wasn't
  selected

- Don't generate a `exists_if ...` lines in META files. These are
  useless sine the META files are auto-generated

1.0+beta6 (29/03/2017)
----------------------

- Add an `(executable ...)` stanza for single executables (#33)

- Add a `(package ...)` and `(public_name <name>)/(public_names
   (<names))` to `executable/executables` stanzas to make it easier to
  install executables (#33)

- Fix a bug when using specific rewriters that jbuilder knows about
  without `ppx_driver.runner` (#37). These problem should go away
  soon when we start using `--cookie`

- Fix the interpretation of META files when there is more than one
  applicable assignment. Before this fix, the one with the lowest
  number of formal predicates was selected instead of the one with the
  biggest number of formal predicates

1.0+beta5 (22/03/2017)
----------------------

- When `ocamlfind` is present in the `PATH`, do not attempt to call
  `opam config var lib`

- Make sure the build of jbuilder itself never calls `ocamlfind` or
  `opam`

- Better error message when a jbuild file in OCaml syntax forgets to
  call `Jbuild_plugin.V*.send`

- Added examples of use

- Don't drop inline tests/benchmarks by default

1.0+beta4 (20/03/2017)
----------------------

- Improve error messages about invalid/missing pkg.opam files

- Ignore all errors while running `ocamlfind printconf path`

1.0+beta3 (15/03/2017)
----------------------

- Print optional dependencies as optional in the output of `jbuilder
   external-lib-deps --missing`

- Added a few forms to the DSL:
  - `with-{stderr,outputs}-to`
  - `ignore-{stdout,stderr,outputs}`
- Added `${null}` which expands to `/dev/null` on Unix and `NUL` on
  Windows

- Improve the doc generated by `odoc` for wrapped libraries

- Improve the error reported when an installed package depends on a
  library that is not installed

- Documented `(files_recursively_in ...)`

- Added black box tests

- Fix a bug where `jbuilder` would crash when there was no
  `<package>.opam` file

- Fixed a bug where `.merlin` files where not generated at the root of
  the workspace (#20)

- Fix a bug where a `(glob_files ...)` would cause other dependencies
  to be ignored

- Fix the generated `ppx(...)` line in `META` files

- Fix `(optional)` when a ppx runtime dependency is not available
  (#24)

- Do not crash when an installed package that we don't need has
  missing dependencies (#25)

1.0+beta2 (10/03/2017)
----------------------

- Simplified the rules for finding the root of the workspace as the
  old ones were often picking up the home directory. New rules are:
  + look for a `jbuild-workspace` file in parent directories
  + look for a `jbuild-workspace*` file in parent directories
  + use the current directory
- Fixed the expansion of `${ROOT}` in actions

- Install `quick-start.org` in the documentation directory

- Add a few more things in the log file to help debugging

1.0+beta1 (07/03/2017)
----------------------

- Added a manual

- Support incremental compilation

- Switched the CLI to cmdliner and added a `build` command (#5, Rudi
  Grinberg)

- Added a few commands:
  + `runtest`
  + `install`
  + `uninstall`
  + `installed-libraries`
  + `exec`: execute a command in an environment similar to what you
    would get after `jbuilder install`
- Removed the `build-package` command in favor of a `--only-packages`
  option that is common to all commands

- Automatically generate `.merlin` files (#2, Richard Davison)

- Improve the output of jbuilder, in particular don't mangle the
  output of commands when using `-j N` with `N > 1`

- Generate a log in `_build/log`

- Versioned the jbuild format and added a first stable version. You
  should now put `(jbuilder_version 1)` in a `jbuild` file at the root
  of your project to ensure forward compatibility

- Switch from `ppx_driver` to `ocaml-migrate-parsetree.driver`. In
  order to use ppx rewriters with Jbuilder, they need to use
  `ocaml-migrate-parsetree.driver`

- Added support for aliases (#7, Rudi Grinberg)

- Added support for compiling against multiple opam switch
  simultaneously by writing a `jbuild-worspace` file

- Added support for OCaml 4.02.3

- Added support for architectures that don't have natdynlink

- Search the root according to the rules described in the manual
  instead of always using the current directory

- extended the action language to support common actions without using
  a shell:
  + `(with-stdout-to <file> <DSL>)`
  + `(copy <src> <dst>)`
  + ...

- Removed all implicit uses of bash or the system shell. Now one has
  to write explicitely `(bash "...")` or `(system "...")`

- Generate meaningful versions in `META` files

- Strengthen the scope of a package. Jbuilder knows about package
  `foo` only in the sub-tree starting from where `foo.opam` lives

0.1.alpha1 (04/12/2016)
-----------------------

First release<|MERGE_RESOLUTION|>--- conflicted
+++ resolved
@@ -36,16 +36,14 @@
 - Simplify generated META files: do not generate the transitive
   closure of dependencies in META files (#405)
 
-<<<<<<< HEAD
+- Add an `(include ...)` stanza allowing one to include another
+  non-generated jbuild file in the current file (#402)
+
+- Add a `(promote (<file1> as <file2>) ...)` action allowing one to
+  promote generated files as source files (#402)
+
 - Report better errors when using `(glob_files ...)` with a directory
   that doesn't exist (#413, Fix #412)
-=======
-- Add an `(include ...)` stanza allowing one to include another
-  non-generated jbuild file in the current file (#402)
-
-- Add a `(promote (<file1> as <file2>) ...)` action allowing one to
-  promote generated files as source files (#402)
->>>>>>> eab1ff6c
 
 1.0+beta16 (05/11/2017)
 -----------------------
