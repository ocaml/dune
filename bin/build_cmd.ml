open Stdune
open Import

let run_build_system ?report_error ~common ~(request : unit Action_builder.t) ()
    =
  let build_started = Unix.gettimeofday () in
  Fiber.finalize
    (fun () ->
      Build_system.run ?report_error (fun () -> Build_system.build request))
    ~finally:(fun () ->
      (if Common.print_metrics common then
        let gc_stat = Gc.quick_stat () in
        Console.print_user_message
          (User_message.make
             [ Pp.textf "%s" (Memo.Perf_counters.report_for_current_run ())
             ; Pp.textf "(%.2fs total, %.2fs digests, %.1fM heap words)"
                 (Unix.gettimeofday () -. build_started)
                 (Metrics.Timer.read_seconds Digest.generic_timer)
                 (float_of_int gc_stat.heap_words /. 1_000_000.)
             ]));
      Fiber.return ())

<<<<<<< HEAD
let run_build_command_poll_eager ~(common : Common.t) ~config ~targets ~setup :
    unit =
=======
let run_build_command_poll ~(common : Common.t) ~config ~request ~setup =
>>>>>>> e8c2c8e2
  let open Fiber.O in
  let every ~report_error () =
    Cached_digest.invalidate_cached_timestamps ();
    let* setup = setup () in
<<<<<<< HEAD
    let targets () = targets setup in
    let+ () = run_build_system ~report_error ~common ~targets () in
=======
    let* request =
      match
        let open Option.O in
        let* rpc = Common.rpc common in
        Dune_rpc_impl.Server.pending_build_action rpc
      with
      | None -> Fiber.return (request setup)
      | Some (Build (targets, ivar)) ->
        let+ () = Fiber.Ivar.fill ivar Accepted in
        Target.interpret_targets (Common.root common) config setup targets
    in
    let+ () = run_build_system ~report_error ~common ~request () in
>>>>>>> e8c2c8e2
    `Continue
  in
  Import.Scheduler.go_with_rpc_server_and_console_status_reporting ~common
    ~config (fun () ->
      Scheduler.Run.poll (fun ~report_error () ->
          Fiber.finalize (every ~report_error) ~finally:(fun () ->
              Fiber.return (Hooks.End_of_build.run ()))))

let run_build_command_poll_passive ~(common : Common.t) ~config ~targets ~setup
    : unit =
  let _ =
    (* CR-someday aalekseyev: It would've been better to complain if targets are
       non-empty, but we can't check that here because [targets] is a function.*)
    ignore targets
  in
  let open Fiber.O in
  let run_build ~report_error targets =
    Fiber.of_thunk (fun () ->
        Cached_digest.invalidate_cached_timestamps ();
        let* setup = setup () in
        let targets () = targets setup in
        let+ () = run_build_system ~report_error ~common ~targets () in
        `Continue)
  in
  match Common.rpc common with
  | None ->
    Code_error.raise
      "Attempted to start a passive polling mode without an RPC server"
      []
  | Some rpc ->
    Import.Scheduler.go_with_rpc_server_and_console_status_reporting ~common
      ~config (fun () ->
        Scheduler.Run.poll_passive
          ~get_build_request:
            (let+ (Build (targets, ivar)) =
               Dune_rpc_impl.Server.pending_build_action rpc
             in
             let targets setup =
               Target.resolve_targets_exn (Common.root common) config setup
                 targets
             in
             (fun ~report_error ->
               Fiber.of_thunk (fun () ->
                   Fiber.finalize
                     ~finally:(fun () -> Hooks.End_of_build.run ();
                                Fiber.return ()
                              )
                     (fun () -> run_build ~report_error targets))),
               ivar
            ))

<<<<<<< HEAD
let run_build_command_once ~(common : Common.t) ~config ~targets
    ~(setup : unit -> Import.Main.build_system Fiber.t) =
=======
let run_build_command_once ~(common : Common.t) ~config ~request ~setup =
>>>>>>> e8c2c8e2
  let open Fiber.O in
  let once () =
    let* setup = setup () in
    run_build_system ~common ~request:(request setup) ()
  in
  Scheduler.go ~common ~config once

let run_build_command ~(common : Common.t) ~config ~request =
  let setup () = Import.Main.setup () in
<<<<<<< HEAD
  (match Common.watch common with
  | Yes Eager -> run_build_command_poll_eager
  | Yes Passive -> run_build_command_poll_passive
  | No -> run_build_command_once)
    ~setup ~common ~config ~targets
=======
  (if Common.watch common then
    run_build_command_poll
  else
    run_build_command_once)
    ~setup ~common ~config ~request
>>>>>>> e8c2c8e2

let runtest =
  let doc = "Run tests." in
  let man =
    [ `S "DESCRIPTION"
    ; `P {|This is a short-hand for calling:|}
    ; `Pre {|  dune build @runtest|}
    ; `Blocks Common.help_secs
    ; Common.examples
        [ ( "Run all tests in the current source tree (including those that \
             passed on the last run)"
          , "dune runtest --force" )
        ; ( "Run tests sequentially without output buffering"
          , "dune runtest --no-buffer -j 1" )
        ]
    ]
  in
  let name_ = Arg.info [] ~docv:"DIR" in
  let term =
    let+ common = Common.term
    and+ dirs = Arg.(value & pos_all string [ "." ] name_) in
    let config = Common.init common in
    let request (setup : Import.Main.build_system) =
      Action_builder.all_unit
        (List.map dirs ~f:(fun dir ->
             let dir = Path.(relative root) (Common.prefix_target common dir) in
             Alias.in_dir ~name:Dune_engine.Alias.Name.runtest ~recursive:true
               ~contexts:setup.contexts dir
             |> Alias.request))
    in
    run_build_command ~common ~config ~request
  in
  (term, Term.info "runtest" ~doc ~man)

let build =
  let doc =
    "Build the given targets, or all installable targets if none are given."
  in
  let man =
    [ `S "DESCRIPTION"
    ; `P {|Targets starting with a $(b,@) are interpreted as aliases.|}
    ; `Blocks Common.help_secs
    ; Common.examples
        [ ("Build all targets in the current source tree", "dune build")
        ; ("Build targets in the `./foo/bar' directory", "dune build ./foo/bar")
        ; ( "Build the minimal set of targets required for tooling such as \
             Merlin (useful for quickly detecting errors)"
          , "dune build @check" )
        ; ( "Run all code formatting tools in-place"
          , "dune build --auto-promote @fmt" )
        ]
    ]
  in
  let name_ = Arg.info [] ~docv:"TARGET" in
  let term =
    let+ common = Common.term
    and+ targets = Arg.(value & pos_all dep [] name_) in
    let targets =
      match targets with
      | [] -> [ Common.default_target common ]
      | _ :: _ -> targets
    in
    let config = Common.init common in
    let request setup =
      Target.interpret_targets (Common.root common) config setup targets
    in
    run_build_command ~common ~config ~request
  in
  (term, Term.info "build" ~doc ~man)<|MERGE_RESOLUTION|>--- conflicted
+++ resolved
@@ -20,33 +20,13 @@
              ]));
       Fiber.return ())
 
-<<<<<<< HEAD
-let run_build_command_poll_eager ~(common : Common.t) ~config ~targets ~setup :
-    unit =
-=======
-let run_build_command_poll ~(common : Common.t) ~config ~request ~setup =
->>>>>>> e8c2c8e2
+let run_build_command_poll_eager ~(common : Common.t) ~config ~request ~setup : unit =
   let open Fiber.O in
   let every ~report_error () =
     Cached_digest.invalidate_cached_timestamps ();
     let* setup = setup () in
-<<<<<<< HEAD
-    let targets () = targets setup in
-    let+ () = run_build_system ~report_error ~common ~targets () in
-=======
-    let* request =
-      match
-        let open Option.O in
-        let* rpc = Common.rpc common in
-        Dune_rpc_impl.Server.pending_build_action rpc
-      with
-      | None -> Fiber.return (request setup)
-      | Some (Build (targets, ivar)) ->
-        let+ () = Fiber.Ivar.fill ivar Accepted in
-        Target.interpret_targets (Common.root common) config setup targets
-    in
+    let request = request setup in
     let+ () = run_build_system ~report_error ~common ~request () in
->>>>>>> e8c2c8e2
     `Continue
   in
   Import.Scheduler.go_with_rpc_server_and_console_status_reporting ~common
@@ -55,20 +35,20 @@
           Fiber.finalize (every ~report_error) ~finally:(fun () ->
               Fiber.return (Hooks.End_of_build.run ()))))
 
-let run_build_command_poll_passive ~(common : Common.t) ~config ~targets ~setup
+let run_build_command_poll_passive ~(common : Common.t) ~config ~request ~setup
     : unit =
   let _ =
-    (* CR-someday aalekseyev: It would've been better to complain if targets are
-       non-empty, but we can't check that here because [targets] is a function.*)
-    ignore targets
+    (* CR-someday aalekseyev: It would've been better to complain if request are
+       non-empty, but we can't check that here because [request] is a function.*)
+    ignore request
   in
   let open Fiber.O in
-  let run_build ~report_error targets =
+  let run_build ~report_error request =
     Fiber.of_thunk (fun () ->
         Cached_digest.invalidate_cached_timestamps ();
         let* setup = setup () in
-        let targets () = targets setup in
-        let+ () = run_build_system ~report_error ~common ~targets () in
+        let request = request setup in
+        let+ () = run_build_system ~report_error ~common ~request () in
         `Continue)
   in
   match Common.rpc common with
@@ -85,8 +65,7 @@
                Dune_rpc_impl.Server.pending_build_action rpc
              in
              let targets setup =
-               Target.resolve_targets_exn (Common.root common) config setup
-                 targets
+               Target.interpret_targets (Common.root common) config setup targets
              in
              (fun ~report_error ->
                Fiber.of_thunk (fun () ->
@@ -98,34 +77,23 @@
                ivar
             ))
 
-<<<<<<< HEAD
-let run_build_command_once ~(common : Common.t) ~config ~targets
+let run_build_command_once ~(common : Common.t) ~config ~request
     ~(setup : unit -> Import.Main.build_system Fiber.t) =
-=======
-let run_build_command_once ~(common : Common.t) ~config ~request ~setup =
->>>>>>> e8c2c8e2
   let open Fiber.O in
   let once () =
     let* setup = setup () in
-    run_build_system ~common ~request:(request setup) ()
+    let request = request setup in
+    run_build_system ~common ~request ()
   in
   Scheduler.go ~common ~config once
 
 let run_build_command ~(common : Common.t) ~config ~request =
   let setup () = Import.Main.setup () in
-<<<<<<< HEAD
   (match Common.watch common with
   | Yes Eager -> run_build_command_poll_eager
   | Yes Passive -> run_build_command_poll_passive
   | No -> run_build_command_once)
-    ~setup ~common ~config ~targets
-=======
-  (if Common.watch common then
-    run_build_command_poll
-  else
-    run_build_command_once)
     ~setup ~common ~config ~request
->>>>>>> e8c2c8e2
 
 let runtest =
   let doc = "Run tests." in
