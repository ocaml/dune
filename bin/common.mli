type t

val capture_outputs : t -> bool

val root : t -> Workspace_root.t

val rpc : t -> Dune_rpc_impl.Server.t option

val stats : t -> Dune_stats.t option

val print_metrics : t -> bool

val watch : t -> Dune_engine.Watch_mode_config.t

val file_watcher : t -> Dune_engine.Scheduler.Run.file_watcher

val default_target : t -> Arg.Dep.t

val prefix_target : t -> string -> string

(** [init] executes sequence of side-effecting actions to initialize Dune's
    working environment based on the options determined in a [Common.t]
    record.contents.

    Return the final configuration, which is the same as the one returned in the
    [config] field of [Dune_rules.Workspace.workspace ()]) *)
val init : ?log_file:Dune_util.Log.File.t -> t -> Dune_config.t

(** [examples \[("description", "dune cmd foo"); ...\]] is an [EXAMPLES] manpage
    section of enumerated examples illustrating how to run the documented
    commands. *)
val examples : (string * string) list -> Cmdliner.Manpage.block

<<<<<<< HEAD
(** [command_synopsis subcommands] is a custom [SYNOPSIS] manpage section listing
    the given [subcommands]. Each subcommand is prefixed with the `dune`
=======
(** [command_synopsis subcommands] is a custom [SYNOPSIS] manpage section
    listing the given [subcommands]. Each subcommand is prefixed with the `dune`
>>>>>>> a83a10aa
    top-level command. *)
val command_synopsis : string list -> Cmdliner.Manpage.block list

val help_secs : Cmdliner.Manpage.block list

val footer : Cmdliner.Manpage.block

val term : t Cmdliner.Term.t

(** Set whether Dune should print the "Entering directory '<dir>'" message *)
val set_print_directory : t -> bool -> t

val debug_backtraces : bool Cmdliner.Term.t

val config_from_config_file : Dune_config.Partial.t Cmdliner.Term.t

val display_term : Dune_engine.Scheduler.Config.Display.t option Cmdliner.Term.t

val context_arg : doc:string -> Dune_engine.Context_name.t Cmdliner.Term.t

(** A [--build-info] command line argument that print build information
    (included in [term]) *)
val build_info : unit Cmdliner.Term.t

val default_build_dir : string

module Let_syntax : sig
  val ( let+ ) : 'a Cmdliner.Term.t -> ('a -> 'b) -> 'b Cmdliner.Term.t

  val ( and+ ) :
    'a Cmdliner.Term.t -> 'b Cmdliner.Term.t -> ('a * 'b) Cmdliner.Term.t
end

val set_rpc : t -> Dune_rpc_impl.Server.t -> t<|MERGE_RESOLUTION|>--- conflicted
+++ resolved
@@ -31,13 +31,8 @@
     commands. *)
 val examples : (string * string) list -> Cmdliner.Manpage.block
 
-<<<<<<< HEAD
-(** [command_synopsis subcommands] is a custom [SYNOPSIS] manpage section listing
-    the given [subcommands]. Each subcommand is prefixed with the `dune`
-=======
 (** [command_synopsis subcommands] is a custom [SYNOPSIS] manpage section
     listing the given [subcommands]. Each subcommand is prefixed with the `dune`
->>>>>>> a83a10aa
     top-level command. *)
 val command_synopsis : string list -> Cmdliner.Manpage.block list
 
