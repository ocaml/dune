--- conflicted
+++ resolved
@@ -421,19 +421,8 @@
       >>| Lib.Set.union_all >>| Lib.Set.to_list
     in
     let* libs =
-<<<<<<< HEAD
       add_transitive_deps libs
       >>= Memo.Build.parallel_map ~f:(library sctx)
-=======
-      Memo.Build.parallel_map libs ~f:(fun lib ->
-          let+ requires = Lib.requires lib in
-          match Resolve.peek requires with
-          | Error _ -> []
-          | Ok requires -> requires)
-      >>| (fun deps ->
-            List.concat (libs :: deps) |> Lib.Set.of_list |> Lib.Set.to_list)
-      >>= Memo.Build.parallel_map ~f:(library ~options sctx)
->>>>>>> 45ab36f6
       >>| List.filter_map ~f:Fun.id
     in
     let open Memo.Build.O in
