open! Stdune
open Import

let all : _ Cmdliner.Cmd.t list =
  let terms =
    [ Installed_libraries.command
    ; External_lib_deps.command
    ; Build_cmd.build
    ; Build_cmd.runtest
    ; Build_cmd.fmt
    ; command_alias Build_cmd.runtest Build_cmd.runtest_term "test"
    ; Clean.command
    ; Install_uninstall.install
    ; Install_uninstall.uninstall
    ; Exec.command
    ; Subst.command
    ; Print_rules.command
    ; Utop.command
    ; Promotion.promote
    ; Printenv.command
    ; Help.command
    ; Format_dune_file.command
    ; Upgrade.command
    ; Cache.command
    ; Describe.command
    ; Top.command
    ; Ocaml_merlin.command
    ; Shutdown.command
    ; Diagnostics.command
    ]
  in
  let groups =
    [ Ocaml_cmd.group
    ; Coq.group
    ; Rpc.group
    ; Internal.group
    ; Init.group
    ; Promotion.group
    ]
  in
  terms @ groups

(* Short reminders for the most used and useful commands *)
let common_commands_synopsis =
  Common.command_synopsis
    [ "build [--watch]"
    ; "runtest [--watch]"
    ; "exec NAME"
    ; "utop [DIR]"
    ; "install"
    ; "init project NAME [PATH] [--libs=l1,l2 --ppx=p1,p2 --inline-tests]"
    ]

let info =
  let doc = "composable build system for OCaml" in
  Cmd.info "dune" ~doc ~envs:Common.envs
    ~version:
      (match Build_info.V1.version () with
      | None -> "n/a"
      | Some v -> Build_info.V1.Version.to_string v)
    ~man:
      [ `Blocks common_commands_synopsis
      ; `S "DESCRIPTION"
      ; `P
          {|Dune is a build system designed for OCaml projects only. It
              focuses on providing the user with a consistent experience and takes
              care of most of the low-level details of OCaml compilation. All you
              have to do is provide a description of your project and Dune will
              do the rest.
            |}
      ; `P
          {|The scheme it implements is inspired from the one used inside Jane
              Street and adapted to the open source world. It has matured over a
              long time and is used daily by hundreds of developers, which means
              that it is highly tested and productive.
            |}
      ; `Blocks Common.help_secs
      ; Common.examples
          [ ("Initialise a new project named `foo'", "dune init project foo")
          ; ("Build all targets in the current source tree", "dune build")
          ; ("Run the executable named `bar'", "dune exec bar")
          ; ("Run all tests in the current source tree", "dune runtest")
          ; ("Install all components defined in the project", "dune install")
          ; ("Remove all build artefacts", "dune clean")
          ]
      ]

let cmd = Cmd.group info all

let exit_and_flush code =
  Console.finish ();
  exit (Exit_code.code code)

<<<<<<< HEAD
let () = Memtrace.trace_if_requested ~context:"dune_refine_deps_wip1" ();;

=======
let () = Memtrace.trace_if_requested ~context:"dune_refine_deps_once" ();;
>>>>>>> 09f10a0f
Dune_rules.Colors.setup_err_formatter_colors ();
try
  match Cmd.eval_value cmd ~catch:false with
  | Ok _ -> exit_and_flush Success
  | Error _ -> exit_and_flush Error
with
| Scheduler.Run.Shutdown.E Requested -> exit_and_flush Success
| Scheduler.Run.Shutdown.E (Signal _) -> exit_and_flush Signal
| exn ->
  let exn = Exn_with_backtrace.capture exn in
  Dune_util.Report_error.report exn;
  exit_and_flush Error<|MERGE_RESOLUTION|>--- conflicted
+++ resolved
@@ -91,21 +91,16 @@
   Console.finish ();
   exit (Exit_code.code code)
 
-<<<<<<< HEAD
-let () = Memtrace.trace_if_requested ~context:"dune_refine_deps_wip1" ();;
-
-=======
-let () = Memtrace.trace_if_requested ~context:"dune_refine_deps_once" ();;
->>>>>>> 09f10a0f
-Dune_rules.Colors.setup_err_formatter_colors ();
-try
-  match Cmd.eval_value cmd ~catch:false with
-  | Ok _ -> exit_and_flush Success
-  | Error _ -> exit_and_flush Error
-with
-| Scheduler.Run.Shutdown.E Requested -> exit_and_flush Success
-| Scheduler.Run.Shutdown.E (Signal _) -> exit_and_flush Signal
-| exn ->
-  let exn = Exn_with_backtrace.capture exn in
-  Dune_util.Report_error.report exn;
-  exit_and_flush Error+let () =
+  Dune_rules.Colors.setup_err_formatter_colors ();
+  try
+    match Cmd.eval_value cmd ~catch:false with
+    | Ok _ -> exit_and_flush Success
+    | Error _ -> exit_and_flush Error
+  with
+  | Scheduler.Run.Shutdown.E Requested -> exit_and_flush Success
+  | Scheduler.Run.Shutdown.E (Signal _) -> exit_and_flush Signal
+  | exn ->
+    let exn = Exn_with_backtrace.capture exn in
+    Dune_util.Report_error.report exn;
+    exit_and_flush Error