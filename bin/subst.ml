--- conflicted
+++ resolved
@@ -50,40 +50,16 @@
 let info = Term.info "subst" ~doc ~man
 
 let term =
-<<<<<<< HEAD
-  match Wp.t with
-  | Jbuilder ->
-    let+ common = Common.term
-    and+ name =
-      Arg.(value
-           & opt (some string) None
-           & info ["n"; "name"] ~docv:"NAME"
-               ~doc:"Use this project name instead of detecting it.")
-    in
-    Common.set_common common ~targets:[];
-    Scheduler.go ~common (Watermarks.subst ?name)
-  | Dune ->
-    let+ () = Common.build_info in
-    let config : Config.t =
-      { display     = Quiet
-      ; concurrency = Fixed 1
-      ; sandboxing_preference = []
-      }
-    in
-    Path.set_root (Path.External.cwd ());
-    Path.Build.set_build_dir (Path.Build.Kind.of_string Common.default_build_dir);
-    Dune.Scheduler.go ~config Watermarks.subst
-=======
   let+ () = Common.build_info in
   let config : Config.t =
     { display     = Quiet
     ; concurrency = Fixed 1
     ; terminal_persistence  = Preserve
+    ; sandboxing_preference = []
     }
   in
   Path.set_root (Path.External.cwd ());
   Path.Build.set_build_dir (Path.Build.Kind.of_string Common.default_build_dir);
   Dune.Scheduler.go ~config Watermarks.subst
->>>>>>> 46957f3f
 
 let command = term, info