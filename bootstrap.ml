[@@@ocaml.warning "-40"]

(* Please keep this value in sync with .travis.yml and dune-project *)
let min_ocaml_version = (4, 06)

(* This module is here to build a version of Dune that is capable of
 * building itself. It accomplishes this by concatenating all its source files
 * into a single .ml file and simply compiling it. The source code of the
 * vendored libraries are omitted, being replaced by stubs, just to speed up
 * the bootstrapping process. This is possible because the features used in
 * Dune's dune files use a minimal set of features that do not actually
 * hit codepaths in which the vendored libraries are used. In order for this to
 * continue to work, dune files in the Dune repository should not use
 * globs. *)

;;
Scanf.sscanf Sys.ocaml_version "%u.%u" (fun x y ->
    if (x, y) < min_ocaml_version then (
      Printf.eprintf
        "Sorry, your version of OCaml is too old to build dune.\n\
         You need OCaml >= %u.%02u to build dune itself.\n\
         Please use a more recent compiler.\n\
         %!"
        (fst min_ocaml_version) (snd min_ocaml_version);
      exit 1
    ))

module Array = ArrayLabels
module List = ListLabels

module String = struct
  include StringLabels

  include struct
    [@@@warning "-3"]

    let capitalize_ascii = String.capitalize

    let uncapitalize_ascii = String.uncapitalize
  end

  let break s ~pos =
    (sub s ~pos:0 ~len:pos, sub s ~pos ~len:(String.length s - pos))
end

type subdirs =
  | No
  | Unqualified

(* Directories with library names *)
let dirs =
<<<<<<< HEAD
  [ ("src/stdune/result", Some "Dune_result", No)
  ; ("src/stdune/caml", Some "Dune_caml", No)
=======
  [ ("src/stdune/caml", Some "Dune_caml", No)
  ; ("otherlibs/action-plugin/src", Some "Dune_action_plugin", No)
>>>>>>> 00d079a8
  ; ("src/stdune", Some "Stdune", No)
  ; ("src/fiber", Some "Fiber", No)
  ; ("src/xdg", Some "Xdg", No)
  ; ("vendor/incremental-cycles/src", Some "Incremental_cycles", No)
  ; ("src/dag", Some "Dag", No)
  ; ("src/memo", Some "Memo", No)
  ; ("src/ocaml-config", Some "Ocaml_config", No)
  ; ("vendor/boot", None, No)
  ; ("src/dune_lang", Some "Dune_lang", No)
  ; ("otherlibs/build-info/src", None, No)
  ; ("src/dune", None, Unqualified)
  ]

open Printf
module String_set = Set.Make (String)

module Make_map (Key : Map.OrderedType) = struct
  include Map.Make (Key)

  let of_alist_multi l =
    List.fold_left (List.rev l) ~init:empty ~f:(fun acc (k, v) ->
        let l = try find k acc with Not_found -> [] in
        add k (v :: l) acc)
end

module String_map = Make_map (String)

module String_option_map = Make_map (struct
  type t = string option

  let compare = compare
end)

let () =
  match Sys.getenv "OCAMLPARAM" with
  | s -> Printf.eprintf "OCAMLPARAM is set to %S\n%!" s
  | exception Not_found -> ()

let ( ^/ ) = Filename.concat

let protectx x ~finally ~f =
  match f x with
  | y ->
    finally x;
    y
  | exception e ->
    finally x;
    raise e

let starts_with s ~prefix =
  let plen = String.length prefix in
  let slen = String.length s in
  slen >= plen && String.sub s ~pos:0 ~len:plen = prefix

let split_words s =
  let rec skip_blanks i =
    if i = String.length s then
      []
    else
      match s.[i] with
      | ' '
      | '\t' ->
        skip_blanks (i + 1)
      | _ -> parse_word i (i + 1)
  and parse_word i j =
    if j = String.length s then
      [ String.sub s ~pos:i ~len:(j - i) ]
    else
      match s.[j] with
      | ' '
      | '\t' ->
        String.sub s ~pos:i ~len:(j - i) :: skip_blanks (j + 1)
      | _ -> parse_word i (j + 1)
  in
  skip_blanks 0

let read_lines fn =
  let ic = open_in fn in
  let rec loop ic acc =
    match try Some (input_line ic) with End_of_file -> None with
    | Some line -> loop ic (line :: acc)
    | None -> List.rev acc
  in
  let lines = loop ic [] in
  close_in ic;
  lines

let exec pgm fmt =
  ksprintf
    (fun args ->
      let cmd = Filename.quote pgm ^ " " ^ args in
      print_endline cmd;
      Sys.command
        ( if Sys.win32 then
          "\"" ^ cmd ^ "\""
        else
          cmd ))
    fmt

let path_sep =
  if Sys.win32 then
    ';'
  else
    ':'

let split_path s =
  let rec loop i j =
    if j = String.length s then
      [ String.sub s ~pos:i ~len:(j - i) ]
    else if s.[j] = path_sep then
      String.sub s ~pos:i ~len:(j - i) :: loop (j + 1) (j + 1)
    else
      loop i (j + 1)
  in
  loop 0 0

let path =
  match Sys.getenv "PATH" with
  | exception Not_found -> []
  | s -> split_path s

let exe =
  if Sys.win32 then
    ".exe"
  else
    ""

let prog_not_found prog =
  eprintf "Program %s not found in PATH" prog;
  exit 2

let best_prog dir prog =
  let fn = dir ^/ prog ^ ".opt" ^ exe in
  if Sys.file_exists fn then
    Some fn
  else
    let fn = dir ^/ prog ^ exe in
    if Sys.file_exists fn then
      Some fn
    else
      None

let find_prog prog =
  let rec search = function
    | [] -> None
    | dir :: rest -> (
      match best_prog dir prog with
      | None -> search rest
      | Some fn -> Some (dir, fn) )
  in
  search path

let get_prog dir prog =
  match best_prog dir prog with
  | None -> prog_not_found prog
  | Some fn -> fn

let bin_dir, ocamlc =
  match find_prog "ocamlc" with
  | None -> prog_not_found "ocamlc"
  | Some x -> x

let ocamlopt = best_prog bin_dir "ocamlopt"

let to_delete = ref []

let add_to_delete fn = to_delete := fn :: !to_delete

let () =
  at_exit (fun () ->
      List.iter !to_delete ~f:(fun fn -> try Sys.remove fn with _ -> ()))

let ocamllex = get_prog bin_dir "ocamllex"

let ocamldep = get_prog bin_dir "ocamldep"

let run_ocamllex src =
  let dst = String.sub src ~pos:0 ~len:(String.length src - 1) in
  let x = Sys.file_exists dst in
  let n = exec ocamllex "-q %s" src in
  if n <> 0 then exit n;
  if not x then add_to_delete dst;
  dst

let copy a b =
  printf "cp %s %s\n%!" a b;
  let ic = open_in_bin a in
  let len = in_channel_length ic in
  let s = really_input_string ic len in
  close_in ic;
  let oc = open_out_bin b in
  fprintf oc "# 1 %S\n" a;
  output_string oc s;
  close_out oc;
  add_to_delete b

type module_info =
  { impl : string
  ; intf : string option
  ; name : string
  ; libname : string option
  ; fqn : string  (** Fully qualified name *)
  }

let fqn libname mod_name =
  match libname with
  | None -> mod_name
  | Some s ->
    if s = mod_name then
      s
    else
      s ^ "." ^ mod_name

let cleanup ~keep_ml_file =
  try
    Array.iter (Sys.readdir ".") ~f:(fun fn ->
        if
          (not (Filename.check_suffix fn ".exe"))
          && ( starts_with fn ~prefix:"boot."
             || starts_with fn ~prefix:"boot_pp." )
          && ((fn <> "boot.ml" && fn <> "boot_pp.ml") || not keep_ml_file)
        then
          Sys.remove fn)
  with _ -> ()

let readdir path =
  Sys.readdir path |> Array.to_list |> List.map ~f:(Filename.concat path)

let find =
  let rec loop acc = function
    | [] -> List.sort ~cmp:String.compare acc
    | p :: ps ->
      let dirs, files = readdir p |> List.partition ~f:Sys.is_directory in
      loop (List.rev_append files acc) (List.rev_append ps dirs)
  in
  fun path -> loop [] [ path ]

let compile ~dirs ~generated_file ~exe ~main ~flags ~byte_flags ~native_flags
    ~pp =
  (* Map from module names to ml/mli filenames *)
  let modules =
    let files_of (dir, libname, qualified) =
      ( match qualified with
      | No -> readdir
      | Unqualified -> find )
        dir
      |> List.map ~f:(fun p -> (p, libname))
    in
    let impls, intfs =
      List.map dirs ~f:files_of |> List.concat
      |> List.fold_left ~init:(String_map.empty, String_map.empty)
           ~f:(fun ((impls, intfs) as acc) (fn, libname) ->
             let base = Filename.basename fn in
             match String.index base '.' with
             | exception Not_found -> acc
             | i -> (
               let base, ext = String.break base i in
               let is_boot, ext =
                 match String.rindex ext '.' with
                 | exception Not_found -> (false, ext)
                 | i ->
                   let a, b = String.break ext i in
                   if a = ".boot" then
                     (true, b)
                   else
                     (false, ext)
               in
               match ext with
               | ".ml"
               | ".mll" ->
                 let mod_name = String.capitalize_ascii base in
                 let fqn = fqn libname mod_name in
                 if is_boot || not (String_map.mem fqn impls) then
                   let fn =
                     if ext = ".mll" then
                       lazy (run_ocamllex fn)
                     else
                       lazy fn
                   in
                   (String_map.add fqn (libname, mod_name, fn) impls, intfs)
                 else
                   acc
               | ".mli" ->
                 let mod_name = String.capitalize_ascii base in
                 let fqn = fqn libname mod_name in
                 if is_boot || not (String_map.mem fqn intfs) then
                   (impls, String_map.add fqn fn intfs)
                 else
                   acc
               | _ -> acc ))
    in
    String_map.merge
      (fun fqn impl intf ->
        match impl with
        | None -> None
        | Some (libname, name, impl) ->
          let impl = Lazy.force impl in
          Some { impl; intf; name; libname; fqn })
      impls intfs
  in
  let pp =
    match pp with
    | None -> ""
    | Some s -> " -pp " ^ Filename.quote s
  in
  let read_deps files_by_lib =
    let out_fn = "boot-depends.txt" in
    add_to_delete out_fn;
    List.map files_by_lib ~f:(fun (libname, files) ->
        let n =
          exec ocamldep "-modules%s %s > %s" pp
            (String.concat ~sep:" " files)
            out_fn
        in
        if n <> 0 then exit n;
        List.map (read_lines out_fn) ~f:(fun line ->
            let i = String.index line ':' in
            let unit =
              String.sub line ~pos:0 ~len:i
              |> Filename.basename
              |> (fun s -> String.sub s ~pos:0 ~len:(String.index s '.'))
              |> String.capitalize_ascii
            in
            let deps =
              split_words
                (String.sub line ~pos:(i + 1)
                   ~len:(String.length line - (i + 1)))
            in
            let rec resolve deps acc =
              match deps with
              | [] -> List.rev acc
              | dep :: deps ->
                let fqn = fqn libname dep in
                let acc =
                  if String_map.mem fqn modules then
                    fqn :: acc
                  else if String_map.mem dep modules then
                    dep :: acc
                  else
                    acc
                in
                resolve deps acc
            in
            (fqn libname unit, resolve deps [])))
    |> List.concat
  in
  let topsort deps =
    let n = List.length deps in
    let deps_by_module = Hashtbl.create n in
    List.iter deps ~f:(fun (m, deps) ->
        match Hashtbl.find deps_by_module m with
        | exception Not_found -> Hashtbl.add deps_by_module m (ref deps)
        | deps' -> deps' := deps @ !deps');
    let not_seen = ref (List.map deps ~f:fst |> String_set.of_list) in
    let res = ref [] in
    let rec loop m =
      if String_set.mem m !not_seen then (
        not_seen := String_set.remove m !not_seen;
        List.iter !(Hashtbl.find deps_by_module m) ~f:loop;
        res := m :: !res
      )
    in
    while not (String_set.is_empty !not_seen) do
      loop (String_set.choose !not_seen)
    done;
    List.rev !res
  in
  let modules_deps =
    let files_by_lib =
      String_map.bindings modules
      |> List.map ~f:(fun (_, x) ->
             let deps = [ x.impl ] in
             let deps =
               match x.intf with
               | None -> deps
               | Some intf -> intf :: deps
             in
             List.map deps ~f:(fun d -> (x.libname, d)))
      |> List.concat |> String_option_map.of_alist_multi
      |> String_option_map.bindings
    in
    read_deps files_by_lib
  in
  let topsorted_module_names = topsort modules_deps in
  let topsorted_libs =
    let get_lib m =
      match (String_map.find m modules).libname with
      | None -> ""
      | Some s -> s
    in
    let libs_deps =
      List.map modules_deps ~f:(fun (m, deps) -> (get_lib m, deps))
      |> String_map.of_alist_multi
      |> String_map.map (fun l ->
             List.concat l |> List.map ~f:get_lib |> String_set.of_list
             |> String_set.elements)
      |> String_map.bindings
    in
    List.map (topsort libs_deps) ~f:(function
      | "" -> None
      | s -> Some s)
  in
  let generate_file_with_all_the_sources () =
    let oc = open_out_bin generated_file in
    let in_generated_code = ref true in
    let line = ref 0 in
    let pr fmt =
      ksprintf
        (fun s ->
          if not !in_generated_code then (
            in_generated_code := true;
            fprintf oc "# %d %S\n" (!line + 1) generated_file;
            incr line
          );
          output_string oc s;
          output_char oc '\n';
          incr line)
        fmt
    in
    let dump fname =
      let ic = open_in fname in
      in_generated_code := false;
      fprintf oc "# 1 %S\n" fname;
      incr line;
      let rec loop () =
        match input_line ic with
        | s ->
          output_string oc s;
          output_char oc '\n';
          incr line;
          loop ()
        | exception End_of_file -> close_in ic
      in
      loop ()
    in
    pr "let () = Printexc.record_backtrace true";
    let modules_by_lib =
      List.map topsorted_module_names ~f:(fun m ->
          let info = String_map.find m modules in
          (info.libname, info))
      |> String_option_map.of_alist_multi
    in
    List.iter topsorted_libs ~f:(fun libname ->
        let modules = String_option_map.find libname modules_by_lib in
        ( match libname with
        | None -> ()
        | Some s -> pr "module %s = struct" s );
        let main, modules =
          match List.partition modules ~f:(fun m -> Some m.name = libname) with
          | [ m ], l -> (Some m, l)
          | [], l -> (None, l)
          | _, l -> assert false
        in
        ( match main with
        | None -> ()
        | Some _ -> pr "module XXXX = struct" );
        List.iter modules ~f:(fun { name; intf; impl; _ } ->
            match intf with
            | Some intf ->
              pr "module %s : sig" name;
              dump intf;
              pr "end = struct";
              dump impl;
              pr "end"
            | None ->
              pr "module %s = struct" name;
              dump impl;
              pr "end");
        ( match main with
        | None -> ()
        | Some { intf; impl } -> (
          pr "end";
          pr "open XXXX";
          match intf with
          | Some intf ->
            pr "include (struct";
            dump impl;
            pr "end : sig";
            dump intf;
            pr "end)"
          | None -> dump impl ) );
        match libname with
        | None -> ()
        | Some _ -> pr "end");
    pr main;
    close_out oc
  in
  generate_file_with_all_the_sources ();
  let compiler, backend_specific_flags =
    match (ocamlopt, native_flags) with
    | Some x, Some y -> (x, y)
    | _ -> (ocamlc, byte_flags)
  in
  let n =
    try
      exec compiler "-g -w -40 -o %s%s %s %s %s" exe pp flags
        backend_specific_flags generated_file
    with e ->
      cleanup ~keep_ml_file:true;
      raise e
  in
  cleanup ~keep_ml_file:(n <> 0);
  if n <> 0 then exit n

(* Shims to reuse the selection scripts in src/ocaml-syntax-shims *)

module Sys = struct
  include Sys

  let argv = [| Sys.argv.(0); Sys.ocaml_version |]
end

let real_print_string = print_string

let cell = ref None

let print_string s =
  assert (!cell = None);
  cell := Some s

let get () =
  match !cell with
  | None -> assert false
  | Some s ->
    cell := None;
    s

(* Copy&pasted from src/ocaml-syntax-shims/select-impl *)

;;
let v = Scanf.sscanf Sys.argv.(1) "%d.%d" (fun a b -> (a, b)) in
print_string
  ( if v < (4, 08) then
    "real"
  else
    "nop" )

let impl = get ()

(* Copy&pasted from src/ocaml-syntax-shims/select-shims *)

;;
let v = Scanf.sscanf Sys.argv.(1) "%d.%d" (fun a b -> (a, b)) in
print_string
  ( if v < (4, 03) then
    "402"
  else if v < (4, 06) then
    "403"
  else if v < (4, 08) then
    "406"
  else
    "nop" )

let shims = get ()

let print_string = real_print_string

(* Compile the preprocessor *)

let pp =
  if impl = "real" then (
    copy
      (sprintf "src/ocaml-syntax-shims/pp.%s.ml" impl)
      "src/ocaml-syntax-shims/pp.ml";
    copy
      (sprintf "src/ocaml-syntax-shims/shims.%s.ml" shims)
      "src/ocaml-syntax-shims/shims.ml";
    compile ~generated_file:"boot_pp.ml" ~exe:"boot-pp.exe" ~main:"let () = ()"
      ~dirs:[ ("src/ocaml-syntax-shims", None, No) ]
      ~flags:"-I +compiler-libs" ~byte_flags:"ocamlcommon.cma"
      ~native_flags:(Some "ocamlcommon.cmxa") ~pp:None;
    add_to_delete "boot-pp.exe";
    Some (sprintf "%s -dump-ast" (Filename.concat "." "boot-pp.exe"))
  ) else
    None

(* Compile the bootstrap dune executable *)

let () =
  compile ~generated_file:"boot.ml" ~exe:"boot.exe"
    ~main:"let () = Main.bootstrap ()" ~dirs ~flags:"-I +threads -custom"
    ~byte_flags:"unix.cma threads.cma" ~native_flags:None ~pp<|MERGE_RESOLUTION|>--- conflicted
+++ resolved
@@ -49,13 +49,7 @@
 
 (* Directories with library names *)
 let dirs =
-<<<<<<< HEAD
-  [ ("src/stdune/result", Some "Dune_result", No)
-  ; ("src/stdune/caml", Some "Dune_caml", No)
-=======
   [ ("src/stdune/caml", Some "Dune_caml", No)
-  ; ("otherlibs/action-plugin/src", Some "Dune_action_plugin", No)
->>>>>>> 00d079a8
   ; ("src/stdune", Some "Stdune", No)
   ; ("src/fiber", Some "Fiber", No)
   ; ("src/xdg", Some "Xdg", No)
