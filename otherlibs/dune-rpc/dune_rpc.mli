(** Implementation of the protocol used by dune rpc. Independent of IO and any
    specific rpc requests. The protocol described here is stable and is relied
    on by 3rd party clients.

    The implementation is loosely modelled on jsonrpc. It defines the following
    concepts:

    Session - An active rpc session

    Request - A unique id with a call sent by a client. A server must respond to
    every request

    Notification - A call send by a client. A server must not respond to a
    notification

    It contains hooks that make it possible to use with any custom scheduler
    that uses fibers

    The API in this version is versioned. When using this library, we expect
    that the module corresponding to a particular version is used exclusively.

    While we guarantee stability of the API, we reserve the right to:

    - Add optional arguments to functions
    - Add new fields to records
    - New variant constructors that will not cause runtime errors in existing
      user programs.

    This means that you must refrain from re-exporting any values, constructing
    any records, using any module types as functor arguments, or make non
    exhaustive matches an error to guarantee compatibility. *)

(* TODO make records private *)

module V1 : sig
  module Id : sig
    (** Id's for requests, responses, sessions.

        Id's are permitted to be arbitrary s-expressions to allow users pick
        descriptive tokens to ease debugging. *)

    type t

    val make : Csexp.t -> t
  end

  module Response : sig
    module Error : sig
      type kind =
        | Invalid_request
        | Code_error
        | Version_error

      type t

      val payload : t -> Csexp.t option

      val message : t -> string

      val kind : t -> kind

      exception E of t
    end

    type t = (Csexp.t, Error.t) result
  end

  module Initialize : sig
    type t

    val create : id:Id.t -> t
  end

  module Loc : sig
    type t

    val start : t -> Lexing.position

    val stop : t -> Lexing.position
  end

  module Path : sig
    type t

    val dune_root : t

    val absolute : string -> t

    val relative : t -> string -> t
  end

  module Target : sig
    type t =
      | Path of string
      | Alias of string
      | Library of string
      | Executables of string list
      | Preprocess of string list
      | Loc of Loc.t
  end

  module Diagnostic : sig
    type severity =
      | Error
      | Warning

    module Promotion : sig
      type t

      val in_build : t -> string

      val in_source : t -> string
    end

    module Id : sig
      type t

      val compare : t -> t -> int

      val hash : t -> int

      val create : int -> t
    end

    module Related : sig
      type t

      val loc : t -> Loc.t

      val message : t -> unit Pp.t
    end

    type t

    val related : t -> Related.t list

    val loc : t -> Loc.t option

    val id : t -> Id.t

    val message : t -> unit Pp.t

    val severity : t -> severity option

    val promotion : t -> Promotion.t list

    (* The list of targets is ordered such that the first element is the
       immediate ("innermost") target being built when the error was
       encountered, which was required by the next element, and so on. *)
    val targets : t -> Target.t list

    (* The directory from which the action producing the error was run, relative
       to the workspace root. This is often, but not always, the directory of
       the first target in [targets].

       If this is [None], then the error does not have an associated error (for
       example, if your opam installation is too old). *)
    val directory : t -> string option

    module Event : sig
      type nonrec t =
        | Add of t
        | Remove of t
    end
  end

  module Progress : sig
    type t =
      | Waiting
      | In_progress of
          { complete : int
          ; remaining : int
          }
      | Failed
      | Interrupted
      | Success
  end

  module Sub : sig
    type 'a t

    val progress : Progress.t t

    val diagnostic : Diagnostic.Event.t list t
  end

  module Message : sig
    type t

    val payload : t -> Csexp.t option

    val message : t -> string
  end

  (** A [Negotiation_error] is returned on the client-side when a request or
      notification is determined to be invalid due to version negotiation (no
      known method or no common version). *)
  module Negotiation_error : sig
    type t

    val payload : t -> Csexp.t option

    val message : t -> string

    exception E of t
  end

  module Notification : sig
    type 'a t

<<<<<<< HEAD
    (** An ['a versioned] is a witness that the client and server share a common
        version for a method. This is to avoid needing to perform the
        negotiation per call. *)
    type 'a versioned

=======
>>>>>>> a83a10aa
    (** Request dune to shutdown. The current build job will be cancelled. *)
    val shutdown : unit t
  end

  module Request : sig
    type ('a, 'b) t

    (** See [Notification.version]. *)
    type ('a, 'b) versioned

    val ping : (unit, unit) t

    val diagnostics : (unit, Diagnostic.t list) t

    (** format a [dune], [dune-project], or a [dune-workspace] file. The full
        path to the file is necessary so that dune knows the formatting options
        for the project this file is in *)
    val format_dune_file : (Path.t * [ `Contents of string ], string) t

    (** Promote a file. *)
    val promote : (Path.t, unit) t
  end

  module Client : sig
    module type S = sig
      (** Rpc client *)

      type t

      type 'a fiber

      type chan

      module Handler : sig
        type t

        val create :
             ?log:(Message.t -> unit fiber)
          -> ?abort:(Message.t -> unit fiber)
               (** If [abort] is called, the server has terminated the
                   connection due to a protocol error. This should never be
                   called unless there's a bug. *)
          -> unit
          -> t
      end

      (** [prepare_request client r] checks the request [r] against the
          negotiated version menu, giving a versioned request as a result.

          This function does not initiate any communication with the server.
          However, as this function must check the version menu, it cannot
          complete until after version negotiation, and so returns a [fiber]. *)
      val prepare_request :
           t
        -> ('a, 'b) Request.t
        -> (('a, 'b) Request.versioned, Negotiation_error.t) result fiber

      (** See [prepare_request]. *)
      val prepare_notification :
           t
        -> 'a Notification.t
        -> ('a Notification.versioned, Negotiation_error.t) result fiber

      (** [request ?id client decl req] send a request [req] specified by [decl]
          to [client]. If [id] is [None], it will be automatically generated. *)
      val request :
           ?id:Id.t
        -> t
        -> ('a, 'b) Request.versioned
        -> 'a
        -> ('b, Response.Error.t) result fiber

      val notification : t -> 'a Notification.versioned -> 'a -> unit fiber

      (** [disconnected client] produces a fiber that only becomes determined
          when the session is ended from the server side (such as if the build
          server is killed entirely). *)
      val disconnected : t -> unit fiber

      module Stream : sig
        (** Control for a polling loop *)

        type 'a t

        (** [cancel t] notify the server that we are stopping our polling loop.
            It is an error to call [next] after [cancel] *)
        val cancel : _ t -> unit fiber

        (** [next t] poll for the next value. It is an error to call [next]
            again until the previous [next] terminated. If [next] returns
            [None], subsequent calls to [next] is forbidden. *)
        val next : 'a t -> 'a option fiber
      end

      (** [poll client sub] Initialize a polling loop for [sub] *)
<<<<<<< HEAD
      val poll :
           ?id:Id.t
        -> t
        -> 'a Sub.t
        -> ('a Stream.t, Negotiation_error.t) result fiber
=======
      val poll : ?id:Id.t -> t -> 'a Sub.t -> 'a Stream.t
>>>>>>> a83a10aa

      module Batch : sig
        type t

        type client

        val create : client -> t

        val request :
             ?id:Id.t
          -> t
          -> ('a, 'b) Request.versioned
          -> 'a
          -> ('b, Response.Error.t) result fiber

        val notification : t -> 'a Notification.versioned -> 'a -> unit

        val submit : t -> unit fiber
      end
      with type client := t

      (** [connect ?on_handler session init ~f] connect to [session], initialize
          with [init] and call [f] once the client is initialized. [handler] is
          called for some notifications sent to [session] *)
      val connect :
           ?handler:Handler.t
        -> chan
        -> Initialize.t
        -> f:(t -> 'a fiber)
        -> 'a fiber
    end

    (** Functor to create a client implementation *)
    module Make (Fiber : sig
      type 'a t

      val return : 'a -> 'a t

      val fork_and_join_unit : (unit -> unit t) -> (unit -> 'a t) -> 'a t

      val parallel_iter : (unit -> 'a option t) -> f:('a -> unit t) -> unit t

      val finalize : (unit -> 'a t) -> finally:(unit -> unit t) -> 'a t

      module O : sig
        val ( let* ) : 'a t -> ('a -> 'b t) -> 'b t

        val ( let+ ) : 'a t -> ('a -> 'b) -> 'b t
      end

      module Ivar : sig
        type 'a fiber

        type 'a t

        val create : unit -> 'a t

        val read : 'a t -> 'a fiber

        val fill : 'a t -> 'a -> unit fiber
      end
      with type 'a fiber := 'a t
    end) (Chan : sig
      type t

      (* [write t x] writes the s-expression when [x] is [Some _], and closes
         the session if [x = None] *)
      val write : t -> Csexp.t list option -> unit Fiber.t

      (* [read t] attempts to read from [t]. If an s-expression is read, it is
         returned as [Some sexp], otherwise [None] is returned and the session
         is closed. *)
      val read : t -> Csexp.t option Fiber.t
    end) : S with type 'a fiber := 'a Fiber.t and type chan := Chan.t
  end

  module Where : sig
    type t =
      [ `Unix of string
      | `Ip of [ `Host of string ] * [ `Port of int ]
      ]

    type error = Invalid_where of string

    exception E of error

    module type S = sig
      type 'a fiber

      val get :
           env:(string -> string option)
        -> build_dir:string
        -> (t option, exn) result fiber

      val default : ?win32:bool -> build_dir:string -> unit -> t
    end

    module Make (Fiber : sig
      type 'a t

      val return : 'a -> 'a t

      module O : sig
        val ( let* ) : 'a t -> ('a -> 'b t) -> 'b t

        val ( let+ ) : 'a t -> ('a -> 'b) -> 'b t
      end
    end) (IO : sig
      val read_file : string -> (string, exn) result Fiber.t

      val readlink : string -> (string option, exn) result Fiber.t

      val analyze_path :
        string -> ([ `Unix_socket | `Normal_file | `Other ], exn) result Fiber.t
    end) : S with type 'a fiber := 'a Fiber.t
  end

  module Registry : sig
    module File : sig
      type t =
        { path : string
        ; contents : string
        }
    end

    module Dune : sig
      type t

      val where : t -> Where.t

      val root : t -> string
    end

    module Config : sig
      type t

      val create : Xdg.t -> t

      val watch_dir : t -> string
    end

    type t

    val create : Config.t -> t

    val current : t -> Dune.t list

    module Refresh : sig
      type t

      val added : t -> Dune.t list

      val removed : t -> Dune.t list

      val errored : t -> (string * exn) list
    end

    module Poll (Fiber : sig
      type 'a t

      val return : 'a -> 'a t

      val parallel_map : 'a list -> f:('a -> 'b t) -> 'b list t

      module O : sig
        val ( let* ) : 'a t -> ('a -> 'b t) -> 'b t

        val ( let+ ) : 'a t -> ('a -> 'b) -> 'b t
      end
    end) (IO : sig
      val scandir : string -> (string list, exn) result Fiber.t

      val stat : string -> ([ `Mtime of float ], exn) result Fiber.t

      val read_file : string -> (string, exn) result Fiber.t
    end) : sig
      val poll : t -> (Refresh.t, exn) result Fiber.t
    end
  end
end<|MERGE_RESOLUTION|>--- conflicted
+++ resolved
@@ -208,14 +208,11 @@
   module Notification : sig
     type 'a t
 
-<<<<<<< HEAD
     (** An ['a versioned] is a witness that the client and server share a common
         version for a method. This is to avoid needing to perform the
         negotiation per call. *)
     type 'a versioned
 
-=======
->>>>>>> a83a10aa
     (** Request dune to shutdown. The current build job will be cancelled. *)
     val shutdown : unit t
   end
@@ -311,15 +308,11 @@
       end
 
       (** [poll client sub] Initialize a polling loop for [sub] *)
-<<<<<<< HEAD
       val poll :
            ?id:Id.t
         -> t
         -> 'a Sub.t
         -> ('a Stream.t, Negotiation_error.t) result fiber
-=======
-      val poll : ?id:Id.t -> t -> 'a Sub.t -> 'a Stream.t
->>>>>>> a83a10aa
 
       module Batch : sig
         type t
