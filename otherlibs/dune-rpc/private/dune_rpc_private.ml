--- conflicted
+++ resolved
@@ -1,325 +1,14 @@
 open Import
 module Conv = Conv
-<<<<<<< HEAD
 module Versioned = Versioned
 module Menu = Menu
 module Procedures = Procedures
-=======
 module Where = Where
 module Registry = Registry
->>>>>>> a83a10aa
 include Types
 include Exported_types
 module Negotiation_error = Versioned.Negotiation_error
-
-<<<<<<< HEAD
-module Where = struct
-  type t =
-    [ `Unix of string
-    | `Ip of [ `Host of string ] * [ `Port of int ]
-    ]
-
-  let default_port = 8587
-
-  let of_dbus { Dbus_address.name; args } =
-    match name with
-    | "unix" ->
-      let path = Option.value_exn (List.assoc args "path") in
-      `Unix path
-    | "tcp" ->
-      let port =
-        match List.assoc args "port" with
-        | None -> default_port
-        | Some p -> int_of_string p
-      in
-      let addr = List.assoc args "host" |> Option.value_exn in
-      `Ip (`Host addr, `Port port)
-    | _ -> failwith "invalid connection type"
-
-  let of_string s =
-    match Dbus_address.of_string s with
-    | Error _ -> failwith ("invalid address format " ^ s)
-    | Ok s -> of_dbus s
-
-  let rpc_socket_relative_to_build_dir = "rpc/dune"
-
-  let _DUNE_RPC = "DUNE_RPC"
-
-  let to_dbus : t -> Dbus_address.t = function
-    | `Unix p -> { name = "unix"; args = [ ("path", p) ] }
-    | `Ip (`Host host, `Port port) ->
-      let port = string_of_int port in
-      { name = "tcp"; args = [ ("host", host); ("port", port) ] }
-
-  let to_string t = Dbus_address.to_string (to_dbus t)
-
-  let add_to_env t env =
-    let value = to_string t in
-    Env.add env ~var:_DUNE_RPC ~value
-
-  module type S = sig
-    type 'a fiber
-
-    val get : build_dir:string -> t option fiber
-
-    val default : build_dir:string -> t
-  end
-
-  module Make (Fiber : sig
-    type 'a t
-
-    val return : 'a -> 'a t
-
-    module O : sig
-      val ( let* ) : 'a t -> ('a -> 'b t) -> 'b t
-
-      val ( let+ ) : 'a t -> ('a -> 'b) -> 'b t
-    end
-  end)
-  (Sys : Sys with type 'a fiber := 'a Fiber.t) =
-  struct
-    let default ~build_dir =
-      if Sys.is_win32 () then
-        `Ip (`Host "0.0.0.0", `Port default_port)
-      else
-        `Unix (Filename.concat build_dir rpc_socket_relative_to_build_dir)
-
-    let get ~build_dir : t option Fiber.t =
-      let open Fiber.O in
-      match Sys.getenv _DUNE_RPC with
-      | Some d -> Fiber.return (Some (of_string d))
-      | None -> (
-        let of_file f =
-          let+ contents = Sys.read_file f in
-          Some (of_string contents)
-        in
-        let file = Filename.concat build_dir rpc_socket_relative_to_build_dir in
-        let* analyze = Sys.analyze_path file in
-        match analyze with
-        | `Other -> Fiber.return None
-        | `Normal_file -> of_file file
-        | `Unix_socket -> (
-          let unix file = Fiber.return (Some (`Unix file)) in
-          if String.length file < 104 then
-            unix file
-          else
-            let* readlink = Sys.readlink file in
-            match readlink with
-            | None -> unix file
-            | Some p ->
-              let shorter s1 s2 =
-                if String.length s1 > String.length s2 then
-                  s2
-                else
-                  s1
-              in
-              unix
-                (shorter file
-                   (if Filename.is_relative p then
-                     Filename.concat (Filename.dirname file) p
-                   else
-                     p))))
-  end
-end
-
 module Decl = Decl
-=======
-module Loc = struct
-  include Loc
-
-  let start t = t.start
-
-  let stop t = t.stop
-
-  let pos_sexp =
-    let open Conv in
-    let to_ (pos_fname, pos_lnum, pos_bol, pos_cnum) =
-      { Lexing.pos_fname; pos_lnum; pos_bol; pos_cnum }
-    in
-    let from { Lexing.pos_fname; pos_lnum; pos_bol; pos_cnum } =
-      (pos_fname, pos_lnum, pos_bol, pos_cnum)
-    in
-    let pos_fname = field "pos_fname" (required string) in
-    let pos_lnum = field "pos_lnum" (required int) in
-    let pos_bol = field "pos_bol" (required int) in
-    let pos_cnum = field "pos_cnum" (required int) in
-    iso (record (four pos_fname pos_lnum pos_bol pos_cnum)) to_ from
-
-  let sexp =
-    let open Conv in
-    let to_ (start, stop) = { start; stop } in
-    let from { start; stop } = (start, stop) in
-    let start = field "start" (required pos_sexp) in
-    let stop = field "stop" (required pos_sexp) in
-    iso (record (both start stop)) to_ from
-end
-
-module Target = struct
-  type t =
-    | Path of string
-    | Alias of string
-    | Library of string
-    | Executables of string list
-    | Preprocess of string list
-    | Loc of Loc.t
-
-  let sexp =
-    let open Conv in
-    let path = constr "Path" string (fun p -> Path p) in
-    let alias = constr "Alias" string (fun a -> Alias a) in
-    let lib = constr "Library" string (fun l -> Library l) in
-    let executables =
-      constr "Executables" (list string) (fun es -> Executables es)
-    in
-    let preprocess =
-      constr "Preprocess" (list string) (fun ps -> Preprocess ps)
-    in
-    let loc = constr "Loc" Loc.sexp (fun l -> Loc l) in
-    sum
-      [ econstr path
-      ; econstr alias
-      ; econstr lib
-      ; econstr executables
-      ; econstr preprocess
-      ; econstr loc
-      ] (function
-      | Path p -> case p path
-      | Alias a -> case a alias
-      | Library l -> case l lib
-      | Executables es -> case es executables
-      | Preprocess ps -> case ps preprocess
-      | Loc l -> case l loc)
-end
-
-module Path = struct
-  type t = string
-
-  let sexp = Conv.string
-
-  let dune_root = "."
-
-  let absolute abs =
-    if Filename.is_relative abs then
-      Code_error.raise "Path.absolute: accepts only absolute paths"
-        [ ("abs", Dyn.Encoder.string abs) ];
-    abs
-
-  let relative = Filename.concat
-end
-
-module Diagnostic = struct
-  type severity =
-    | Error
-    | Warning
-
-  module Promotion = struct
-    type t =
-      { in_build : string
-      ; in_source : string
-      }
-
-    let in_build t = t.in_build
-
-    let in_source t = t.in_source
-
-    let sexp =
-      let open Conv in
-      let from { in_build; in_source } = (in_build, in_source) in
-      let to_ (in_build, in_source) = { in_build; in_source } in
-      let in_build = field "in_build" (required string) in
-      let in_source = field "in_source" (required string) in
-      iso (record (both in_build in_source)) to_ from
-  end
-
-  let sexp_pp : (unit Stdune.Pp.t, Conv.values) Conv.t =
-    let open Conv in
-    let open Stdune.Pp.Ast in
-    let nop = constr "Nop" unit (fun () -> Nop) in
-    let verbatim = constr "Verbatim" string (fun s -> Verbatim s) in
-    let char = constr "Char" char (fun c -> Char c) in
-    let newline = constr "Newline" unit (fun () -> Newline) in
-    let t_fdecl = Fdecl.create Dyn.Encoder.opaque in
-    let t = fdecl t_fdecl in
-    let text = constr "Text" string (fun s -> Text s) in
-    let seq = constr "Seq" (pair t t) (fun (x, y) -> Seq (x, y)) in
-    let concat =
-      constr "Concat" (pair t (list t)) (fun (x, y) -> Concat (x, y))
-    in
-    let box = constr "Box" (pair int t) (fun (x, y) -> Box (x, y)) in
-    let vbox = constr "Vbox" (pair int t) (fun (x, y) -> Vbox (x, y)) in
-    let hbox = constr "Hbox" t (fun t -> Hbox t) in
-    let hvbox = constr "Hvbox" (pair int t) (fun (x, y) -> Hvbox (x, y)) in
-    let hovbox = constr "Hovbox" (pair int t) (fun (x, y) -> Hovbox (x, y)) in
-    let break =
-      constr "Break"
-        (pair (triple string int string) (triple string int string))
-        (fun (x, y) -> Break (x, y))
-    in
-    let tag = constr "Tag" t (fun t -> Tag ((), t)) in
-    let conv =
-      sum
-        [ econstr nop
-        ; econstr verbatim
-        ; econstr char
-        ; econstr newline
-        ; econstr text
-        ; econstr seq
-        ; econstr concat
-        ; econstr box
-        ; econstr vbox
-        ; econstr hbox
-        ; econstr hvbox
-        ; econstr hovbox
-        ; econstr break
-        ; econstr tag
-        ] (function
-        | Nop -> case () nop
-        | Seq (x, y) -> case (x, y) seq
-        | Concat (x, y) -> case (x, y) concat
-        | Box (i, t) -> case (i, t) box
-        | Vbox (i, t) -> case (i, t) vbox
-        | Hbox t -> case t hbox
-        | Hvbox (i, t) -> case (i, t) hvbox
-        | Hovbox (i, t) -> case (i, t) hovbox
-        | Verbatim s -> case s verbatim
-        | Char c -> case c char
-        | Break (x, y) -> case (x, y) break
-        | Newline -> case () newline
-        | Text s -> case s text
-        | Tag ((), t) -> case t tag)
-    in
-    Fdecl.set t_fdecl conv;
-    let to_ast x =
-      match Pp.to_ast x with
-      | Ok s -> s
-      | Error () ->
-        (* We don't use the format constructor in dune. *)
-        assert false
-    in
-    iso (Fdecl.get t_fdecl) Pp.of_ast to_ast
-
-  module Id = struct
-    type t = int
-
-    let compare (a : t) (b : t) = compare a b
-
-    let hash (t : t) = Hashtbl.hash t
-
-    let create t : t = t
-
-    let sexp = Conv.int
-  end
-
-  module Related = struct
-    type t =
-      { message : unit Pp.t
-      ; loc : Loc.t
-      }
-
-    let message t = t.message
-
-    let loc t = t.loc
->>>>>>> a83a10aa
 
 module Sub = struct
   type 'a t =
@@ -339,141 +28,6 @@
   module Id = Procedures.Poll.Name
 
   let id t = t.id
-<<<<<<< HEAD
-=======
-
-  let sexp_severity =
-    let open Conv in
-    enum [ ("error", Error); ("warning", Warning) ]
-
-  let sexp =
-    let open Conv in
-    let from
-        { targets; message; loc; severity; promotion; directory; id; related } =
-      (targets, message, loc, severity, promotion, directory, id, related)
-    in
-    let to_ (targets, message, loc, severity, promotion, directory, id, related)
-        =
-      { targets; message; loc; severity; promotion; directory; id; related }
-    in
-    let loc = field "loc" (optional Loc.sexp) in
-    let message = field "message" (required sexp_pp) in
-    let targets = field "targets" (required (list Target.sexp)) in
-    let severity = field "severity" (optional sexp_severity) in
-    let directory = field "directory" (optional string) in
-    let promotion = field "promotion" (required (list Promotion.sexp)) in
-    let id = field "id" (required Id.sexp) in
-    let related = field "related" (required (list Related.sexp)) in
-    iso
-      (record
-         (eight targets message loc severity promotion directory id related))
-      to_ from
-
-  let to_dyn t = Sexp.to_dyn (Conv.to_sexp sexp t)
-
-  module Event = struct
-    type nonrec t =
-      | Add of t
-      | Remove of t
-
-    let sexp =
-      let diagnostic = sexp in
-      let open Conv in
-      let add = constr "Add" diagnostic (fun a -> Add a) in
-      let remove = constr "Remove" diagnostic (fun a -> Remove a) in
-      sum [ econstr add; econstr remove ] (function
-        | Add t -> case t add
-        | Remove t -> case t remove)
-
-    let to_dyn t = Sexp.to_dyn (Conv.to_sexp sexp t)
-  end
-end
-
-module Progress = struct
-  type t =
-    | Waiting
-    | In_progress of
-        { complete : int
-        ; remaining : int
-        }
-    | Failed
-    | Interrupted
-    | Success
-
-  let sexp =
-    let open Conv in
-    let waiting = constr "waiting" unit (fun () -> Waiting) in
-    let failed = constr "failed" unit (fun () -> Failed) in
-    let in_progress =
-      let complete = field "complete" (required int) in
-      let remaining = field "remaining" (required int) in
-      constr "in_progress"
-        (record (both complete remaining))
-        (fun (complete, remaining) -> In_progress { complete; remaining })
-    in
-    let interrupted = constr "interrupted" unit (fun () -> Interrupted) in
-    let success = constr "success" unit (fun () -> Success) in
-    let constrs =
-      List.map ~f:econstr [ waiting; failed; interrupted; success ]
-      @ [ econstr in_progress ]
-    in
-    let serialize = function
-      | Waiting -> case () waiting
-      | In_progress { complete; remaining } ->
-        case (complete, remaining) in_progress
-      | Failed -> case () failed
-      | Interrupted -> case () interrupted
-      | Success -> case () success
-    in
-    sum constrs serialize
-end
-
-module Message = struct
-  type t =
-    { payload : Sexp.t option
-    ; message : string
-    }
-
-  let payload t = t.payload
-
-  let message t = t.message
-
-  let sexp =
-    let open Conv in
-    let from { payload; message } = (payload, message) in
-    let to_ (payload, message) = { payload; message } in
-    let payload = field "payload" (optional sexp) in
-    let message = field "message" (required string) in
-    iso (record (both payload message)) to_ from
-end
-
-module Sub = struct
-  type 'a t =
-    { elem : 'a Conv.value
-    ; name : string
-    }
-
-  let progress = { elem = Progress.sexp; name = "progress" }
-
-  let diagnostic =
-    { elem = Conv.list Diagnostic.Event.sexp; name = "diagnostic" }
-
-  let poll t =
-    let method_ = Printf.sprintf "poll/%s" t.name in
-    Decl.request ~method_ Id.sexp (Conv.option t.elem)
-
-  let poll_cancel t =
-    let method_ = Printf.sprintf "cancel-poll/%s" t.name in
-    Decl.notification ~method_ Id.sexp
-
-  module Id = struct
-    type t = string
-
-    let compare = Stdlib.String.compare
-  end
-
-  let id t = t.name
->>>>>>> a83a10aa
 end
 
 module Public = struct
@@ -499,16 +53,12 @@
     let shutdown = Procedures.Public.shutdown.decl
   end
 
-<<<<<<< HEAD
   module Sub = struct
     type 'a t = 'a Sub.t
 
     let diagnostic = Sub.of_procedure Procedures.Poll.diagnostic
 
     let progress = Sub.of_procedure Procedures.Poll.progress
-=======
-    let shutdown = Decl.notification ~method_:"shutdown" Conv.unit
->>>>>>> a83a10aa
   end
 end
 
@@ -561,15 +111,11 @@
       val next : 'a t -> 'a option fiber
     end
 
-<<<<<<< HEAD
     val poll :
          ?id:Id.t
       -> t
       -> 'a Sub.t
       -> ('a Stream.t, Negotiation_error.t) result fiber
-=======
-    val poll : ?id:Id.t -> t -> 'a Sub.t -> 'a Stream.t
->>>>>>> a83a10aa
 
     module Batch : sig
       type t
@@ -883,12 +429,8 @@
 
     module Stream = struct
       type nonrec 'a t =
-<<<<<<< HEAD
         { poll : (Id.t, 'a option) Versioned.Staged.request
         ; cancel : Id.t Versioned.Staged.notification
-=======
-        { sub : 'a Sub.t
->>>>>>> a83a10aa
         ; client : t
         ; id : Id.t
         ; mutable next_pending : bool
@@ -897,7 +439,6 @@
         }
 
       let create sub client id =
-<<<<<<< HEAD
         let+ handler = client.handler in
         let open Result.O in
         let+ poll = V.Handler.prepare_request handler (Sub.poll sub)
@@ -912,9 +453,6 @@
         ; active = true
         ; next_pending = false
         }
-=======
-        { sub; client; id; counter = 0; active = true; next_pending = false }
->>>>>>> a83a10aa
 
       let check_active t =
         if not t.active then
@@ -933,7 +471,6 @@
             ]
           |> Id.make
         in
-<<<<<<< HEAD
         let+ res = request ~id t.client t.poll t.id in
         t.next_pending <- false;
         match res with
@@ -941,22 +478,11 @@
         | Error e ->
           (* cwong: Should this really be a raise? *)
           raise (Response.Error.E e)
-=======
-        let+ res = request ~id t.client (Sub.poll t.sub) t.id in
-        t.next_pending <- false;
-        match res with
-        | Ok res -> res
-        | Error e -> raise (Response.Error.E e)
->>>>>>> a83a10aa
 
       let cancel t =
         check_active t;
         t.active <- false;
-<<<<<<< HEAD
         notification t.client t.cancel t.id
-=======
-        notification t.client (Sub.poll_cancel t.sub) t.id
->>>>>>> a83a10aa
     end
 
     let poll ?id client sub =
@@ -1039,30 +565,6 @@
         ; abort : Message.t -> unit Fiber.t
         }
 
-<<<<<<< HEAD
-=======
-      let on_notification { log; abort } ~version : Call.t -> unit Fiber.t =
-        let table = Table.create (module String) 16 in
-        let to_callback (decl : _ Decl.notification) f payload =
-          match Conv.of_sexp decl.req payload ~version with
-          | Ok s -> f s
-          | Error error ->
-            Code_error.raise "invalid notification"
-              [ ("error", Conv.dyn_of_error error) ]
-        in
-        let add (decl : _ Decl.notification) f =
-          Table.add_exn table decl.method_ (to_callback decl f)
-        in
-        add Server_notifications.log log;
-        add Server_notifications.abort abort;
-        fun { Call.method_; params } ->
-          match Table.find table method_ with
-          | None ->
-            Code_error.raise "invalid method from server"
-              [ ("method_", Dyn.Encoder.string method_) ]
-          | Some v -> v params
-
->>>>>>> a83a10aa
       let log { Message.payload; message } =
         (match payload with
         | None -> Format.eprintf "%s@." message
@@ -1153,7 +655,6 @@
         match init with
         | Error e -> raise (Response.Error.E e)
         | Ok csexp ->
-<<<<<<< HEAD
           let* menu =
             match
               Conv.of_sexp ~version:initialize.dune_version
@@ -1195,9 +696,6 @@
               ~menu
           in
           let* () = Fiber.Ivar.fill handler_var handler in
-=======
-          let _resp = Conv.of_sexp Initialize.Response.sexp csexp in
->>>>>>> a83a10aa
           Fiber.finalize
             (fun () -> f client)
             ~finally:(fun () -> Chan.write chan None)
