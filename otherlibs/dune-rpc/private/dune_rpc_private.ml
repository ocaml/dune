open Import
module Conv = Conv
module Versioned = Versioned
module Procedures = Procedures
include Types
include Exported_types

module Where = struct
  type t =
    [ `Unix of string
    | `Ip of [ `Host of string ] * [ `Port of int ]
    ]

  let default_port = 8587

  let of_dbus { Dbus_address.name; args } =
    match name with
    | "unix" ->
      let path = Option.value_exn (List.assoc args "path") in
      `Unix path
    | "tcp" ->
      let port =
        match List.assoc args "port" with
        | None -> default_port
        | Some p -> int_of_string p
      in
      let addr = List.assoc args "host" |> Option.value_exn in
      `Ip (`Host addr, `Port port)
    | _ -> failwith "invalid connection type"

  let of_string s =
    match Dbus_address.of_string s with
    | Error _ -> failwith ("invalid address format " ^ s)
    | Ok s -> of_dbus s

  let rpc_socket_relative_to_build_dir = "rpc/dune"

  let _DUNE_RPC = "DUNE_RPC"

  let to_dbus : t -> Dbus_address.t = function
    | `Unix p -> { name = "unix"; args = [ ("path", p) ] }
    | `Ip (`Host host, `Port port) ->
      let port = string_of_int port in
      { name = "tcp"; args = [ ("host", host); ("port", port) ] }

  let to_string t = Dbus_address.to_string (to_dbus t)

  let add_to_env t env =
    let value = to_string t in
    Env.add env ~var:_DUNE_RPC ~value

  module type S = sig
    type 'a fiber

    val get : build_dir:string -> t option fiber

    val default : build_dir:string -> t
  end

  module Make (Fiber : sig
    type 'a t

    val return : 'a -> 'a t

    module O : sig
      val ( let* ) : 'a t -> ('a -> 'b t) -> 'b t

      val ( let+ ) : 'a t -> ('a -> 'b) -> 'b t
    end
  end)
  (Sys : Sys with type 'a fiber := 'a Fiber.t) =
  struct
    let default ~build_dir =
      if Sys.is_win32 () then
        `Ip (`Host "0.0.0.0", `Port default_port)
      else
        `Unix (Filename.concat build_dir rpc_socket_relative_to_build_dir)

    let get ~build_dir : t option Fiber.t =
      let open Fiber.O in
      match Sys.getenv _DUNE_RPC with
      | Some d -> Fiber.return (Some (of_string d))
      | None -> (
        let of_file f =
          let+ contents = Sys.read_file f in
          Some (of_string contents)
        in
        let file = Filename.concat build_dir rpc_socket_relative_to_build_dir in
        let* analyze = Sys.analyze_path file in
        match analyze with
        | `Other -> Fiber.return None
        | `Normal_file -> of_file file
        | `Unix_socket -> (
          let unix file = Fiber.return (Some (`Unix file)) in
          if String.length file < 104 then
            unix file
          else
            let* readlink = Sys.readlink file in
            match readlink with
            | None -> unix file
            | Some p ->
              let shorter s1 s2 =
                if String.length s1 > String.length s2 then
                  s2
                else
                  s1
              in
              unix
                (shorter file
                   (if Filename.is_relative p then
                     Filename.concat (Filename.dirname file) p
                   else
                     p))))
  end
end

<<<<<<< HEAD
module Decl = struct
  include Decl
=======
module Loc = struct
  include Loc

  let start t = t.start

  let stop t = t.stop

  let pos_sexp =
    let open Conv in
    let to_ (pos_fname, pos_lnum, pos_bol, pos_cnum) =
      { Lexing.pos_fname; pos_lnum; pos_bol; pos_cnum }
    in
    let from { Lexing.pos_fname; pos_lnum; pos_bol; pos_cnum } =
      (pos_fname, pos_lnum, pos_bol, pos_cnum)
    in
    let pos_fname = field "pos_fname" (required string) in
    let pos_lnum = field "pos_lnum" (required int) in
    let pos_bol = field "pos_bol" (required int) in
    let pos_cnum = field "pos_cnum" (required int) in
    iso (record (four pos_fname pos_lnum pos_bol pos_cnum)) to_ from

  let sexp =
    let open Conv in
    let to_ (start, stop) = { start; stop } in
    let from { start; stop } = (start, stop) in
    let start = field "start" (required pos_sexp) in
    let stop = field "stop" (required pos_sexp) in
    iso (record (both start stop)) to_ from
end

module Target = struct
  type t =
    | Path of string
    | Alias of string
    | Library of string
    | Executables of string list
    | Preprocess of string list
    | Loc of Loc.t

  let sexp =
    let open Conv in
    let path = constr "Path" string (fun p -> Path p) in
    let alias = constr "Alias" string (fun a -> Alias a) in
    let lib = constr "Library" string (fun l -> Library l) in
    let executables =
      constr "Executables" (list string) (fun es -> Executables es)
    in
    let preprocess =
      constr "Preprocess" (list string) (fun ps -> Preprocess ps)
    in
    let loc = constr "Loc" Loc.sexp (fun l -> Loc l) in
    sum
      [ econstr path
      ; econstr alias
      ; econstr lib
      ; econstr executables
      ; econstr preprocess
      ; econstr loc
      ] (function
      | Path p -> case p path
      | Alias a -> case a alias
      | Library l -> case l lib
      | Executables es -> case es executables
      | Preprocess ps -> case ps preprocess
      | Loc l -> case l loc)
end

module Path = struct
  type t = string

  let sexp = Conv.string

  let dune_root = "."

  let absolute abs =
    if Filename.is_relative abs then
      Code_error.raise "Path.absolute: accepts only absolute paths"
        [ ("abs", Dyn.Encoder.string abs) ];
    abs

  let relative = Filename.concat
end

module Diagnostic = struct
  type severity =
    | Error
    | Warning
>>>>>>> a4bc0a8b

  module For_tests = struct
    include Decl
  end
end

module Public = struct
  module Request = struct
    type ('a, 'b) t = ('a, 'b) Decl.Request.witness

    let ping = Procedures.Public.ping.decl

<<<<<<< HEAD
    let diagnostics = Procedures.Public.diagnostics.decl
=======
    let diagnostics =
      Decl.request ~method_:"diagnostics" Conv.unit (Conv.list Diagnostic.sexp)

    let format_dune_file =
      let conv =
        let open Conv in
        let path = field "path" (required string) in
        let contents = field "contents" (required string) in
        let to_ (path, contents) = (path, `Contents contents) in
        let from (path, `Contents contents) = (path, contents) in
        iso (record (both path contents)) to_ from
      in
      Decl.request ~method_:"format-dune-file" conv Conv.string

    let promote = Decl.request ~method_:"promote" Path.sexp Conv.unit
>>>>>>> a4bc0a8b
  end

  module Notification = struct
    type 'a t = 'a Decl.Notification.witness

    let shutdown = Procedures.Public.shutdown.decl

    let subscribe = Procedures.Public.subscribe.decl

    let unsubscribe = Procedures.Public.unsubscribe.decl
  end
end

module Server_notifications = struct
  let abort = Procedures.Server_side.abort.decl

  let diagnostic = Procedures.Server_side.diagnostic.decl

  let log = Procedures.Server_side.log.decl

  let progress = Procedures.Server_side.progress.decl
end

module Client = struct
  module type S = sig
    type t

    type 'a fiber

    type chan

    val request :
         ?id:Id.t
      -> t
      -> ('a, 'b) Public.Request.t
      -> 'a
      -> ('b, Response.Error.t) result fiber

    val notification :
         t
      -> 'a Public.Notification.t
      -> 'a
      -> (unit, Response.Error.t) result fiber

    val disconnected : t -> unit fiber

    module Batch : sig
      type t

      type client

      val create : client -> t

      val request :
           ?id:Id.t
        -> t
        -> ('a, 'b) Public.Request.t
        -> 'a
        -> ('b, Response.Error.t) result fiber

      val notification :
           t
        -> 'a Public.Notification.t
        -> 'a
        -> (unit, Response.Error.t) result fiber

      val submit : t -> unit fiber
    end
    with type client := t

    module Handler : sig
      type t

      val create :
           ?log:(Message.t -> unit fiber)
        -> ?diagnostic:(Diagnostic.Event.t list -> unit fiber)
        -> ?build_progress:(Progress.t -> unit fiber)
        -> ?abort:(Message.t -> unit fiber)
        -> unit
        -> t
    end

    val connect :
         ?handler:Handler.t
      -> chan
      -> Initialize.Request.t
      -> f:(t -> 'a fiber)
      -> 'a fiber

    module For_tests : sig
      type proc =
        | Request : ('a, 'b) Decl.request -> proc
        | Notification : 'a Decl.notification -> proc

      val connect :
           ?handler:Handler.t
        -> extra_procedures:proc list
        -> chan
        -> Initialize.Request.t
        -> f:(t -> 'a fiber)
        -> 'a fiber
    end
  end

  module Make (Fiber : sig
    type 'a t

    val return : 'a -> 'a t

    val fork_and_join_unit : (unit -> unit t) -> (unit -> 'a t) -> 'a t

    val parallel_iter : (unit -> 'a option t) -> f:('a -> unit t) -> unit t

    val finalize : (unit -> 'a t) -> finally:(unit -> unit t) -> 'a t

    module O : sig
      val ( let* ) : 'a t -> ('a -> 'b t) -> 'b t

      val ( let+ ) : 'a t -> ('a -> 'b) -> 'b t
    end

    module Ivar : sig
      type 'a fiber

      type 'a t

      val create : unit -> 'a t

      val read : 'a t -> 'a fiber

      val fill : 'a t -> 'a -> unit fiber
    end
    with type 'a fiber := 'a t
  end) (Chan : sig
    type t

    val write : t -> Sexp.t list option -> unit Fiber.t

    val read : t -> Sexp.t option Fiber.t
  end) =
  struct
    open Fiber.O
    module V = Versioned.Make (Fiber)

    module Chan = struct
      type t =
        { read : unit -> Sexp.t option Fiber.t
        ; write : Sexp.t list option -> unit Fiber.t
        ; mutable closed_read : bool
        ; mutable closed_write : bool
        ; disconnected : unit Fiber.Ivar.t
        }

      let of_chan c =
        let disconnected = Fiber.Ivar.create () in
        let read () =
          let* result = Chan.read c in
          match result with
          | None ->
            let+ () = Fiber.Ivar.fill disconnected () in
            None
          | _ -> Fiber.return result
        in
        { read
        ; write = (fun s -> Chan.write c s)
        ; closed_read = false
        ; closed_write = false
        ; disconnected
        }

      let write t s =
        match s with
        | Some _ -> t.write s
        | None ->
          if t.closed_write then
            Fiber.return ()
          else (
            t.closed_write <- true;
            t.write None
          )

      let read t =
        if t.closed_read then
          Fiber.return None
        else
          t.read ()
    end

    exception Invalid_session of Conv.error

    let () =
      Printexc.register_printer (function
        | Invalid_session error ->
          Some
            (Dyn.to_string
               (Dyn.Encoder.constr "Invalid_session"
                  [ Conv.dyn_of_error error ]))
        | _ -> None)

    type t =
      { chan : Chan.t
      ; requests : (Id.t, Response.t Fiber.Ivar.t) Table.t
      ; initialize : Initialize.Request.t
      ; mutable next_id : int
      ; mutable running : bool
      ; mutable handler_initialized : bool
      ; (* We need this field to be an Ivar to ensure that any typed
           communications are correctly versioned. The contract of the [Fiber]
           interface ensures that this will be filled before any user code is
           run. *)
        handler : unit V.Handler.t Fiber.t
      ; on_preemptive_abort : Message.t -> unit Fiber.t
      }

    (* When the client is terminated via this function, the session is
       considered to be dead without a way to recover. *)
    let terminate t =
      match t.running with
      | false -> Fiber.return ()
      | true ->
        t.running <- false;
        let ivars = ref [] in
        Table.filteri_inplace t.requests ~f:(fun ~key:id ~data:ivar ->
            ivars := (id, ivar) :: !ivars;
            false);
        let ivars () =
          Fiber.return
            (match !ivars with
            | [] -> None
            | x :: xs ->
              ivars := xs;
              Some x)
        in
        Fiber.fork_and_join_unit
          (fun () -> Chan.write t.chan None)
          (fun () ->
            Fiber.parallel_iter ivars ~f:(fun (id, ivar) ->
                let error =
                  let payload = Sexp.record [ ("id", Id.to_sexp id) ] in
                  Response.Error.create ~kind:Code_error ~payload
                    ~message:
                      "connection terminated. this request will never receive \
                       a response"
                    ()
                in
                Fiber.Ivar.fill ivar (Error error)))

    let terminate_with_error t message info =
      Fiber.fork_and_join_unit
        (fun () -> terminate t)
        (fun () -> Code_error.raise message info)

    let send conn (packet : Packet.Query.t list option) =
      let sexps =
        Option.map packet
          ~f:
            (List.map ~f:(function
              | Packet.Query.Notification p ->
                Conv.to_sexp (Conv.record Call.fields) p
              | Request (id, request) ->
                let conv =
                  Conv.record (Conv.both Id.required_field Call.fields)
                in
                Conv.to_sexp conv (id, request)))
      in
      Chan.write conn.chan sexps

    let create ~chan ~initialize ~handler ~on_preemptive_abort =
      let requests = Table.create (module Id) 16 in
      { chan
      ; requests
      ; next_id = 0
      ; initialize
      ; running = true
      ; handler_initialized = false
      ; handler
      ; on_preemptive_abort
      }

    let prepare_request conn (id, req) =
      match conn.running with
      | false ->
        let err =
          let payload =
            Sexp.record
              [ ("id", Id.to_sexp id)
              ; ("req", Conv.to_sexp (Conv.record Call.fields) req)
              ]
          in
          Response.Error.create ~payload
            ~message:"request sent while connection is dead" ~kind:Code_error ()
        in
        Error err
      | true ->
        let ivar = Fiber.Ivar.create () in
        (match Table.add conn.requests id ivar with
        | Ok () -> ()
        | Error _ -> Code_error.raise "duplicate id" [ ("id", Id.to_dyn id) ]);
        Ok ivar

    let request_untyped conn (id, req) =
      match prepare_request conn (id, req) with
      | Error e -> Fiber.return (Error e)
      | Ok ivar ->
        let* () = send conn (Some [ Request (id, req) ]) in
        Fiber.Ivar.read ivar

    let parse_response t decode = function
      | Error e -> Fiber.return (Error e)
      | Ok res -> (
        match decode res with
        | Ok s -> Fiber.return (Ok s)
        | Error e ->
          terminate_with_error t "response not matched by decl"
            [ ("e", Response.Error.to_dyn e) ])

    let gen_id t = function
      | Some id -> id
      | None ->
        let id = Sexp.List [ Atom "auto"; Atom (Int.to_string t.next_id) ] in
        t.next_id <- t.next_id + 1;
        Id.make id

    let request ?id t (decl : _ Decl.Request.witness) req =
      let id = gen_id t id in
      let* handler = t.handler in
      match V.Handler.prepare_request handler decl req with
      | Error e -> Fiber.return (Error e)
      | Ok (req, decode) ->
        let* res = request_untyped t (id, req) in
        parse_response t decode res

    let prepare_notification (type a) t (decl : a Decl.Notification.witness)
        (n : a) ~on_success ~on_failure =
      let* handler = t.handler in
      match V.Handler.prepare_notification handler decl n with
      | Error e -> on_failure e
      | Ok call -> (
        match t.running with
        | true -> on_success call
        | false ->
          let err =
            let payload =
              Sexp.record
                [ ("method", Atom call.method_); ("params", call.params) ]
            in
            Response.Error.create ~payload
              ~message:"notification sent while connection is dead"
              ~kind:Code_error ()
          in
          raise (Response.Error.E err))

    let notification (type a) t (decl : a Decl.Notification.witness) (n : a) =
      prepare_notification t decl n
        ~on_success:(fun call ->
          let+ () = send t (Some [ Notification call ]) in
          Ok ())
        ~on_failure:(fun e -> Fiber.return (Error e))

    let disconnected t = Fiber.Ivar.read t.chan.disconnected

    module Batch = struct
      type nonrec t =
        { client : t
        ; mutable pending : Packet.Query.t list
        }

      let create client = { client; pending = [] }

      let notification t n a =
        prepare_notification t.client n a
          ~on_success:(fun call ->
            t.pending <- Notification call :: t.pending;
            Fiber.return (Ok ()))
          ~on_failure:(fun e -> Fiber.return (Error e))

      let request (type a b) ?id t (decl : (a, b) Decl.Request.witness)
          (req : a) : (b, _) result Fiber.t =
        let id = gen_id t.client id in
        let* handler = t.client.handler in
        match V.Handler.prepare_request handler decl req with
        | Error e -> Fiber.return (Error e)
        | Ok (call, decode) -> (
          let ivar = prepare_request t.client (id, call) in
          match ivar with
          | Error e -> Fiber.return (Error e)
          | Ok ivar ->
            t.pending <- Packet.Query.Request (id, call) :: t.pending;
            let* res = Fiber.Ivar.read ivar in
            parse_response t.client decode res)

      let submit t =
        let pending = List.rev t.pending in
        t.pending <- [];
        send t.client (Some pending)
    end

    let read_packets t packets =
      let* () =
        Fiber.parallel_iter packets ~f:(function
          | Packet.Reply.Notification n -> (
            if
              String.equal n.method_ Procedures.Server_side.abort.decl.method_
              && not t.handler_initialized
            then
              match
                Conv.of_sexp ~version:t.initialize.dune_version Message.sexp
                  n.params
              with
              | Ok msg -> t.on_preemptive_abort msg
              | Error _ ->
                Code_error.raise
                  "fatal: server aborted connection, but couldn't parse reason"
                  [ ("reason", Sexp.to_dyn n.params) ]
            else
              let* handler = t.handler in
              let* result = V.Handler.handle_notification handler () n in
              match result with
              | Error e ->
                terminate_with_error t "received bad notification from server"
                  [ ("error", Response.Error.to_dyn e)
                  ; ("notification", Call.to_dyn n)
                  ]
              | Ok () -> Fiber.return ())
          | Response (id, response) -> (
            match Table.find t.requests id with
            | Some ivar ->
              Table.remove t.requests id;
              Fiber.Ivar.fill ivar response
            | None ->
              terminate_with_error t "unexpected response"
                [ ("id", Id.to_dyn id); ("response", Response.to_dyn response) ]
            ))
      in
      terminate t

    module Handler = struct
      type t =
        { log : Message.t -> unit Fiber.t
        ; abort : Message.t -> unit Fiber.t
        ; diagnostic : Diagnostic.Event.t list -> unit Fiber.t
        ; build_progress : Progress.t -> unit Fiber.t
        }

      let log { Message.payload; message } =
        (match payload with
        | None -> Format.eprintf "%s@." message
        | Some payload ->
          Format.eprintf "%s: %s@." message (Sexp.to_string payload));
        Fiber.return ()

      let diagnostic _ = failwith "unexpected diagnostic notification"

      let build_progress _ = failwith "unexpected build progress notification"

      let abort { Message.payload = _; message } =
        failwith ("Fatal error from server: " ^ message)

      let default = { log; diagnostic; build_progress; abort }

      let create ?log ?diagnostic ?build_progress ?abort () =
        let t =
          let t = default in
          match log with
          | None -> t
          | Some log -> { t with log }
        in
        let t =
          match diagnostic with
          | None -> t
          | Some diagnostic -> { t with diagnostic }
        in
        let t =
          match build_progress with
          | None -> t
          | Some build_progress -> { t with build_progress }
        in
        let t =
          match abort with
          | None -> t
          | Some abort -> { t with abort }
        in
        t
    end

    type proc' =
      | Request : ('a, 'b) Decl.request -> proc'
      | Notification : 'a Decl.notification -> proc'

    let setup_versioning ~(handler : Handler.t) ~extra_procedures =
      let open V in
      let t : _ Builder.t = Builder.create () in
      Builder.declare_request t Procedures.Public.ping;
      Builder.declare_request t Procedures.Public.diagnostics;
      Builder.declare_notification t Procedures.Public.shutdown;
      Builder.declare_notification t Procedures.Public.subscribe;
      Builder.declare_notification t Procedures.Public.unsubscribe;
      Builder.declare_request t Procedures.Internal.status;
      Builder.declare_request t Procedures.Internal.build;
      Builder.implement_notification t Procedures.Server_side.abort (fun () ->
          handler.abort);
      Builder.implement_notification t Procedures.Server_side.log (fun () ->
          handler.log);
      Builder.implement_notification t Procedures.Server_side.progress
        (fun () -> handler.build_progress);
      Builder.implement_notification t Procedures.Server_side.diagnostic
        (fun () -> handler.diagnostic);
      List.iter
        ~f:(function
          | Request r -> Builder.declare_request t r
          | Notification n -> Builder.declare_notification t n)
        extra_procedures;
      t

    let connect_raw chan (initialize : Initialize.Request.t)
        ~(extra_procedures : proc' list) ~(handler : Handler.t) ~f =
      let packets () =
        let+ read = Chan.read chan in
        Option.map read ~f:(fun sexp ->
            match
              Conv.of_sexp Packet.Reply.sexp ~version:initialize.dune_version
                sexp
            with
            | Error e -> raise (Invalid_session e)
            | Ok message -> message)
      in
      let builder = setup_versioning ~handler ~extra_procedures in
      let on_preemptive_abort = handler.abort in
      let handler_var = Fiber.Ivar.create () in
      let handler = Fiber.Ivar.read handler_var in
      let client = create ~initialize ~chan ~handler ~on_preemptive_abort in
      let run () =
        let* init =
          let id = Id.make (List [ Atom "initialize" ]) in
          let initialize = Initialize.Request.to_call initialize in
          request_untyped client (id, initialize)
        in
        match init with
        | Error e -> raise (Response.Error.E e)
        | Ok csexp ->
          let* menu =
            match
              Conv.of_sexp ~version:initialize.dune_version
                Initialize.Response.sexp csexp
            with
            | Error e -> raise (Invalid_session e)
            | Ok _resp -> (
              let id = Id.make (List [ Atom "version menu" ]) in
              let supported_versions =
                let request =
                  Version_negotiation.Request.create
                    (V.Builder.registered_procedures builder)
                in
                Version_negotiation.Request.to_call request
              in
              let+ resp = request_untyped client (id, supported_versions) in
              match resp with
              | Error e -> raise (Response.Error.E e)
              | Ok sexp -> (
                match
                  Conv.of_sexp ~version:initialize.dune_version
                    Version_negotiation.Response.sexp sexp
                with
                | Error e -> raise (Invalid_session e)
                | Ok (Selected methods) -> (
                  match Versioned.Menu.of_list methods with
                  | Ok m -> m
                  | Error (method_, a, b) ->
                    Code_error.raise
                      "server responded with invalid version menu"
                      [ ( "duplicated"
                        , Dyn.Tuple [ Dyn.String method_; Dyn.Int a; Dyn.Int b ]
                        )
                      ])))
          in
          let handler =
            V.Builder.to_handler builder
              ~session_version:(fun () -> client.initialize.dune_version)
              ~menu
          in
          let* () = Fiber.Ivar.fill handler_var handler in
          let+ res =
            Fiber.finalize
              (fun () -> f client)
              ~finally:(fun () -> Chan.write chan None)
          in
          res
      in
      Fiber.fork_and_join_unit (fun () -> read_packets client packets) run

    let connect ?(handler = Handler.default) chan
        (initialize : Initialize.Request.t) ~f =
      connect_raw chan initialize ~handler ~extra_procedures:[] ~f

    let connect ?handler chan init ~f =
      let chan = Chan.of_chan chan in
      connect ?handler chan init ~f

    module For_tests = struct
      type proc = proc' =
        | Request : ('a, 'b) Decl.request -> proc
        | Notification : 'a Decl.notification -> proc

      let connect ?(handler = Handler.default) ~extra_procedures chan init ~f =
        connect_raw (Chan.of_chan chan) init ~handler ~extra_procedures ~f
    end
  end
end<|MERGE_RESOLUTION|>--- conflicted
+++ resolved
@@ -114,98 +114,8 @@
   end
 end
 
-<<<<<<< HEAD
 module Decl = struct
   include Decl
-=======
-module Loc = struct
-  include Loc
-
-  let start t = t.start
-
-  let stop t = t.stop
-
-  let pos_sexp =
-    let open Conv in
-    let to_ (pos_fname, pos_lnum, pos_bol, pos_cnum) =
-      { Lexing.pos_fname; pos_lnum; pos_bol; pos_cnum }
-    in
-    let from { Lexing.pos_fname; pos_lnum; pos_bol; pos_cnum } =
-      (pos_fname, pos_lnum, pos_bol, pos_cnum)
-    in
-    let pos_fname = field "pos_fname" (required string) in
-    let pos_lnum = field "pos_lnum" (required int) in
-    let pos_bol = field "pos_bol" (required int) in
-    let pos_cnum = field "pos_cnum" (required int) in
-    iso (record (four pos_fname pos_lnum pos_bol pos_cnum)) to_ from
-
-  let sexp =
-    let open Conv in
-    let to_ (start, stop) = { start; stop } in
-    let from { start; stop } = (start, stop) in
-    let start = field "start" (required pos_sexp) in
-    let stop = field "stop" (required pos_sexp) in
-    iso (record (both start stop)) to_ from
-end
-
-module Target = struct
-  type t =
-    | Path of string
-    | Alias of string
-    | Library of string
-    | Executables of string list
-    | Preprocess of string list
-    | Loc of Loc.t
-
-  let sexp =
-    let open Conv in
-    let path = constr "Path" string (fun p -> Path p) in
-    let alias = constr "Alias" string (fun a -> Alias a) in
-    let lib = constr "Library" string (fun l -> Library l) in
-    let executables =
-      constr "Executables" (list string) (fun es -> Executables es)
-    in
-    let preprocess =
-      constr "Preprocess" (list string) (fun ps -> Preprocess ps)
-    in
-    let loc = constr "Loc" Loc.sexp (fun l -> Loc l) in
-    sum
-      [ econstr path
-      ; econstr alias
-      ; econstr lib
-      ; econstr executables
-      ; econstr preprocess
-      ; econstr loc
-      ] (function
-      | Path p -> case p path
-      | Alias a -> case a alias
-      | Library l -> case l lib
-      | Executables es -> case es executables
-      | Preprocess ps -> case ps preprocess
-      | Loc l -> case l loc)
-end
-
-module Path = struct
-  type t = string
-
-  let sexp = Conv.string
-
-  let dune_root = "."
-
-  let absolute abs =
-    if Filename.is_relative abs then
-      Code_error.raise "Path.absolute: accepts only absolute paths"
-        [ ("abs", Dyn.Encoder.string abs) ];
-    abs
-
-  let relative = Filename.concat
-end
-
-module Diagnostic = struct
-  type severity =
-    | Error
-    | Warning
->>>>>>> a4bc0a8b
 
   module For_tests = struct
     include Decl
@@ -218,25 +128,11 @@
 
     let ping = Procedures.Public.ping.decl
 
-<<<<<<< HEAD
     let diagnostics = Procedures.Public.diagnostics.decl
-=======
-    let diagnostics =
-      Decl.request ~method_:"diagnostics" Conv.unit (Conv.list Diagnostic.sexp)
-
-    let format_dune_file =
-      let conv =
-        let open Conv in
-        let path = field "path" (required string) in
-        let contents = field "contents" (required string) in
-        let to_ (path, contents) = (path, `Contents contents) in
-        let from (path, `Contents contents) = (path, contents) in
-        iso (record (both path contents)) to_ from
-      in
-      Decl.request ~method_:"format-dune-file" conv Conv.string
-
-    let promote = Decl.request ~method_:"promote" Path.sexp Conv.unit
->>>>>>> a4bc0a8b
+
+    let format_dune_file = Procedures.Public.format_dune_file.decl
+
+    let promote = Procedures.Public.promote.decl
   end
 
   module Notification = struct
@@ -734,6 +630,8 @@
       Builder.declare_notification t Procedures.Public.shutdown;
       Builder.declare_notification t Procedures.Public.subscribe;
       Builder.declare_notification t Procedures.Public.unsubscribe;
+      Builder.declare_request t Procedures.Public.format_dune_file;
+      Builder.declare_request t Procedures.Public.promote;
       Builder.declare_request t Procedures.Internal.status;
       Builder.declare_request t Procedures.Internal.build;
       Builder.implement_notification t Procedures.Server_side.abort (fun () ->
