--- conflicted
+++ resolved
@@ -382,38 +382,6 @@
   end
 end
 
-<<<<<<< HEAD
-=======
-module Build = struct
-  module Event = struct
-    type t =
-      | Waiting
-      | Start
-      | Finish
-      | Fail
-      | Interrupt
-
-    let all =
-      [ ("waiting", Waiting)
-      ; ("start", Start)
-      ; ("finish", Finish)
-      ; ("fail", Fail)
-      ; ("interrupt", Interrupt)
-      ]
-
-    let sexp = Conv.enum all
-
-    let to_dyn t =
-      List.find_map all ~f:(fun (s, v) ->
-          if v = t then
-            Some (Dyn.String s)
-          else
-            None)
-      |> Option.value_exn
-  end
-end
-
->>>>>>> 36c9c718
 module Progress = struct
   type t =
     | Waiting
