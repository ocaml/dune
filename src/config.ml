--- conflicted
+++ resolved
@@ -43,13 +43,8 @@
     | Clear_on_rebuild
 
   let all = [
-<<<<<<< HEAD
-      "preserve", Preserve;
-      "clear-on-rebuild", Clear_on_rebuild
-=======
     "preserve", Preserve;
     "clear-on-rebuild", Clear_on_rebuild
->>>>>>> 49e00b85
   ]
 
   let of_string = function
@@ -138,14 +133,10 @@
   in
   { display     = field t.display     partial.display
   ; concurrency = field t.concurrency partial.concurrency
-<<<<<<< HEAD
-  ; terminal_persistence = field t.terminal_persistence partial.terminal_persistence
+  ; terminal_persistence =
+      field t.terminal_persistence partial.terminal_persistence
   ; sandboxing_preference =
       field t.sandboxing_preference partial.sandboxing_preference
-=======
-  ; terminal_persistence =
-      field t.terminal_persistence partial.terminal_persistence
->>>>>>> 49e00b85
   }
 
 let default =
@@ -157,19 +148,12 @@
 
 let decode =
   let+ display = field "display" Display.decode ~default:default.display
-<<<<<<< HEAD
   and+ concurrency = field "jobs" Concurrency.decode ~default:default.concurrency
-  and+ terminal_persistence = field "terminal-persistence" Terminal_persistence.decode ~default:default.terminal_persistence
+  and+ terminal_persistence =
+    field "terminal-persistence" Terminal_persistence.decode ~default:default.terminal_persistence
   and+ sandboxing_preference =
     field "sandboxing_preference"
       Sandboxing_preference.decode ~default:default.sandboxing_preference
-=======
-  and+ concurrency =
-    field "jobs" Concurrency.decode ~default:default.concurrency
-  and+ terminal_persistence =
-    field "terminal-persistence" Terminal_persistence.decode
-      ~default:default.terminal_persistence
->>>>>>> 49e00b85
   and+ () = Versioned_file.no_more_lang
   in
   { display
@@ -197,36 +181,21 @@
     default
 
 let adapt_display config ~output_is_a_tty =
-<<<<<<< HEAD
-  (* Progress isn't meaningful if inside a terminal (or emacs),
-   * so reset the display to Quiet if the output is getting
-   * piped to a file or something. *)
-  let config = if config.display = Progress &&
-      not output_is_a_tty &&
-      not inside_emacs
-=======
   (* Progress isn't meaningful if inside a terminal (or emacs), so reset the
      display to Quiet if the output is getting piped to a file or something. *)
-  let config = if config.display = Progress &&
-                  not output_is_a_tty &&
-                  not inside_emacs
->>>>>>> 49e00b85
+  let config =
+    if config.display = Progress &&
+       not output_is_a_tty &&
+       not inside_emacs
     then
       { config with display = Quiet }
     else
       config
   in
-<<<<<<< HEAD
-  (* Similarly, terminal clearing is meaningless if stderr doesn't
-   * support ANSI codes, so revert-back to Preserve in that case *)
-  if config.terminal_persistence = Clear_on_rebuild &&
-      (not output_is_a_tty)
-=======
   (* Similarly, terminal clearing is meaningless if stderr doesn't support ANSI
      codes, so revert-back to Preserve in that case *)
   if config.terminal_persistence = Clear_on_rebuild &&
      (not output_is_a_tty)
->>>>>>> 49e00b85
   then
     { config with terminal_persistence = Terminal_persistence.Preserve }
   else
