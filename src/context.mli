(** Compilation contexts *)

(** jbuild supports two different kind of contexts:

    - the default context, which correspond to the environment jbuild is run, i.e. it
    takes [ocamlc] and other tools from the [PATH] and the ocamlfind configuration where
    it can find it

    - opam switch contexts, where one opam switch correspond to one context

    each context is built into a sub-directory of "_build":

    - _build/default for the default context
    - _build/<switch> for other contexts

    jbuild is able to build simultaneously against several contexts. In particular this
    allow for simple cross-compilation: when an executable running on the host is needed,
    it is obtained by looking in another context.
*)

open! Import

module Kind : sig
  module Opam : sig
    type t =
      { root   : string
      ; switch : string
      }
  end
  type t = Default | Opam of Opam.t
end

module Env_var : sig
  type t = string
  val compare : t -> t -> Ordering.t
end

module Env_var_map : Map.S with type key := Env_var.t

type t =
  { name : string
  ; kind : Kind.t

  ; (** [true] if this context is used for the .merlin files *)
    merlin : bool

  ; (** If this context is a cross-compilation context, you need another context for
        building tools used for the compilation that run on the host. *)
    for_host : t option

  ; (** [false] if a user explicitly listed this context in the workspace.
        Controls whether we add artifacts from this context @install *)
    implicit : bool

  ; (** Directory where artifact are stored, for instance "_build/default" *)
    build_dir : Path.t

  ; (** [PATH] *)
    path : Path.t list

  ; (** [OCAML_TOPLEVEL_PATH] *)
    toplevel_path : Path.t option

  ; (** Ocaml bin directory with all ocaml tools *)
    ocaml_bin  : Path.t
  ; ocaml      : Path.t
  ; ocamlc     : Path.t
  ; ocamlopt   : Path.t option
  ; ocamldep   : Path.t
  ; ocamlmklib : Path.t

  ; (** Environment variables *)
    env : string array

  ; (** Diff between the base environment and [env] *)
    env_extra : string Env_var_map.t

  ; findlib : Findlib.t
  ; findlib_toolchain : string option

  ; (** Misc *)
    arch_sixtyfour : bool

  ; opam_var_cache : (string, string) Hashtbl.t

  ; (** Native dynlink *)
    natdynlink_supported : bool

  ; ocaml_config            : Ocaml_config.t
  ; version_string          : string
  ; version                 : int * int * int
  ; stdlib_dir              : Path.t
  ; ccomp_type              : string
  ; c_compiler              : string
  ; ocamlc_cflags           : string list
  ; ocamlopt_cflags         : string list
  ; bytecomp_c_libraries    : string list
  ; native_c_libraries      : string list
<<<<<<< HEAD
  ; native_pack_linker      : string
  ; ranlib                  : string
  ; cc_profile              : string
=======
  ; cc_profile              : string list
>>>>>>> b029d32d
  ; architecture            : string
  ; system                  : string
  ; ext_obj                 : string
  ; ext_asm                 : string
  ; ext_lib                 : string
  ; ext_dll                 : string
  ; ext_exe                 : string
  ; os_type                 : string
  ; default_executable_name : string
  ; host                    : string
  ; target                  : string
  ; flambda                 : bool
  ; exec_magic_number       : string
  ; cmi_magic_number        : string
  ; cmo_magic_number        : string
  ; cma_magic_number        : string
  ; cmx_magic_number        : string
  ; cmxa_magic_number       : string
  ; ast_impl_magic_number   : string
  ; ast_intf_magic_number   : string
  ; cmxs_magic_number       : string
  ; cmt_magic_number        : string

  ; which_cache             : (string, Path.t option) Hashtbl.t
  }

val sexp_of_t : t -> Sexp.t

(** Compare the context names *)
val compare : t -> t -> Ordering.t

val create
  :  ?merlin:bool
  -> Workspace.Context.t
  -> t list Fiber.t

val which : t -> string -> Path.t option

val extend_env : vars:string Env_var_map.t -> env:string array -> string array

val opam_config_var : t -> string -> string option Fiber.t

val install_prefix : t -> Path.t Fiber.t
val install_ocaml_libdir : t -> Path.t option Fiber.t

val env_for_exec : t -> string array

val initial_env : string array Lazy.t

(** Return the compiler needed for this compilation mode *)
val compiler : t -> Mode.t -> Path.t option

(** The best compilation mode for this context *)
val best_mode : t -> Mode.t

(** [\["-g"\]] if [!Clflags.g] and [\[\]] otherwise *)
val cc_g : t -> string list<|MERGE_RESOLUTION|>--- conflicted
+++ resolved
@@ -96,13 +96,7 @@
   ; ocamlopt_cflags         : string list
   ; bytecomp_c_libraries    : string list
   ; native_c_libraries      : string list
-<<<<<<< HEAD
-  ; native_pack_linker      : string
-  ; ranlib                  : string
-  ; cc_profile              : string
-=======
   ; cc_profile              : string list
->>>>>>> b029d32d
   ; architecture            : string
   ; system                  : string
   ; ext_obj                 : string
