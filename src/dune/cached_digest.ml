--- conflicted
+++ resolved
@@ -69,8 +69,6 @@
     cache.checked_key <- cache.checked_key + 1 );
   delete_very_recent_entries ()
 
-<<<<<<< HEAD
-=======
 let dir_digest (stat : Unix.stats) =
   Digest.generic (stat.st_size, stat.st_perm, stat.st_mtime, stat.st_ctime)
 
@@ -80,7 +78,6 @@
   else
     Digest.generic (Digest.file fn, stat.st_perm)
 
->>>>>>> b1ab9a1a
 let set_max_timestamp cache (stat : Unix.stats) =
   cache.max_timestamp <- Float.max cache.max_timestamp stat.st_mtime
 
@@ -126,11 +123,7 @@
           dirty := true;
           x.size <- stat.st_size
         );
-<<<<<<< HEAD
-        if !dirty then x.digest <- Digest.file_with_stats fn stat;
-=======
         if !dirty then x.digest <- path_stat_digest fn stat;
->>>>>>> b1ab9a1a
         x.stats_checked <- cache.checked_key;
         x.digest
       )
