--- conflicted
+++ resolved
@@ -2342,19 +2342,14 @@
 
 let report_early_exn exn =
   let t = t () in
-<<<<<<< HEAD
   let error = { Error.exn; id = Error.Id.gen () } in
   t.errors <- error :: t.errors;
-  let+ () = t.handler.error [ Add error ] in
-  Exn_with_backtrace.reraise exn
-=======
-  t.errors <- exn :: t.errors;
   (match !Clflags.report_errors_config with
   | Early
   | Twice ->
     Dune_util.Report_error.report exn
   | Deterministic -> ());
-  t.handler.error [ Add exn ]
+  t.handler.error [ Add error ]
 
 let reraise_exn exn =
   match !Clflags.report_errors_config with
@@ -2362,7 +2357,6 @@
   | Twice
   | Deterministic ->
     Exn_with_backtrace.reraise exn
->>>>>>> f4265291
 
 let run f =
   let open Fiber.O in
