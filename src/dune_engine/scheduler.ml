--- conflicted
+++ resolved
@@ -699,26 +699,22 @@
             t.status <- Restarting_build;
             Process_watcher.killall t.process_watcher Sys.sigkill;
             iter t
-<<<<<<< HEAD
           | Waiting_for_file_changes { ivar; waiting_for_inotify_sync } -> (
             match waiting_for_inotify_sync with
-            | false -> Fill (ivar, Files_changed)
+            | false -> Fill (ivar, File_system_changed)
             | true ->
               if
-                List.mem changed_files special_file_for_inotify_sync
-                  ~equal:Path.equal
+                List.exists (Nonempty_list.to_list events) ~f:(fun event ->
+                    Path.equal (Fs_memo.Event.path event)
+                      special_file_for_inotify_sync)
               then
-                Fill (ivar, Files_changed)
+                Fill (ivar, File_system_changed)
               else
                 iter t)))
-      | Rpc fill -> fill
-=======
-          | Waiting_for_file_changes ivar -> Fill (ivar, File_system_changed)))
       | Worker_task fill -> fill
       | File_system_watcher_terminated ->
         filesystem_watcher_terminated ();
         raise (Abort Already_reported)
->>>>>>> 4226f7a1
       | Signal signal ->
         got_signal signal;
         raise (Abort Already_reported)
