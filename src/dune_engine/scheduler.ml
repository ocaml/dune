--- conflicted
+++ resolved
@@ -977,22 +977,6 @@
     | Shutdown reason ->
       got_shutdown reason;
       raise @@ Abort (Shutdown_requested reason)
-<<<<<<< HEAD
-    | Stop_on_first_error ->
-      let fills =
-        match t.status with
-        | Restarting_build _ -> []
-        | Standing_by _ -> []
-        | Building cancellation ->
-          t.handler t.config Build_interrupted;
-          t.status <- Standing_by { invalidation = Memo.Invalidation.empty };
-          Fiber.Cancel.fire' cancellation
-      in
-      (match Nonempty_list.of_list fills with
-       | None -> iter t
-       | Some fills -> fills)
-=======
->>>>>>> 06d3fa9d
 
   and build_input_change (t : t) events =
     let invalidation = handle_invalidation_events events in
