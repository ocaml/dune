--- conflicted
+++ resolved
@@ -274,56 +274,14 @@
           q.yield <- Some ivar;
           Fiber.Ivar.read ivar
 
-<<<<<<< HEAD
-    let process_inotify_event q
-        (event : Async_inotify_for_dune.Async_inotify.Event.t) =
-      let should_ignore =
-        List.exists (Dune_file_watcher.inotify_event_paths event)
-          ~f:(fun path ->
-            let path = Path.of_string path in
-            let abs_path = Path.to_absolute_filename path in
-            if Table.mem q.ignored_files abs_path then (
-              (* only use ignored record once *)
-              Table.remove q.ignored_files abs_path;
-              true
-            ) else
-              false)
-      in
-      if should_ignore then
-        []
-      else
-        match event with
-        | Created path ->
-          let path = Path.of_string path in
-          [ Fs_event (Fs_memo.Event.create ~kind:Created ~path) ]
-        | Unlinked path ->
-          let path = Path.of_string path in
-          [ Fs_event (Fs_memo.Event.create ~kind:Deleted ~path) ]
-        | Modified path ->
-          let path = Path.of_string path in
-          [ Fs_event (Fs_memo.Event.create ~kind:File_changed ~path) ]
-        | Moved move -> (
-          match move with
-          | Away path ->
-            let path = Path.of_string path in
-            [ Fs_event (Fs_memo.Event.create ~kind:Deleted ~path) ]
-          | Into path ->
-            let path = Path.of_string path in
-            [ Fs_event (Fs_memo.Event.create ~kind:Created ~path) ]
-          | Move (from, to_) ->
-            let from = Path.of_string from in
-            let to_ = Path.of_string to_ in
-            [ Fs_event (Fs_memo.Event.create ~kind:Deleted ~path:from)
-            ; Fs_event (Fs_memo.Event.create ~kind:Created ~path:to_)
-            ])
-        | Queue_overflow -> [ Invalidation Memo.Invalidation.clear_caches ]
-=======
     module Event_source : sig
       type queue := t
 
       type t
 
       val signal : t
+
+      val file_watcher_task : t
 
       val invalidation : t
 
@@ -348,6 +306,53 @@
         Option.map (Signal.Set.choose q.signals) ~f:(fun signal ->
             q.signals <- Signal.Set.remove q.signals signal;
             Signal signal)
+
+      let process_inotify_event q
+          (event : Async_inotify_for_dune.Async_inotify.Event.t) =
+        let should_ignore =
+          List.exists (Dune_file_watcher.inotify_event_paths event)
+            ~f:(fun path ->
+              let path = Path.of_string path in
+              let abs_path = Path.to_absolute_filename path in
+              if Table.mem q.ignored_files abs_path then (
+                (* only use ignored record once *)
+                Table.remove q.ignored_files abs_path;
+                true
+              ) else
+                false)
+        in
+        if should_ignore then
+          []
+        else
+          match event with
+          | Created path ->
+            let path = Path.of_string path in
+            [ Fs_event (Fs_memo.Event.create ~kind:Created ~path) ]
+          | Unlinked path ->
+            let path = Path.of_string path in
+            [ Fs_event (Fs_memo.Event.create ~kind:Deleted ~path) ]
+          | Modified path ->
+            let path = Path.of_string path in
+            [ Fs_event (Fs_memo.Event.create ~kind:File_changed ~path) ]
+          | Moved move -> (
+            match move with
+            | Away path ->
+              let path = Path.of_string path in
+              [ Fs_event (Fs_memo.Event.create ~kind:Deleted ~path) ]
+            | Into path ->
+              let path = Path.of_string path in
+              [ Fs_event (Fs_memo.Event.create ~kind:Created ~path) ]
+            | Move (from, to_) ->
+              let from = Path.of_string from in
+              let to_ = Path.of_string to_ in
+              [ Fs_event (Fs_memo.Event.create ~kind:Deleted ~path:from)
+              ; Fs_event (Fs_memo.Event.create ~kind:Created ~path:to_)
+              ])
+          | Queue_overflow -> [ Invalidation Memo.Invalidation.clear_caches ]
+
+      let file_watcher_task q =
+        Option.map (Queue.pop q.file_watcher_tasks) ~f:(fun job ->
+            File_watcher_task job)
 
       let invalidation q =
         match q.invalidation_events with
@@ -356,22 +361,24 @@
           q.invalidation_events <- [];
           let terminated = ref false in
           let events =
-            List.filter_map events ~f:(function
-              | Filesystem_event Sync -> Some (Sync : build_input_change)
+            List.concat_map events ~f:(function
+              | Filesystem_event Sync -> [ (Sync : build_input_change) ]
               | Invalidation invalidation ->
-                Some (Invalidation invalidation : build_input_change)
+                [ (Invalidation invalidation : build_input_change) ]
               | Filesystem_event Watcher_terminated ->
                 terminated := true;
-                None
+                []
+              | Filesystem_event (Inotify_event event) ->
+                process_inotify_event q event
               | Filesystem_event (File_changed path) ->
                 let abs_path = Path.to_absolute_filename path in
                 if Table.mem q.ignored_files abs_path then (
                   (* only use ignored record once *)
                   Table.remove q.ignored_files abs_path;
-                  None
+                  []
                 ) else
                   (* CR-soon amokhov: Generate more precise events. *)
-                  Some (Fs_event (Fs_memo.Event.create ~kind:Unknown ~path)))
+                  [ Fs_event (Fs_memo.Event.create ~kind:Unknown ~path) ])
           in
           match !terminated with
           | true -> Some File_system_watcher_terminated
@@ -397,81 +404,24 @@
 
       let chain list q = List.find_map list ~f:(fun f -> f q)
     end
->>>>>>> dbf5f195
 
     let next q =
       Option.iter q.stats ~f:Dune_stats.record_gc_and_fd;
       Mutex.lock q.mutex;
       let rec loop () =
-<<<<<<< HEAD
-        match Signal.Set.choose q.signals with
-        | Some signal ->
-          q.signals <- Signal.Set.remove q.signals signal;
-          Signal signal
-        | None -> (
-          match Queue.pop q.file_watcher_tasks with
-          | Some job -> File_watcher_task job
-          | None -> (
-            match q.invalidation_events with
-            | [] -> (
-              match Queue.pop q.jobs_completed with
-              | None -> (
-                match Queue.pop q.worker_tasks_completed with
-                | Some fill ->
-                  q.pending_worker_tasks <- q.pending_worker_tasks - 1;
-                  Worker_task fill
-                | None -> (
-                  match q.yield with
-                  | Some ivar ->
-                    q.yield <- None;
-                    Yield ivar
-                  | None -> wait ()))
-              | Some (job, proc_info) ->
-                q.pending_jobs <- q.pending_jobs - 1;
-                assert (q.pending_jobs >= 0);
-                Job_completed (job, proc_info))
-            | events -> (
-              q.invalidation_events <- [];
-              let terminated = ref false in
-              let events =
-                List.concat_map events ~f:(function
-                  | Filesystem_event Sync -> [ (Sync : build_input_change) ]
-                  | Invalidation invalidation ->
-                    [ (Invalidation invalidation : build_input_change) ]
-                  | Filesystem_event Watcher_terminated ->
-                    terminated := true;
-                    []
-                  | Filesystem_event (Inotify_event event) ->
-                    process_inotify_event q event
-                  | Filesystem_event (File_changed path) ->
-                    let abs_path = Path.to_absolute_filename path in
-                    if Table.mem q.ignored_files abs_path then (
-                      (* only use ignored record once *)
-                      Table.remove q.ignored_files abs_path;
-                      []
-                    ) else
-                      (* XX-soon amokhov: Generate more precise events. *)
-                      [ Fs_event (Fs_memo.Event.create ~kind:Unknown ~path) ])
-              in
-              match !terminated with
-              | true -> File_system_watcher_terminated
-              | false -> (
-                match Nonempty_list.of_list events with
-                | None -> loop ()
-                | Some events -> Build_inputs_changed events))))
-=======
         match
           Event_source.(
             run
               (chain
                  (* Event sources are listed in priority order. Signals are the
                     highest priority to maximize responsiveness to Ctrl+C.
-                    [worker_tasks_completed] and [invalidation] is used for
-                    reacting to user input, so their latency is also important.
-                    [jobs_completed] and [yield] are where the bulk of the work
-                    is done, so they are the lowest priority to avoid starving
-                    other things. *)
+                    [file_watcher_task], [worker_tasks_completed] and
+                    [invalidation] are used for reacting to user input, so their
+                    latency is also important. [jobs_completed] and [yield] are
+                    where the bulk of the work is done, so they are the lowest
+                    priority to avoid starving other things. *)
                  [ signal
+                 ; file_watcher_task
                  ; invalidation
                  ; worker_tasks_completed
                  ; jobs_completed
@@ -481,7 +431,6 @@
         with
         | None -> wait ()
         | Some event -> event
->>>>>>> dbf5f195
       and wait () =
         q.got_event <- false;
         Condition.wait q.cond q.mutex;
