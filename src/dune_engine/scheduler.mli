--- conflicted
+++ resolved
@@ -57,23 +57,15 @@
       cases *)
   exception Shutdown_requested
 
-<<<<<<< HEAD
-  (** [poll once] runs [once] in a loop.
-=======
   exception Build_cancelled
 
-  (** Runs [once] in a loop, executing [finally] after every iteration, even if
-      Fiber.Never was encountered.
->>>>>>> 30ff3b2d
+  (** [poll once] runs [once] in a loop.
 
       If any source files change in the middle of iteration, it gets canceled.
 
       If [shutdown] is called, the current build will be canceled and new builds
       will not start. *)
-<<<<<<< HEAD
-  val poll :
-       (report_error:(Exn_with_backtrace.t -> unit) -> unit Fiber.t)
-    -> unit Fiber.t
+  val poll : (unit, [ `Already_reported ]) Result.t Fiber.t -> unit Fiber.t
 
   module Build_outcome_for_rpc : sig
     type t =
@@ -88,13 +80,10 @@
       to wait for the build signal. *)
   val poll_passive :
        get_build_request:
-         ((report_error:(Exn_with_backtrace.t -> unit) -> unit Fiber.t)
+         ((unit, [ `Already_reported ]) Result.t Fiber.t
          * Build_outcome_for_rpc.t Fiber.Ivar.t)
          Fiber.t
     -> unit Fiber.t
-=======
-  val poll : (unit, [ `Already_reported ]) Result.t Fiber.t -> unit Fiber.t
->>>>>>> 30ff3b2d
 
   val go :
        Config.t
