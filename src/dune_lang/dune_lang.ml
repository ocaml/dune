--- conflicted
+++ resolved
@@ -42,11 +42,8 @@
 module Package = Package
 module Dune_project_name = Dune_project_name
 module Dialect = Dialect
-<<<<<<< HEAD
 module Synopsis = Synopsis
-=======
 module Lib_mode = Lib_mode
 module Melange = Melange
 module Module_name = Module_name
-module Preprocess = Preprocess
->>>>>>> b3f6027e
+module Preprocess = Preprocess