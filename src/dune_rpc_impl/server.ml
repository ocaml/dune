--- conflicted
+++ resolved
@@ -49,7 +49,6 @@
 
 module Session_set = Session_comparable.Set
 
-<<<<<<< HEAD
 module Clients = struct
   type entry =
     { session : Client.t Session.Stage1.t
@@ -76,8 +75,6 @@
   let to_list_map = Session.Id.Map.to_list_map
 end
 
-=======
->>>>>>> a83a10aa
 (** Primitive unbounded FIFO channel. Reads are blocking. Writes are not
     blocking. At most one read is allowed at a time. *)
 module Job_queue : sig
@@ -134,11 +131,7 @@
   ; build_handler : Build_system.Handler.t
   ; pool : Fiber.Pool.t
   ; long_poll : Long_poll.t
-<<<<<<< HEAD
   ; mutable clients : Clients.t
-=======
-  ; mutable clients : Session_set.t
->>>>>>> a83a10aa
   }
 
 let build_handler t = t.build_handler
@@ -152,10 +145,7 @@
   in
   let on_terminate session =
     let t = Fdecl.get t in
-<<<<<<< HEAD
     t.clients <- Clients.remove_session t.clients session;
-=======
->>>>>>> a83a10aa
     Long_poll.disconnect_session t.long_poll session
   in
   let rpc =
@@ -214,12 +204,7 @@
     Handler.implement_notification rpc Procedures.Public.shutdown shutdown
   in
   let () =
-<<<<<<< HEAD
     Handler.implement_poll rpc Procedures.Poll.progress
-=======
-    let info = Handler.public ~since:(3, 0) () in
-    Handler.poll rpc info Sub.progress
->>>>>>> a83a10aa
       ~on_cancel:(fun _session poller ->
         let p = Long_poll.progress (Fdecl.get t).long_poll in
         Long_poll.Instance.client_cancel p poller)
@@ -228,12 +213,7 @@
         Long_poll.Instance.poll p poller)
   in
   let () =
-<<<<<<< HEAD
     Handler.implement_poll rpc Procedures.Poll.diagnostic
-=======
-    let info = Handler.public ~since:(3, 0) () in
-    Handler.poll rpc info Sub.diagnostic
->>>>>>> a83a10aa
       ~on_cancel:(fun _session poller ->
         let p = Long_poll.diagnostic (Fdecl.get t).long_poll in
         Long_poll.Instance.client_cancel p poller)
@@ -256,20 +236,10 @@
     Handler.implement_request rpc Decl.status f
   in
   let () =
-<<<<<<< HEAD
     let f _ () =
       Build_system.errors ()
       |> List.map ~f:Diagnostics.diagnostic_of_error
       |> Fiber.return
-=======
-    let cb =
-      let f () =
-        Build_system.errors ()
-        |> List.map ~f:Diagnostics.diagnostic_of_error
-        |> Fiber.return
-      in
-      Handler.callback (Handler.public ~since:(1, 0) ()) f
->>>>>>> a83a10aa
     in
     Handler.implement_request rpc Procedures.Public.diagnostics f
   in
@@ -357,11 +327,7 @@
   let res =
     { config
     ; pending_build_jobs
-<<<<<<< HEAD
     ; clients = Clients.empty
-=======
-    ; clients = Session_set.empty
->>>>>>> a83a10aa
     ; build_handler
     ; pool
     ; long_poll
