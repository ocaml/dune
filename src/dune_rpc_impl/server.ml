--- conflicted
+++ resolved
@@ -5,8 +5,12 @@
 module Subscribe = Dune_rpc.Subscribe
 module Initialize = Dune_rpc.Initialize
 module Public = Dune_rpc.Public
+module Versioned = Dune_rpc.Versioned
 module Server_notifications = Dune_rpc.Server_notifications
 module Progress = Dune_rpc.Progress
+module Build_outcome = Dune_rpc.Build_outcome
+module Status = Dune_rpc.Status
+module Procedures = Dune_rpc.Procedures
 module Id = Dune_rpc.Id
 module Diagnostic = Dune_rpc.Diagnostic
 module Conv = Dune_rpc.Conv
@@ -81,30 +85,6 @@
   Dune_lang.Syntax.set Stanza.syntax (Active Stanza.latest_version)
     Dep_conf.decode
 
-<<<<<<< HEAD
-=======
-module Decl = struct
-  module Decl = Dune_rpc.Decl
-
-  let build =
-    Decl.request ~method_:"build" Conv.(list string) Build_outcome.sexp
-
-  let shutdown = Decl.notification ~method_:"shutdown" Conv.unit
-
-  module Status = struct
-    type t = { clients : Id.t list }
-
-    let sexp =
-      let open Conv in
-      let to_ clients = { clients } in
-      let from { clients } = clients in
-      iso (list Id.sexp) to_ from
-  end
-
-  let status = Decl.request ~method_:"status" Conv.unit Status.sexp
-end
-
->>>>>>> a4bc0a8b
 module Client = struct
   type t = { mutable next_id : int }
 
@@ -261,6 +241,12 @@
   let rpc =
     Handler.create ~on_terminate ~on_init
       ~version:Dune_rpc_private.Version.latest ()
+  in
+  let () =
+    Handler.declare_notification rpc Procedures.Server_side.abort;
+    Handler.declare_notification rpc Procedures.Server_side.log;
+    Handler.declare_notification rpc Procedures.Server_side.progress;
+    Handler.declare_notification rpc Procedures.Server_side.diagnostic
   in
   let () =
     Handler.implement_request rpc Procedures.Public.ping (fun _ -> Fiber.return)
@@ -380,12 +366,6 @@
     in
     Handler.implement_request rpc Procedures.Public.diagnostics f
   in
-  let () =
-    Handler.declare_notification rpc Procedures.Server_side.abort;
-    Handler.declare_notification rpc Procedures.Server_side.log;
-    Handler.declare_notification rpc Procedures.Server_side.progress;
-    Handler.declare_notification rpc Procedures.Server_side.diagnostic
-  in
   let source_path_of_string path =
     if Filename.is_relative path then
       Path.Source.(relative root path)
@@ -401,34 +381,27 @@
         Path.Source.(relative root s)
   in
   let () =
-    let cb =
-      let f (path, `Contents contents) =
-        let+ version =
-          Memo.Build.run
-            (let open Memo.Build.O in
-            let source_path = source_path_of_string path in
-            let+ dir = Source_tree.nearest_dir source_path in
-            let project = Source_tree.Dir.project dir in
-            Dune_project.dune_version project)
-        in
-        let module Format_dune_lang = Dune_engine.Format_dune_lang in
-        Format_dune_lang.format_string ~version contents
-      in
-      Handler.callback (Handler.public ~since:(1, 0) ()) f
-    in
-    Handler.request rpc cb Public.Request.format_dune_file
-  in
-  let () =
-    let cb =
-      let f path =
-        let files = source_path_of_string path in
-        Promotion.promote_files_registered_in_last_run
-          (These ([ files ], ignore));
-        Fiber.return ()
-      in
-      Handler.callback (Handler.public ~since:(1, 0) ()) f
-    in
-    Handler.request rpc cb Public.Request.promote
+    let f _ (path, `Contents contents) =
+      let+ version =
+        Memo.Build.run
+          (let open Memo.Build.O in
+          let source_path = source_path_of_string path in
+          let+ dir = Source_tree.nearest_dir source_path in
+          let project = Source_tree.Dir.project dir in
+          Dune_project.dune_version project)
+      in
+      let module Format_dune_lang = Dune_engine.Format_dune_lang in
+      Format_dune_lang.format_string ~version contents
+    in
+    Handler.implement_request rpc Procedures.Public.format_dune_file f
+  in
+  let () =
+    let f _ path =
+      let files = source_path_of_string path in
+      Promotion.promote_files_registered_in_last_run (These ([ files ], ignore));
+      Fiber.return ()
+    in
+    Handler.implement_request rpc Procedures.Public.promote f
   in
   rpc
 
