(** High-level API for compiling OCaml files *)
open! Dune_engine

open! Stdune
open Import

(** Represent a compilation context.

    A compilation context contains all the necessary information to preprocess
    and compile OCaml source files. Exactly one compilation context is
    associated to each library, executable and executables stanza. *)
type t

(** Sets whether [-opaque] is going to be used during compilation. This
    constructs a different dependency graph for native executables. In
<<<<<<< HEAD
    particular, we can omit dependency on .cmx files. For mli only modules,
    this setting is ignored and is always set when it's available. As there are
    no .cmx files for such modules anyway *)
=======
    particular, we can omit dependency on .cmx files. For mli only modules, this
    setting is ignored and is always set when it's available. As there are no
    .cmx files for such modules anyway *)
>>>>>>> a83a10aa
type opaque =
  | Explicit of bool  (** Set directly by the caller *)
  | Inherit_from_settings
      (** Determined from the version of OCaml and the profile *)

(** Create a compilation context. *)
val create :
     super_context:Super_context.t
  -> scope:Scope.t
  -> expander:Expander.t
  -> obj_dir:Path.Build.t Obj_dir.t
  -> modules:Modules.t
  -> flags:Ocaml_flags.t
  -> requires_compile:Lib.t list Resolve.Build.t
  -> requires_link:Lib.t list Resolve.t Memo.Lazy.t
  -> ?preprocessing:Pp_spec.t
  -> opaque:opaque
  -> ?stdlib:Ocaml_stdlib.t
  -> js_of_ocaml:Dune_file.Js_of_ocaml.t option
  -> package:Package.t option
  -> ?vimpl:Vimpl.t
  -> ?modes:Dune_file.Mode_conf.Set.Details.t Mode.Dict.t
  -> ?bin_annot:bool
  -> unit
  -> t

(** Return a compilation context suitable for compiling the alias module. *)
val for_alias_module : t -> t

val super_context : t -> Super_context.t

val expander : t -> Expander.t

val context : t -> Context.t

val scope : t -> Scope.t

(** [dir] should only be used for adding rules. It should be used to access
    dependencies or targets. *)
val dir : t -> Path.Build.t

val obj_dir : t -> Path.Build.t Obj_dir.t

val modules : t -> Modules.t

val flags : t -> Ocaml_flags.t

val requires_link : t -> Lib.t list Resolve.Build.t

val requires_compile : t -> Lib.t list Resolve.Build.t

val includes : t -> Command.Args.without_targets Command.Args.t Cm_kind.Dict.t

val preprocessing : t -> Pp_spec.t

val opaque : t -> bool

val stdlib : t -> Ocaml_stdlib.t option

val js_of_ocaml : t -> Dune_file.Js_of_ocaml.t option

val sandbox : t -> Sandbox_config.t

val package : t -> Package.t option

val vimpl : t -> Vimpl.t option

val modes : t -> Mode.Dict.Set.t

val for_wrapped_compat : t -> t

val for_root_module : t -> t

val for_module_generated_at_link_time :
  t -> requires:Lib.t list Resolve.Build.t -> module_:Module.t -> t

val for_plugin_executable :
  t -> embed_in_plugin_libraries:(Loc.t * Lib_name.t) list -> t

val bin_annot : t -> bool

val without_bin_annot : t -> t

val root_module_entries : t -> Module_name.t list Action_builder.t<|MERGE_RESOLUTION|>--- conflicted
+++ resolved
@@ -13,15 +13,9 @@
 
 (** Sets whether [-opaque] is going to be used during compilation. This
     constructs a different dependency graph for native executables. In
-<<<<<<< HEAD
-    particular, we can omit dependency on .cmx files. For mli only modules,
-    this setting is ignored and is always set when it's available. As there are
-    no .cmx files for such modules anyway *)
-=======
     particular, we can omit dependency on .cmx files. For mli only modules, this
     setting is ignored and is always set when it's available. As there are no
     .cmx files for such modules anyway *)
->>>>>>> a83a10aa
 type opaque =
   | Explicit of bool  (** Set directly by the caller *)
   | Inherit_from_settings
