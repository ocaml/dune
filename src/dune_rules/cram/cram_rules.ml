--- conflicted
+++ resolved
@@ -58,53 +58,6 @@
   | Error (Missing_run_t test) ->
     (* We error out on invalid tests even if they are disabled. *)
     Memo.parallel_iter aliases ~f:(fun alias ->
-<<<<<<< HEAD
-        Alias_rules.add sctx ~alias ~loc (missing_run_t test))
-  | Ok test -> (
-    match enabled with
-    | false ->
-      Memo.parallel_iter aliases ~f:(fun alias ->
-          Alias_rules.add_empty sctx ~alias ~loc)
-    | true ->
-      let prefix_with, _ = Path.Build.extract_build_context_dir_exn dir in
-      let script =
-        Path.Build.append_source prefix_with (Cram_test.script test)
-      in
-      let action ~shell =
-        Action.progn
-          [ Cram_exec.action { script = Path.build script; shell }
-          ; Diff
-              { Diff.optional = true
-              ; mode = Text
-              ; file1 = Path.build script
-              ; file2 = Path.Build.extend_basename script ~suffix:".corrected"
-              }
-          ]
-      in
-      let locks = Path.Set.to_list spec.locks in
-      let cram =
-        let open Action_builder.O in
-        let+ () = Action_builder.path (Path.build script)
-        and+ () = Action_builder.all_unit spec.deps
-        and+ (_ : Path.Set.t) =
-          match test with
-          | File _ -> Action_builder.return Path.Set.empty
-          | Dir { dir; file = _ } ->
-            let deps =
-              Path.Build.append_source prefix_with dir
-              |> Path.build |> Source_deps.files
-            in
-            Action_builder.dyn_memo_deps deps
-        and+ shell =
-          match spec.shell with
-          | None -> Action_builder.return (Cram_stanza.path_of_shell `system)
-          | Some p -> p
-        in
-        Action.Full.make (action ~shell) ~locks ~sandbox:spec.sandbox
-      in
-      Memo.parallel_iter aliases ~f:(fun alias ->
-          Alias_rules.add sctx ~alias ~loc cram))
-=======
       Alias_rules.add sctx ~alias ~loc (missing_run_t test))
   | Ok test ->
     (match enabled with
@@ -113,9 +66,9 @@
      | true ->
        let prefix_with, _ = Path.Build.extract_build_context_dir_exn dir in
        let script = Path.Build.append_source prefix_with (Cram_test.script test) in
-       let action =
+       let action ~shell =
          Action.progn
-           [ Cram_exec.action (Path.build script)
+           [ Cram_exec.action { script = Path.build script; shell }
            ; Diff
                { Diff.optional = true
                ; mode = Text
@@ -137,12 +90,15 @@
                Path.Build.append_source prefix_with dir |> Path.build |> Source_deps.files
              in
              Action_builder.dyn_memo_deps deps
+         and+ shell =
+           match spec.shell with
+           | None -> Action_builder.return (Cram_stanza.path_of_shell `system)
+           | Some p -> p
          in
-         Action.Full.make action ~locks ~sandbox:spec.sandbox
+         Action.Full.make (action ~shell) ~locks ~sandbox:spec.sandbox
        in
        Memo.parallel_iter aliases ~f:(fun alias -> Alias_rules.add sctx ~alias ~loc cram))
 ;;
->>>>>>> 5cdeacb1
 
 let rules ~sctx ~expander ~dir tests =
   let open Memo.O in
@@ -196,15 +152,42 @@
         | false -> acc
         | true ->
           let* acc = acc in
-          let* deps, sandbox =
+          let* expander = Super_context.expander sctx ~dir in
+          let shell, deps, sandbox =
+            let return ?shell_deps ?sandbox shell =
+              let sandbox =
+                match sandbox with
+                | None -> acc.sandbox
+                | Some s -> Sandbox_config.inter acc.sandbox s
+              and deps =
+                match shell_deps with
+                | None -> acc.deps
+                | Some dep -> dep :: acc.deps
+              in
+              shell, deps, sandbox
+            in
+            match spec.shell with
+            | System_shell -> return (Action_builder.return `system)
+            | Bash_shell -> return (Action_builder.return `bash)
+            | Exec_file_shell p ->
+              let shell_deps, sandbox = Dep_conf_eval.unnamed ~expander [ File p ] in
+              let shell =
+                Expander.(
+                  With_deps_if_necessary.expand_single_path expander p
+                  |> Deps.action_builder)
+                |> Action_builder.map ~f:(fun p -> `exec p)
+              in
+              return ~shell_deps ~sandbox shell
+          in
+          let shell = Action_builder.map shell ~f:Cram_stanza.path_of_shell in
+          let deps, sandbox =
             match spec.deps with
-            | None -> Memo.return (acc.deps, acc.sandbox)
-            | Some deps ->
-              let+ (deps : unit Action_builder.t), _, sandbox =
-                let+ expander = Super_context.expander sctx ~dir in
-                Dep_conf_eval.named ~expander deps
+            | None -> deps, sandbox
+            | Some deps' ->
+              let (deps' : unit Action_builder.t), _, sandbox' =
+                Dep_conf_eval.named ~expander deps'
               in
-              deps :: acc.deps, Sandbox_config.inter acc.sandbox sandbox
+              deps' :: deps, Sandbox_config.inter sandbox sandbox'
           in
           let enabled_if = spec.enabled_if :: acc.enabled_if in
           let alias =
@@ -212,101 +195,6 @@
             | None -> acc.alias
             | Some a -> Alias.Name.Set.add acc.alias a
           in
-<<<<<<< HEAD
-          Memo.return { empty_effective with alias }
-        in
-        List.fold_left stanzas ~init
-          ~f:(fun acc (dir, (spec : Cram_stanza.t)) ->
-            match
-              match spec.applies_to with
-              | Whole_subtree -> true
-              | Files_matching_in_this_dir pred ->
-                Predicate_lang.Glob.test pred ~standard:Predicate_lang.true_
-                  name
-            with
-            | false -> acc
-            | true ->
-              let* acc = acc in
-              let* expander = Super_context.expander sctx ~dir in
-              let shell, deps, sandbox =
-                let return ?shell_deps ?sandbox shell =
-                  let sandbox =
-                    match sandbox with
-                    | None -> acc.sandbox
-                    | Some s -> Sandbox_config.inter acc.sandbox s
-                  and deps =
-                    match shell_deps with
-                    | None -> acc.deps
-                    | Some dep -> dep :: acc.deps
-                  in
-                  (shell, deps, sandbox)
-                in
-                match spec.shell with
-                | System_shell -> return (Action_builder.return `system)
-                | Bash_shell -> return (Action_builder.return `bash)
-                | Exec_file_shell p ->
-                  let shell_deps, sandbox =
-                    Dep_conf_eval.unnamed ~expander [ File p ]
-                  in
-                  let shell =
-                    Expander.(
-                      With_deps_if_necessary.expand_single_path expander p
-                      |> Deps.action_builder)
-                    |> Action_builder.map ~f:(fun p -> `exec p)
-                  in
-                  return ~shell_deps ~sandbox shell
-              in
-              let shell =
-                Action_builder.map shell ~f:Cram_stanza.path_of_shell
-              in
-              let deps, sandbox =
-                match spec.deps with
-                | None -> (deps, sandbox)
-                | Some deps' ->
-                  let (deps' : unit Action_builder.t), _, sandbox' =
-                    Dep_conf_eval.named ~expander deps'
-                  in
-                  (deps' :: deps, Sandbox_config.inter sandbox sandbox')
-              in
-              let enabled_if = spec.enabled_if :: acc.enabled_if in
-              let alias =
-                match spec.alias with
-                | None -> acc.alias
-                | Some a -> Alias.Name.Set.add acc.alias a
-              in
-              let packages =
-                match spec.package with
-                | None -> acc.packages
-                | Some (p : Package.t) ->
-                  Package.Name.Set.add acc.packages (Package.Id.name p.id)
-              in
-              let+ locks =
-                (* Locks must be relative to the cram stanza directory and not
-                   the individual tests directories *)
-                let base = `This (Path.build dir) in
-                Expander.expand_locks ~base expander spec.locks
-                >>| Path.Set.of_list >>| Path.Set.union acc.locks
-              in
-              { acc with
-                enabled_if
-              ; locks
-              ; deps
-              ; shell = Some shell
-              ; alias
-              ; packages
-              ; sandbox
-              })
-      in
-      let test_rule () = test_rule ~sctx ~expander ~dir effective test in
-      Only_packages.get_mask () >>= function
-      | None -> test_rule ()
-      | Some only ->
-        let only = Package.Name.Map.keys only |> Package.Name.Set.of_list in
-        Memo.when_
-          (Package.Name.Set.is_empty effective.packages
-          || Package.Name.Set.(not (is_empty (inter only effective.packages))))
-          test_rule)
-=======
           let packages =
             match spec.package with
             | None -> acc.packages
@@ -321,7 +209,15 @@
             >>| Path.Set.of_list
             >>| Path.Set.union acc.locks
           in
-          { acc with enabled_if; locks; deps; alias; packages; sandbox })
+          { acc with
+            enabled_if
+          ; locks
+          ; deps
+          ; shell = Some shell
+          ; alias
+          ; packages
+          ; sandbox
+          })
     in
     let test_rule () = test_rule ~sctx ~expander ~dir effective test in
     Only_packages.get_mask ()
@@ -333,5 +229,4 @@
         (Package.Name.Set.is_empty effective.packages
          || Package.Name.Set.(not (is_empty (inter only effective.packages))))
         test_rule)
-;;
->>>>>>> 5cdeacb1
+;;