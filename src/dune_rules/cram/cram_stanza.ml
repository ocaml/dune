open Import
open Dune_lang.Decoder

type applies_to =
  | Whole_subtree
  | Files_matching_in_this_dir of Predicate_lang.Glob.t

let default_applies_to = Files_matching_in_this_dir Predicate_lang.true_

let decode_applies_to =
  let open Dune_lang.Decoder in
  let subtree =
    let+ _ = keyword ":whole_subtree" in
    Whole_subtree
  in
  let predicate =
    let+ predicate = Predicate_lang.Glob.decode in
    Files_matching_in_this_dir predicate
  in
  subtree <|> predicate
;;

type t =
  { loc : Loc.t
  ; applies_to : applies_to
  ; alias : Alias.Name.t option
  ; deps : Dep_conf.t Bindings.t option
  ; shell : Shell_spec.t
  ; enabled_if : Blang.t
  ; locks : Locks.t
  ; package : Package.t option
  }

type Stanza.t += T of t

let decode =
  fields
    (let+ loc = loc
     and+ applies_to = field "applies_to" decode_applies_to ~default:default_applies_to
     and+ alias = field_o "alias" Dune_lang.Alias.decode
     and+ deps = field_o "deps" (Bindings.decode Dep_conf.decode)
     and+ shell =
       field "shell"
         Dune_lang.Decoder.(
           Syntax.since Stanza.syntax (3, 10) >>> Shell_spec.decode)
         ~default:Shell_spec.default
     and+ enabled_if = Enabled_if.decode ~allowed_vars:Any ~since:None ()
     and+ locks = Locks.field ~check:(Dune_lang.Syntax.since Stanza.syntax (2, 9)) ()
     and+ package =
       Stanza_common.Pkg.field_opt ~check:(Dune_lang.Syntax.since Stanza.syntax (2, 8)) ()
     in
<<<<<<< HEAD
     { loc; alias; deps; shell; enabled_if; locks; applies_to; package })

let path_of_shell ?(env = Env.initial) shell =
  let which shell_name =
    let path = Env_path.path env in
    Option.value_exn (Bin.which ~path shell_name)
  in
  match shell with
  | `system -> which "sh"
  | `bash -> which "bash"
  | `exec sh -> sh
=======
     { loc; alias; deps; enabled_if; locks; applies_to; package })
;;
>>>>>>> 5cdeacb1
<|MERGE_RESOLUTION|>--- conflicted
+++ resolved
@@ -40,17 +40,17 @@
      and+ alias = field_o "alias" Dune_lang.Alias.decode
      and+ deps = field_o "deps" (Bindings.decode Dep_conf.decode)
      and+ shell =
-       field "shell"
-         Dune_lang.Decoder.(
-           Syntax.since Stanza.syntax (3, 10) >>> Shell_spec.decode)
+       field
+         "shell"
+         Dune_lang.Decoder.(Syntax.since Stanza.syntax (3, 10) >>> Shell_spec.decode)
          ~default:Shell_spec.default
      and+ enabled_if = Enabled_if.decode ~allowed_vars:Any ~since:None ()
      and+ locks = Locks.field ~check:(Dune_lang.Syntax.since Stanza.syntax (2, 9)) ()
      and+ package =
        Stanza_common.Pkg.field_opt ~check:(Dune_lang.Syntax.since Stanza.syntax (2, 8)) ()
      in
-<<<<<<< HEAD
      { loc; alias; deps; shell; enabled_if; locks; applies_to; package })
+;;
 
 let path_of_shell ?(env = Env.initial) shell =
   let which shell_name =
@@ -61,7 +61,4 @@
   | `system -> which "sh"
   | `bash -> which "bash"
   | `exec sh -> sh
-=======
-     { loc; alias; deps; enabled_if; locks; applies_to; package })
-;;
->>>>>>> 5cdeacb1
+;;