(** Get dependencies for a set of modules using either ocamldep or ocamlobjinfo *)

open Import

val current : project:Dune_project.t -> (module Dep_gen.S)

val for_module :
     Dep_gen.Modules_data.t
  -> Module.t
  -> Module.t list Action_builder.t Ml_kind.Dict.t Memo.t

<<<<<<< HEAD
val rules : Dep_gen.Modules_data.t -> Dep_graph.t Ml_kind.Dict.t Memo.t
=======
val immediate_deps_of :
     Module.t
  -> Modules.t
  -> Path.Build.t Obj_dir.t
  -> Ml_kind.t
  -> Module.t list Action_builder.t

val rules : Ocamldep.Modules_data.t -> Dep_graph.t Ml_kind.Dict.t Memo.t
>>>>>>> 05797cd3
<|MERGE_RESOLUTION|>--- conflicted
+++ resolved
@@ -9,15 +9,12 @@
   -> Module.t
   -> Module.t list Action_builder.t Ml_kind.Dict.t Memo.t
 
-<<<<<<< HEAD
-val rules : Dep_gen.Modules_data.t -> Dep_graph.t Ml_kind.Dict.t Memo.t
-=======
 val immediate_deps_of :
-     Module.t
+     project:Dune_project.t
+  -> Module.t
   -> Modules.t
   -> Path.Build.t Obj_dir.t
   -> Ml_kind.t
   -> Module.t list Action_builder.t
 
-val rules : Ocamldep.Modules_data.t -> Dep_graph.t Ml_kind.Dict.t Memo.t
->>>>>>> 05797cd3
+val rules : Dep_gen.Modules_data.t -> Dep_graph.t Ml_kind.Dict.t Memo.t