--- conflicted
+++ resolved
@@ -45,7 +45,6 @@
     { flags = Ordered_set_lang.Unexpanded.standard; javascript_files = [] }
 end
 
-<<<<<<< HEAD
 module Ctypes = struct
   module Build_flags_resolver = struct
 
@@ -156,11 +155,10 @@
     Dune_project.Extension.register_simple syntax
       (return [ (name, decode >>| fun x -> [ T x ]) ])
 end
-=======
+
 type for_ =
   | Executable
   | Library of Wrapped.t option
->>>>>>> 0db4c121
 
 module Lib_deps = struct
   type t = Lib_dep.t list
@@ -274,11 +272,8 @@
     ; flags : Ocaml_flags.Spec.t
     ; js_of_ocaml : Js_of_ocaml.t
     ; allow_overlapping_dependencies : bool
-<<<<<<< HEAD
     ; ctypes : Ctypes.t option
-=======
     ; root_module : (Loc.t * Module_name.t) option
->>>>>>> 0db4c121
     }
 
   let decode (for_ : for_) =
@@ -343,16 +338,12 @@
     and+ allow_overlapping_dependencies =
       field_b "allow_overlapping_dependencies"
     and+ version = Dune_lang.Syntax.get_exn Stanza.syntax
+    and+ ctypes =
+      field_o "ctypes"
+         (Dune_lang.Syntax.since Ctypes.syntax (0, 1) >>> Ctypes.decode)
     and+ loc_instrumentation, instrumentation =
       located
         (multi_field "instrumentation"
-<<<<<<< HEAD
-           ( Dune_lang.Syntax.since Stanza.syntax (2, 7)
-           >>> fields (field "backend" (located Lib_name.decode)) ))
-    and+ ctypes =
-      (field_o "ctypes"
-         (Dune_lang.Syntax.since Ctypes.syntax (0, 1) >>> Ctypes.decode))
-=======
            (Dune_lang.Syntax.since Stanza.syntax (2, 7)
            >>> fields
                  (let+ backend =
@@ -387,7 +378,6 @@
     and+ root_module =
       field_o "root_module"
         (Dune_lang.Syntax.since Stanza.syntax (2, 8) >>> Module_name.decode_loc)
->>>>>>> 0db4c121
     in
     let preprocess =
       let init =
@@ -443,11 +433,8 @@
     ; flags
     ; js_of_ocaml
     ; allow_overlapping_dependencies
-<<<<<<< HEAD
     ; ctypes
-=======
     ; root_module
->>>>>>> 0db4c121
     }
 
   let has_foreign t =
@@ -1936,68 +1923,16 @@
 
   let gen_parse names =
     fields
-<<<<<<< HEAD
-      (let* dune_version = Dune_lang.Syntax.get_exn Stanza.syntax in
-       let+ buildable =
-         Buildable.decode ~in_library:false ~allow_re_export:false
-       and+ link_flags = Ordered_set_lang.Unexpanded.field "link_flags"
-       and+ names = names
-       and+ package = field_o "package" Stanza_common.Pkg.decode
-       and+ locks = field "locks" (repeat String_with_vars.decode) ~default:[]
-       and+ modes =
-         field "modes" Executables.Link_mode.Map.decode
-           ~default:Executables.Link_mode.Map.default_for_tests
-       and+ deps =
-         field "deps" (Bindings.decode Dep_conf.decode) ~default:Bindings.empty
-       and+ enabled_if =
-         Enabled_if.decode ~allowed_vars:Any ~since:(Some (1, 4)) ()
-       and+ action =
-         field_o "action"
-           ( Dune_lang.Syntax.since ~fatal:false Stanza.syntax (1, 2)
-           >>> Action_dune_lang.decode )
-       and+ forbidden_libraries =
-         field "forbidden_libraries"
-           ( Dune_lang.Syntax.since Stanza.syntax (2, 0)
-           >>> repeat (located Lib_name.decode) )
-           ~default:[]
-       and+ sub_systems =
-         let* () = return () in
-         Sub_system_info.record_parser ()
-       in
-       { exes =
-           { Executables.link_flags
-           ; link_deps = []
-           ; modes
-           ; optional = false
-           ; buildable
-           ; names
-           ; package = None
-           ; promote = None
-           ; install_conf = None
-           ; embed_in_plugin_libraries = []
-           ; forbidden_libraries
-           ; bootstrap_info = None
-           ; enabled_if
-           ; dune_version
-           ; sub_systems
-           }
-       ; locks
-       ; package
-       ; deps
-       ; enabled_if
-       ; action
-       })
-=======
       (let* deps =
          field "deps" (Bindings.decode Dep_conf.decode) ~default:Bindings.empty
        in
        String_with_vars.add_user_vars_to_decoding_env (Bindings.var_names deps)
-         (let+ buildable = Buildable.decode Executable
+         (let* dune_version = Dune_lang.Syntax.get_exn Stanza.syntax in
+          let+ buildable = Buildable.decode Executable
           and+ link_flags = Ordered_set_lang.Unexpanded.field "link_flags"
           and+ names = names
           and+ package = field_o "package" Stanza_common.Pkg.decode
-          and+ locks =
-            field "locks" (repeat String_with_vars.decode) ~default:[]
+          and+ locks = field "locks" (repeat String_with_vars.decode) ~default:[]
           and+ modes =
             field "modes" Executables.Link_mode.Map.decode
               ~default:Executables.Link_mode.Map.default_for_tests
@@ -2005,13 +1940,16 @@
             Enabled_if.decode ~allowed_vars:Any ~since:(Some (1, 4)) ()
           and+ action =
             field_o "action"
-              (Dune_lang.Syntax.since ~fatal:false Stanza.syntax (1, 2)
-              >>> Action_dune_lang.decode)
+              ( Dune_lang.Syntax.since ~fatal:false Stanza.syntax (1, 2)
+                >>> Action_dune_lang.decode )
           and+ forbidden_libraries =
             field "forbidden_libraries"
-              (Dune_lang.Syntax.since Stanza.syntax (2, 0)
-              >>> repeat (located Lib_name.decode))
+              ( Dune_lang.Syntax.since Stanza.syntax (2, 0)
+                >>> repeat (located Lib_name.decode) )
               ~default:[]
+          and+ sub_systems =
+            let* () = return () in
+            Sub_system_info.record_parser ()
           in
           { exes =
               { Executables.link_flags
@@ -2027,6 +1965,8 @@
               ; forbidden_libraries
               ; bootstrap_info = None
               ; enabled_if
+              ; dune_version
+              ; sub_systems
               }
           ; locks
           ; package
@@ -2034,7 +1974,6 @@
           ; enabled_if
           ; action
           }))
->>>>>>> 0db4c121
 
   let multi = gen_parse (field "names" (repeat1 (located string)))
 
