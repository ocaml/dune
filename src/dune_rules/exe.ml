--- conflicted
+++ resolved
@@ -221,30 +221,11 @@
   Jsoo_rules.build_exe cctx ~js_of_ocaml ~src ~cm:top_sorted_cms
     ~flags:(Command.Args.dyn flags) ~promote
 
-<<<<<<< HEAD
 let link_many ?link_args ?o_files ?(embed_in_plugin_libraries=[]) ~dep_graphs
       ~programs ~linkages ~promote cctx =
   let dep_graphs : Dep_graph.t Ml_kind.Dict.t = dep_graphs in
-  let modules = Compilation_context.modules cctx in
-  let link_time_code_gen = Link_time_code_gen.handle_special_libs cctx in
-  List.iter programs ~f:(fun { Program.name; main_module_name; loc } ->
-    let cm_files =
-      let sctx = CC.super_context cctx in
-      let ctx = SC.context sctx in
-      let obj_dir = CC.obj_dir cctx in
-      let top_sorted_modules =
-        match Modules.find modules main_module_name with
-        | None ->
-          (* XXX: make this a nicer error *)
-          failwith (Printf.sprintf "module %s not found in compilation context"
-                      (Module_name.to_string main_module_name))
-        | Some main ->
-=======
-let build_and_link_many ~programs ~linkages ~promote ?link_args ?o_files
-    ?(embed_in_plugin_libraries = []) cctx =
   let open Memo.Build.O in
   let modules = Compilation_context.modules cctx in
-  let* dep_graphs = Dep_rules.rules cctx ~modules in
   let* () = Module_compilation.build_all cctx ~dep_graphs
   and* link_time_code_gen = Link_time_code_gen.handle_special_libs cctx in
   Memo.Build.parallel_iter programs
@@ -255,35 +236,11 @@
         let obj_dir = CC.obj_dir cctx in
         let top_sorted_modules =
           let main = Option.value_exn (Modules.find modules main_module_name) in
->>>>>>> 110e8a03
           Dep_graph.top_closed_implementations dep_graphs.impl [ main ]
+        in
+        Cm_files.make ~obj_dir ~modules ~top_sorted_modules
+          ~ext_obj:ctx.lib_config.ext_obj ()
       in
-<<<<<<< HEAD
-      Cm_files.make ~obj_dir ~modules ~top_sorted_modules
-        ~ext_obj:ctx.lib_config.ext_obj ()
-    in
-    List.iter linkages ~f:(fun linkage ->
-      if linkage = Linkage.js then
-        link_js ~name ~cm_files ~promote cctx
-      else
-        let link_time_code_gen =
-          if Linkage.is_plugin linkage then
-            Link_time_code_gen.handle_special_libs
-              (CC.for_plugin_executable cctx ~embed_in_plugin_libraries)
-          else
-            link_time_code_gen
-        in
-        link_exe cctx ~loc ~name ~linkage ~cm_files ~link_time_code_gen
-          ~promote ?link_args ?o_files))
-
-let build_and_link_many ?link_args ?o_files ?(embed_in_plugin_libraries = [])
-      ~programs ~linkages ~promote cctx =
-  let modules = Compilation_context.modules cctx in
-  let dep_graphs = Dep_rules.rules cctx ~modules in
-  Module_compilation.build_all cctx ~dep_graphs;
-  link_many ?link_args ?o_files ~embed_in_plugin_libraries ~dep_graphs
-    ~programs ~linkages ~promote cctx
-=======
       Memo.Build.parallel_iter linkages ~f:(fun linkage ->
           if linkage = Linkage.js then
             link_js ~name ~cm_files ~promote cctx
@@ -297,12 +254,20 @@
             in
             link_exe cctx ~loc ~name ~linkage ~cm_files ~link_time_code_gen
               ~promote ?link_args ?o_files))
->>>>>>> 110e8a03
-
-let build_and_link ?link_args ?o_files ?(embed_in_plugin_libraries = [])
-      ~program =
-  build_and_link_many ?link_args ?o_files ~embed_in_plugin_libraries
-    ~programs:[program]
+
+let build_and_link_many ?link_args ?o_files ?embed_in_plugin_libraries
+      ~programs ~linkages ~promote cctx =
+  let open Memo.Build.O in
+  let modules = Compilation_context.modules cctx in
+  let* dep_graphs = Dep_rules.rules cctx ~modules in
+  let* () = Module_compilation.build_all cctx ~dep_graphs in
+  link_many ?link_args ?o_files ?embed_in_plugin_libraries ~dep_graphs
+    ~programs ~linkages ~promote cctx
+
+let build_and_link ?link_args ?o_files ?embed_in_plugin_libraries
+      ~program ~linkages ~promote cctx =
+  build_and_link_many ?link_args ?o_files ?embed_in_plugin_libraries
+    ~programs:[ program ] ~linkages ~promote cctx
 
 let exe_path cctx ~(program : Program.t) ~linkage =
   exe_path_from_name cctx ~name:program.name ~linkage