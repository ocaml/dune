(** Compilation and linking of executables *)
open! Dune_engine

open Stdune

module Program : sig
  type t =
    { name : string
    ; main_module_name : Module_name.t
    ; loc : Loc.t
    }
end

module Linkage : sig
  type t

  val equal : t -> t -> bool

  (** Byte compilation, exetension [.bc] *)
  val byte : t

  (** Native compilation, extension [.exe] *)
  val native : t

  (** Byte compilation with stubs statically linked in, extension [.exe] *)
  val custom : Context.t -> t

  (** [native] if supported, [custom] if not *)
  val native_or_custom : Context.t -> t

  (** Javascript compilation, extension [.bc.js] *)
  val js : t

  val of_user_config :
    Context.t -> loc:Loc.t -> Dune_file.Executables.Link_mode.t -> t
end

(** {1 High-level functions} *)

(** Build and link one or more executables *)

(* [link_many] is like [build_and_link_many], but it allows you to share
   modules between executables without requiring an intermediate library. *)
val link_many :
     ?link_args:Command.Args.static Command.Args.t Action_builder.t
  -> ?o_files:Path.t list
  -> ?embed_in_plugin_libraries:(Loc.t * Lib_name.t) list
  -> dep_graphs:Dep_graph.t Import.Ml_kind.Dict.t
  -> programs:Program.t list
  -> linkages:Linkage.t list
  -> promote:Rule.Promote.t option
<<<<<<< HEAD
  -> Compilation_context.t
  -> unit

val build_and_link :
     ?link_args:Command.Args.static Command.Args.t Action_builder.t
=======
  -> ?link_args:Command.Args.without_targets Command.Args.t Action_builder.t
>>>>>>> 110e8a03
  -> ?o_files:Path.t list
  -> ?embed_in_plugin_libraries:(Loc.t * Lib_name.t) list
  -> program:Program.t
  -> linkages:Linkage.t list
  -> promote:Rule.Promote.t option
  -> Compilation_context.t
  -> unit Memo.Build.t

val build_and_link_many :
<<<<<<< HEAD
     ?link_args:Command.Args.static Command.Args.t Action_builder.t
=======
     programs:Program.t list
  -> linkages:Linkage.t list
  -> promote:Rule.Promote.t option
  -> ?link_args:Command.Args.without_targets Command.Args.t Action_builder.t
>>>>>>> 110e8a03
  -> ?o_files:Path.t list
  -> ?embed_in_plugin_libraries:(Loc.t * Lib_name.t) list
  -> programs:Program.t list
  -> linkages:Linkage.t list
  -> promote:Rule.Promote.t option
  -> Compilation_context.t
  -> unit Memo.Build.t

val exe_path :
     Compilation_context.t
  -> program:Program.t
  -> linkage:Linkage.t
  -> Path.Build.t<|MERGE_RESOLUTION|>--- conflicted
+++ resolved
@@ -42,22 +42,18 @@
 (* [link_many] is like [build_and_link_many], but it allows you to share
    modules between executables without requiring an intermediate library. *)
 val link_many :
-     ?link_args:Command.Args.static Command.Args.t Action_builder.t
+     ?link_args:Command.Args.without_targets Command.Args.t Action_builder.t
   -> ?o_files:Path.t list
   -> ?embed_in_plugin_libraries:(Loc.t * Lib_name.t) list
   -> dep_graphs:Dep_graph.t Import.Ml_kind.Dict.t
   -> programs:Program.t list
   -> linkages:Linkage.t list
   -> promote:Rule.Promote.t option
-<<<<<<< HEAD
   -> Compilation_context.t
-  -> unit
+  -> unit Memo.Build.t
 
 val build_and_link :
-     ?link_args:Command.Args.static Command.Args.t Action_builder.t
-=======
-  -> ?link_args:Command.Args.without_targets Command.Args.t Action_builder.t
->>>>>>> 110e8a03
+     ?link_args:Command.Args.without_targets Command.Args.t Action_builder.t
   -> ?o_files:Path.t list
   -> ?embed_in_plugin_libraries:(Loc.t * Lib_name.t) list
   -> program:Program.t
@@ -67,14 +63,7 @@
   -> unit Memo.Build.t
 
 val build_and_link_many :
-<<<<<<< HEAD
-     ?link_args:Command.Args.static Command.Args.t Action_builder.t
-=======
-     programs:Program.t list
-  -> linkages:Linkage.t list
-  -> promote:Rule.Promote.t option
-  -> ?link_args:Command.Args.without_targets Command.Args.t Action_builder.t
->>>>>>> 110e8a03
+     ?link_args:Command.Args.without_targets Command.Args.t Action_builder.t
   -> ?o_files:Path.t list
   -> ?embed_in_plugin_libraries:(Loc.t * Lib_name.t) list
   -> programs:Program.t list
