--- conflicted
+++ resolved
@@ -382,12 +382,8 @@
           sctx
           ~dir
           ~loc:info.loc
-<<<<<<< HEAD
           ~synopsis:None
-          (Alias.make ~dir runtest_alias)
-=======
           alias
->>>>>>> 1f775080
           (let open Action_builder.O in
            let source_files = List.concat_map source_modules ~f:Module.sources in
            let+ actions =
