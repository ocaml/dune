open Import

(** {1 Generals} *)

(** Representation of a library *)
type t

val to_dyn : t -> Dyn.t

(** For libraries defined in the workspace, this is the [public_name] if present
    or the [name] if not. *)
val name : t -> Lib_name.t

val lib_config : t -> Lib_config.t

val implements : t -> t Resolve.Memo.t option

(** Same as [Path.is_managed (obj_dir t)] *)
val is_local : t -> bool

val info : t -> Path.t Lib_info.t

val main_module_name : t -> Module_name.t option Resolve.Memo.t

val wrapped : t -> Wrapped.t option Resolve.Memo.t

(** Direct library dependencies of this library *)
val requires : t -> t list Resolve.Memo.t

val ppx_runtime_deps : t -> t list Resolve.Memo.t

val pps : t -> t list Resolve.Memo.t

include Comparable_intf.S with type key := t

val compare : t -> t -> Ordering.t

val equal : t -> t -> bool

val hash : t -> int

val project : t -> Dune_project.t option

(** Operations on list of libraries *)
module L : sig
  val top_closure :
       'a list
    -> key:('a -> t)
    -> deps:('a -> 'a list Resolve.Memo.t)
    -> ('a list, 'a list) Result.t Resolve.Memo.t
end

(** {1 Compilation contexts} *)

(** See {!Sub_system} *)
type sub_system = ..

(** For compiling a library or executable *)
module Compile : sig
  type lib := t

  type t

  (** Return the list of dependencies needed for linking this library/exe *)
  val requires_link : t -> lib list Resolve.t Memo.Lazy.t

  (** Dependencies listed by the user + runtime dependencies from ppx *)
  val direct_requires : t -> lib list Resolve.Memo.t

  module Resolved_select : sig
    type t =
      { src_fn : string Resolve.t
      ; dst_fn : string
      }
  end

  (** Resolved select forms *)
  val resolved_selects : t -> Resolved_select.t list Resolve.Memo.t

  (** Transitive closure of all used ppx rewriters *)
  val pps : t -> lib list Resolve.Memo.t

  val merlin_ident : t -> Merlin_ident.t

  (** Sub-systems used in this compilation context *)
  val sub_systems : t -> sub_system list Memo.t
end

(** {1 Library name resolution} *)

(** Collection of libraries organized by names *)
module DB : sig
  type lib := t

  (** A database allow to resolve library names *)
  type t

  val installed : Context.t -> t Memo.t

  module Resolve_result : sig
    type db := t

    type t

    val not_found : t

    val found : Lib_info.external_ -> t

    val to_dyn : t Dyn.builder

    val redirect : db option -> Loc.t * Lib_name.t -> t
  end

  (** Create a new library database. [resolve] is used to resolve library names
      in this database.

      When a library is not found, it is looked up in the parent database if
      any.

      [all] returns the list of names of libraries available in this database. *)
  val create :
       parent:t option
    -> resolve:(Lib_name.t -> Resolve_result.t Memo.t)
    -> all:(unit -> Lib_name.t list Memo.t)
    -> lib_config:Lib_config.t
    -> unit
    -> t

  val find : t -> Lib_name.t -> lib option Memo.t

  val find_even_when_hidden : t -> Lib_name.t -> lib option Memo.t

  val available : t -> Lib_name.t -> bool Memo.t

  (** Retrieve the compile information for the given library. Works for
      libraries that are optional and not available as well. *)
  val get_compile_info :
    t -> ?allow_overlaps:bool -> Lib_name.t -> (lib * Compile.t) Memo.t

  val resolve : t -> Loc.t * Lib_name.t -> lib Resolve.Memo.t

  (** Like [resolve], but will return [None] instead of an error if we are
      unable to find the library. *)
  val resolve_when_exists :
    t -> Loc.t * Lib_name.t -> lib Resolve.t option Memo.t

  (** Resolve libraries written by the user in a [dune] file. The resulting list
      of libraries is transitively closed and sorted by the order of
      dependencies.

<<<<<<< HEAD
      This function is for executables stanzas. *)
  val resolve_user_written_deps_for_exes :
       ?modes:Lib_mode.Map.Set.t
    -> t
    -> (Loc.t * string) list
=======
      This function is for executables or melange.emit stanzas. *)
  val resolve_user_written_deps :
       t
    -> [ `Exe of (Import.Loc.t * string) list | `Melange_emit of string ]
>>>>>>> 557a0014
    -> ?allow_overlaps:bool
    -> ?forbidden_libraries:(Loc.t * Lib_name.t) list
    -> Lib_dep.t list
    -> pps:(Loc.t * Lib_name.t) list
    -> dune_version:Dune_lang.Syntax.Version.t
    -> merlin_ident:Merlin_ident.t
    -> Compile.t

  val resolve_pps : t -> (Loc.t * Lib_name.t) list -> lib list Resolve.Memo.t

  (** Return the list of all libraries in this database. If [recursive] is true,
      also include libraries in parent databases recursively. *)
  val all : ?recursive:bool -> t -> Set.t Memo.t

  val instrumentation_backend :
       t
    -> Loc.t * Lib_name.t
    -> Preprocess.Without_instrumentation.t option Resolve.Memo.t
end

(** {1 Transitive closure} *)

val closure : t list -> linking:bool -> t list Resolve.Memo.t

(** [descriptive_closure libs] computes the smallest set of libraries that
    contains the libraries in the list [libs], and that is transitively closed.
    The output list is guaranteed to have no duplicates and to be sorted. The
    difference with [closure libs] is that the latter may raise an error when
    overlapping implementations of virtual libraries are detected.
    [descriptive_closure libs] makes no such check. *)
val descriptive_closure : t list -> t list Memo.t

(** {1 Sub-systems} *)

module Sub_system : sig
  type lib := t

  type t = sub_system = ..

  module type S = sig
    module Info : Sub_system_info.S

    type t

    type sub_system += T of t

    val instantiate :
         resolve:(Loc.t * Lib_name.t -> lib Resolve.Memo.t)
      -> get:(loc:Loc.t -> lib -> t option Memo.t)
      -> lib
      -> Info.t
      -> t Memo.t

    val public_info : (t -> Info.t Resolve.Memo.t) option
  end

  module Register (M : S) : sig
    (** Get the instance of the subsystem for this library *)
    val get : lib -> M.t option Memo.t
  end
end

val to_dune_lib :
     t
  -> modules:Modules.t
  -> foreign_objects:Path.t list
  -> dir:Path.t
  -> Dune_package.Lib.t Resolve.Memo.t

(** Local libraries *)
module Local : sig
  type lib := t

  type t = private lib

  val to_dyn : t -> Dyn.t

  val equal : t -> t -> bool

  val hash : t -> int

  val of_lib : lib -> t option

  val of_lib_exn : lib -> t

  val to_lib : t -> lib

  val info : t -> Lib_info.local

  val obj_dir : t -> Path.Build.t Obj_dir.t

  include Comparable_intf.S with type key := t
end<|MERGE_RESOLUTION|>--- conflicted
+++ resolved
@@ -148,18 +148,10 @@
       of libraries is transitively closed and sorted by the order of
       dependencies.
 
-<<<<<<< HEAD
-      This function is for executables stanzas. *)
-  val resolve_user_written_deps_for_exes :
-       ?modes:Lib_mode.Map.Set.t
-    -> t
-    -> (Loc.t * string) list
-=======
       This function is for executables or melange.emit stanzas. *)
   val resolve_user_written_deps :
-       t
+  ?modes:Lib_mode.Map.Set.t -> t
     -> [ `Exe of (Import.Loc.t * string) list | `Melange_emit of string ]
->>>>>>> 557a0014
     -> ?allow_overlaps:bool
     -> ?forbidden_libraries:(Loc.t * Lib_name.t) list
     -> Lib_dep.t list
