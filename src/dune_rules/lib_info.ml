open! Dune_engine
open Import

module Inherited = struct
  type 'a t =
    | This of 'a
    | From of (Loc.t * Lib_name.t)

  let to_dyn f x =
    let open Dyn.Encoder in
    match x with
    | This x -> constr "This" [ f x ]
    | From (_, name) -> constr "From" [ Lib_name.to_dyn name ]
end

module Main_module_name = struct
  type t = Module_name.t option Inherited.t

  let to_dyn x = Inherited.to_dyn (Dyn.Encoder.option Module_name.to_dyn) x
end

module Special_builtin_support = struct
  let api_version_field supported_api_versions =
    let open Dune_lang.Decoder in
    field "api_version"
      (let+ loc = loc
       and+ ver = int in
       match List.assoc supported_api_versions ver with
       | Some x -> x
       | None ->
         User_error.raise ~loc
           [ Pp.textf
               "API version %d is not supported. Only the following versions \
                are currently supported:"
               ver
           ; Pp.enumerate supported_api_versions ~f:(fun (n, _) ->
                 Pp.textf "%d" n)
           ])

  module Build_info = struct
    type api_version = V1

    let api_version_to_dyn = function
      | V1 -> Dyn.Encoder.constr "V1" []

    let supported_api_versions = [ (1, V1) ]

    type t =
      { data_module : Module_name.t
      ; api_version : api_version
      }

    let to_dyn { data_module; api_version } =
      let open Dyn.Encoder in
      record
        [ ("data_module", Module_name.to_dyn data_module)
        ; ("api_version", api_version_to_dyn api_version)
        ]

    let decode =
      let open Dune_lang.Decoder in
      fields
        (let+ data_module = field "data_module" Module_name.decode
         and+ api_version = api_version_field supported_api_versions in
         { data_module; api_version })

    let encode { data_module; api_version } =
      let open Dune_lang.Encoder in
      record_fields
        [ field "data_module" Module_name.encode data_module
        ; field "api_version" int
            ( match api_version with
            | V1 -> 1 )
        ]
  end

  module Configurator = struct
    type api_version = V1

    let api_version_to_dyn = function
      | V1 -> Dyn.Encoder.constr "V1" []

    let supported_api_versions = [ (1, V1) ]

    type t = { api_version : api_version }

    let to_dyn { api_version } =
      let open Dyn.Encoder in
      record [ ("api_version", api_version_to_dyn api_version) ]

    let decode =
      let open Dune_lang.Decoder in
      fields
        (let+ api_version = api_version_field supported_api_versions in
         { api_version })

    let encode { api_version } =
      let open Dune_lang.Encoder in
      record_fields
        [ field "api_version" int
            ( match api_version with
            | V1 -> 1 )
        ]
  end

  module Dune_site = struct
    type t =
      { data_module : Module_name.t
      ; plugins : bool
      }

    let to_dyn { data_module; plugins } =
      let open Dyn.Encoder in
      record
        [ ("data_module", Module_name.to_dyn data_module)
        ; ("plugins", bool plugins)
        ]

    let decode =
      let open Dune_lang.Decoder in
      fields
        (let+ data_module = field "data_module" Module_name.decode
         and+ plugins = field_b "plugins" in
         { data_module; plugins })

    let encode { data_module; plugins } =
      let open Dune_lang.Encoder in
      record_fields
        [ field "data_module" Module_name.encode data_module
        ; field_b "plugins" plugins
        ]
  end

  type t =
    | Findlib_dynload
    | Build_info of Build_info.t
    | Configurator of Configurator.t
    | Dune_site of Dune_site.t

  let to_dyn x =
    let open Dyn.Encoder in
    match x with
    | Findlib_dynload -> constr "Findlib_dynload" []
    | Build_info info -> constr "Build_info" [ Build_info.to_dyn info ]
    | Configurator info -> constr "Configurator" [ Configurator.to_dyn info ]
    | Dune_site info -> constr "Dune_site" [ Dune_site.to_dyn info ]

  let decode =
    let open Dune_lang.Decoder in
    sum
      [ ("findlib_dynload", return Findlib_dynload)
      ; ( "build_info"
        , let+ () = Dune_lang.Syntax.since Stanza.syntax (1, 11)
          and+ info = Build_info.decode in
          Build_info info )
      ; ( "configurator"
        , let+ () = Dune_lang.Syntax.since Stanza.syntax (2, 3)
          and+ info = Configurator.decode in
          Configurator info )
      ; ( "dune_site"
        , let+ () = Dune_lang.Syntax.since Stanza.syntax (2, 8)
          and+ info = Dune_site.decode in
          Dune_site info )
      ]

  let encode t =
    match t with
    | Findlib_dynload -> Dune_lang.atom "findlib_dynload"
    | Build_info x ->
      Dune_lang.List (Dune_lang.atom "build_info" :: Build_info.encode x)
    | Configurator x ->
      Dune_lang.List (Dune_lang.atom "configurator" :: Configurator.encode x)
    | Dune_site x ->
      Dune_lang.List (Dune_lang.atom "dune_site" :: Dune_site.encode x)
end

module Status = struct
  type t =
    | Installed_private
    | Installed
    | Public of Dune_project.t * Package.t
    | Private of Dune_project.t * Package.t option

  let to_dyn x =
    let open Dyn.Encoder in
    match x with
    | Installed_private -> constr "Installed_private" []
    | Installed -> constr "Installed" []
    | Public (project, package) ->
      constr "Public" [ Dune_project.to_dyn project; Package.to_dyn package ]
    | Private (proj, package) ->
      constr "Private"
        [ Dune_project.to_dyn proj; option Package.to_dyn package ]

  let is_private = function
    | Installed_private
    | Private _ ->
      true
    | Installed
    | Public _ ->
      false

  let project = function
    | Installed_private
    | Installed ->
      None
    | Private (project, _)
    | Public (project, _) ->
      Some project
end

module Source = struct
  type 'a t =
    | Local
    | External of 'a

  let to_dyn f x =
    let open Dyn.Encoder in
    match x with
    | Local -> constr "Local" []
    | External x -> constr "External" [ f x ]

  let map t ~f =
    match t with
    | Local -> Local
    | External a -> External (f a)
end

module Enabled_status = struct
  type t =
    | Normal
    | Optional
    | Disabled_because_of_enabled_if

  let to_dyn x =
    let open Dyn.Encoder in
    match x with
    | Normal -> constr "Normal" []
    | Optional -> constr "Optional" []
    | Disabled_because_of_enabled_if ->
      constr "Disabled_because_of_enabled_if" []
end

(** {1 Lib_info_invariants}

    Many of the fields here are optional and are "entangled" in the sense that
    they are all either set to [None] (for external libraries) or to [Some] (for
    local libraries). This record used to be a sum type, to distinguish between
    these two cases more cleanly, but was later refactored into a single record
    for the sake of convenience. We might revisit this decision in future. *)
type 'path t =
  { loc : Loc.t
  ; name : Lib_name.t
  ; kind : Lib_kind.t
  ; status : Status.t
  ; src_dir : 'path
  ; orig_src_dir : 'path option
  ; obj_dir : 'path Obj_dir.t
  ; version : string option
  ; synopsis : string option
  ; archives : 'path list Mode.Dict.t
  ; plugins : 'path list Mode.Dict.t
  ; foreign_objects : 'path list Source.t
  ; foreign_archives : 'path list
  ; native_archives : 'path list
  ; foreign_dll_files : 'path list
  ; jsoo_runtime : 'path list
  ; jsoo_archive : 'path option
  ; requires : Lib_dep.t list
  ; ppx_runtime_deps : (Loc.t * Lib_name.t) list
  ; preprocess : Preprocess.With_instrumentation.t Preprocess.Per_module.t
  ; enabled : Enabled_status.t
  ; virtual_deps : (Loc.t * Lib_name.t) list
  ; dune_version : Dune_lang.Syntax.Version.t option
  ; sub_systems : Sub_system_info.t Sub_system_name.Map.t
  ; virtual_ : Modules.t Source.t option
  ; implements : (Loc.t * Lib_name.t) option
  ; default_implementation : (Loc.t * Lib_name.t) option
  ; wrapped : Wrapped.t Inherited.t option
  ; main_module_name : Main_module_name.t
  ; modes : Mode.Dict.Set.t
  ; special_builtin_support : Special_builtin_support.t option
  ; exit_module : Module_name.t option
  ; instrumentation_backend : (Loc.t * Lib_name.t) option
  }

let name t = t.name

let version t = t.version

let dune_version t = t.dune_version

let loc t = t.loc

let requires t = t.requires

let preprocess t = t.preprocess

let ppx_runtime_deps t = t.ppx_runtime_deps

let sub_systems t = t.sub_systems

let modes t = t.modes

let archives t = t.archives

let foreign_archives t = t.foreign_archives

let native_archives t = t.native_archives

let foreign_dll_files t = t.foreign_dll_files

let foreign_objects t = t.foreign_objects

let exit_module t = t.exit_module

let instrumentation_backend t = t.instrumentation_backend

let plugins t = t.plugins

let src_dir t = t.src_dir

let enabled t = t.enabled

let status t = t.status

let kind t = t.kind

let default_implementation t = t.default_implementation

let obj_dir t = t.obj_dir

let virtual_ t = t.virtual_

let implements t = t.implements

let synopsis t = t.synopsis

let wrapped t = t.wrapped

let special_builtin_support t = t.special_builtin_support

let jsoo_runtime t = t.jsoo_runtime

let jsoo_archive t = t.jsoo_archive

let main_module_name t = t.main_module_name

let orig_src_dir t = t.orig_src_dir

let best_src_dir t = Option.value ~default:t.src_dir t.orig_src_dir

let set_version t version = { t with version }

<<<<<<< HEAD
let for_dune_package t ~ppx_runtime_deps ~requires ~foreign_objects ~obj_dir
    ~implements ~default_implementation ~sub_systems ~has_modules =
=======
let for_dune_package t ~name ~ppx_runtime_deps ~requires ~foreign_objects
    ~obj_dir ~implements ~default_implementation ~sub_systems =
>>>>>>> db18a122
  let foreign_objects = Source.External foreign_objects in
  let orig_src_dir =
    match !Clflags.store_orig_src_dir with
    | false -> t.orig_src_dir
    | true ->
      Some
        ( match t.orig_src_dir with
        | Some src_dir -> src_dir
        | None -> (
          match Path.drop_build_context t.src_dir with
          | None -> t.src_dir
          | Some src_dir ->
            Path.source src_dir |> Path.to_absolute_filename |> Path.of_string )
        )
  in
  let native_archives =
    if has_modules then
      t.native_archives
    else
      []
  in
  { t with
    ppx_runtime_deps
  ; name
  ; requires
  ; foreign_objects
  ; obj_dir
  ; implements
  ; default_implementation
  ; sub_systems
  ; orig_src_dir
  ; native_archives
  }

let user_written_deps t =
  List.fold_left (t.virtual_deps @ t.ppx_runtime_deps) ~init:t.requires
    ~f:(fun acc s -> Lib_dep.Direct s :: acc)

let create ~loc ~name ~kind ~status ~src_dir ~orig_src_dir ~obj_dir ~version
    ~synopsis ~main_module_name ~sub_systems ~requires ~foreign_objects ~plugins
    ~archives ~ppx_runtime_deps ~foreign_archives ~native_archives
    ~foreign_dll_files ~jsoo_runtime ~jsoo_archive ~preprocess ~enabled
    ~virtual_deps ~dune_version ~virtual_ ~implements ~default_implementation
    ~modes ~wrapped ~special_builtin_support ~exit_module
    ~instrumentation_backend =
  { loc
  ; name
  ; kind
  ; status
  ; src_dir
  ; orig_src_dir
  ; obj_dir
  ; version
  ; synopsis
  ; requires
  ; main_module_name
  ; foreign_objects
  ; plugins
  ; archives
  ; ppx_runtime_deps
  ; foreign_archives
  ; native_archives
  ; foreign_dll_files
  ; jsoo_runtime
  ; jsoo_archive
  ; preprocess
  ; enabled
  ; virtual_deps
  ; dune_version
  ; sub_systems
  ; virtual_
  ; implements
  ; default_implementation
  ; modes
  ; wrapped
  ; special_builtin_support
  ; exit_module
  ; instrumentation_backend
  }

type external_ = Path.t t

type local = Path.Build.t t

let map t ~f_path ~f_obj_dir =
  let f = f_path in
  let list = List.map ~f in
  let mode_list = Mode.Dict.map ~f:list in
  { t with
    src_dir = f t.src_dir
  ; orig_src_dir = Option.map ~f t.orig_src_dir
  ; obj_dir = f_obj_dir t.obj_dir
  ; archives = mode_list t.archives
  ; plugins = mode_list t.plugins
  ; foreign_objects = Source.map ~f:(List.map ~f) t.foreign_objects
  ; foreign_archives = List.map ~f t.foreign_archives
  ; foreign_dll_files = List.map ~f t.foreign_dll_files
  ; native_archives = List.map ~f t.native_archives
  ; jsoo_runtime = List.map ~f t.jsoo_runtime
  ; jsoo_archive = Option.map ~f t.jsoo_archive
  }

let map_path t ~f = map t ~f_path:f ~f_obj_dir:Fun.id

let of_local = map ~f_path:Path.build ~f_obj_dir:Obj_dir.of_local

let as_local_exn =
  map ~f_path:Path.as_in_build_dir_exn ~f_obj_dir:Obj_dir.as_local_exn

let to_dyn path
    { loc
    ; name
    ; kind
    ; status
    ; src_dir
    ; orig_src_dir
    ; obj_dir
    ; version
    ; synopsis
    ; requires
    ; main_module_name
    ; foreign_objects
    ; plugins
    ; archives
    ; ppx_runtime_deps
    ; foreign_archives
    ; native_archives
    ; foreign_dll_files
    ; jsoo_runtime
    ; jsoo_archive
    ; preprocess = _
    ; enabled
    ; virtual_deps
    ; dune_version
    ; sub_systems
    ; virtual_
    ; implements
    ; default_implementation
    ; modes
    ; wrapped
    ; special_builtin_support
    ; exit_module
    ; instrumentation_backend
    } =
  let open Dyn.Encoder in
  let snd f (_, x) = f x in
  record
    [ ("loc", Loc.to_dyn_hum loc)
    ; ("name", Lib_name.to_dyn name)
    ; ("kind", Lib_kind.to_dyn kind)
    ; ("status", Status.to_dyn status)
    ; ("src_dir", path src_dir)
    ; ("orig_src_dir", option path orig_src_dir)
    ; ("obj_dir", Obj_dir.to_dyn obj_dir)
    ; ("version", option string version)
    ; ("synopsis", option string synopsis)
    ; ("archives", Mode.Dict.to_dyn (list path) archives)
    ; ("plugins", Mode.Dict.to_dyn (list path) plugins)
    ; ("foreign_objects", Source.to_dyn (list path) foreign_objects)
    ; ("foreign_archives", list path foreign_archives)
    ; ("native_archives", list path native_archives)
    ; ("foreign_dll_files", list path foreign_dll_files)
    ; ("jsoo_runtime", list path jsoo_runtime)
    ; ("jsoo_archive", option path jsoo_archive)
    ; ("requires", list Lib_dep.to_dyn requires)
    ; ("ppx_runtime_deps", list (snd Lib_name.to_dyn) ppx_runtime_deps)
    ; ("enabled", Enabled_status.to_dyn enabled)
    ; ("virtual_deps", list (snd Lib_name.to_dyn) virtual_deps)
    ; ("dune_version", option Dune_lang.Syntax.Version.to_dyn dune_version)
    ; ("sub_systems", Sub_system_name.Map.to_dyn Dyn.Encoder.opaque sub_systems)
    ; ("virtual_", option (Source.to_dyn Modules.to_dyn) virtual_)
    ; ("implements", option (snd Lib_name.to_dyn) implements)
    ; ( "default_implementation"
      , option (snd Lib_name.to_dyn) default_implementation )
    ; ("wrapped", option (Inherited.to_dyn Wrapped.to_dyn) wrapped)
    ; ("main_module_name", Main_module_name.to_dyn main_module_name)
    ; ("modes", Mode.Dict.Set.to_dyn modes)
    ; ( "special_builtin_support"
      , option Special_builtin_support.to_dyn special_builtin_support )
    ; ("exit_module", option Module_name.to_dyn exit_module)
    ; ( "instrumentation_backend"
      , option (snd Lib_name.to_dyn) instrumentation_backend )
    ]

let package t =
  match t.status with
  | Installed_private
  | Installed ->
    Some (Lib_name.package_name t.name)
  | Public (_, p) -> Some p.name
  | Private (_, p) -> Option.map p ~f:(fun t -> t.name)

let has_native_archive lib_config modules =
  Lib_config.linker_can_create_empty_archives lib_config
  && Ocaml_version.ocamlopt_always_calls_library_linker lib_config.ocaml_version
  || not (Modules.is_empty modules)<|MERGE_RESOLUTION|>--- conflicted
+++ resolved
@@ -352,13 +352,8 @@
 
 let set_version t version = { t with version }
 
-<<<<<<< HEAD
-let for_dune_package t ~ppx_runtime_deps ~requires ~foreign_objects ~obj_dir
-    ~implements ~default_implementation ~sub_systems ~has_modules =
-=======
 let for_dune_package t ~name ~ppx_runtime_deps ~requires ~foreign_objects
-    ~obj_dir ~implements ~default_implementation ~sub_systems =
->>>>>>> db18a122
+    ~obj_dir ~implements ~default_implementation ~sub_systems ~has_modules =
   let foreign_objects = Source.External foreign_objects in
   let orig_src_dir =
     match !Clflags.store_orig_src_dir with
