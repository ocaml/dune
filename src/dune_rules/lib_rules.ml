open! Dune_engine
open! Stdune
open Import
open! No_io
open Memo.Build.O
module Buildable = Dune_file.Buildable
module Library = Dune_file.Library
module Mode_conf = Dune_file.Mode_conf

let msvc_hack_cclibs =
  List.map ~f:(fun lib ->
      let lib =
        match String.drop_prefix lib ~prefix:"-l" with
        | None -> lib
        | Some l -> l ^ ".lib"
      in
      Option.value ~default:lib (String.drop_prefix ~prefix:"-l" lib))

(* Build an OCaml library. *)
let build_lib (lib : Library.t) ~native_archives ~sctx ~expander ~flags ~dir
    ~mode ~cm_files ~scope =
  let ctx = Super_context.context sctx in
  Memo.Build.Result.iter (Context.compiler ctx mode) ~f:(fun compiler ->
      let target = Library.archive lib ~dir ~ext:(Mode.compiled_lib_ext mode) in
      let stubs_flags =
        List.concat_map (Library.foreign_archives lib) ~f:(fun archive ->
            let lname =
              "-l" ^ Foreign.Archive.(name archive |> Name.to_string)
            in
            let cclib = [ "-cclib"; lname ] in
            let dllib = [ "-dllib"; lname ] in
            match mode with
            | Native -> cclib
            | Byte -> dllib @ cclib)
      in
      let map_cclibs =
        (* https://github.com/ocaml/dune/issues/119 *)
        match ctx.lib_config.ccomp_type with
        | Msvc -> msvc_hack_cclibs
        | Other _ -> Fun.id
      in
      let obj_deps =
        Action_builder.paths (Cm_files.unsorted_objects_and_cms cm_files ~mode)
      in
      let ocaml_flags = Ocaml_flags.get flags mode in
      let standard = Action_builder.return [] in
      let cclibs =
        Expander.expand_and_eval_set expander lib.c_library_flags ~standard
      in
      let library_flags =
        Expander.expand_and_eval_set expander lib.library_flags ~standard
      in
      let ctypes_cclib_flags =
        Ctypes_rules.ctypes_cclib_flags ~scope ~standard ~expander
          ~buildable:lib.buildable
      in
      Super_context.add_rule ~dir sctx ~loc:lib.buildable.loc
        (let open Action_builder.With_targets.O in
        Action_builder.with_no_targets obj_deps
        >>> Command.run (Ok compiler) ~dir:(Path.build ctx.build_dir)
              [ Command.Args.dyn ocaml_flags
              ; A "-a"
              ; A "-o"
              ; Target target
              ; As stubs_flags
              ; Dyn
                  (Action_builder.map cclibs ~f:(fun x ->
                       Command.quote_args "-cclib" (map_cclibs x)))
              ; Command.Args.dyn library_flags
              ; As
                  (match lib.kind with
                  | Normal -> []
                  | Ppx_deriver _
                  | Ppx_rewriter _ ->
                    [ "-linkall" ])
              ; Dyn
                  (Cm_files.top_sorted_cms cm_files ~mode
                  |> Action_builder.map ~f:(fun x -> Command.Args.Deps x))
              ; Hidden_targets
                  (match mode with
                  | Byte -> []
                  | Native -> native_archives)
              ; Dyn
                  (Action_builder.map ctypes_cclib_flags ~f:(fun x ->
                       Command.quote_args "-cclib" (map_cclibs x)))
              ]))

let gen_wrapped_compat_modules (lib : Library.t) cctx =
  let modules = Compilation_context.modules cctx in
  let wrapped_compat = Modules.wrapped_compat modules in
  let transition_message =
    lazy
      (match Modules.wrapped modules with
      | Simple _ -> assert false
      | Yes_with_transition r -> r)
  in
  Module_name.Map_traversals.parallel_iter wrapped_compat ~f:(fun name m ->
      let main_module_name =
        match Library.main_module_name lib with
        | This (Some mmn) -> Module_name.to_string mmn
        | _ -> assert false
      in
      let contents =
        let name = Module_name.to_string name in
        let hidden_name = sprintf "%s__%s" main_module_name name in
        let real_name = sprintf "%s.%s" main_module_name name in
        sprintf {|[@@@deprecated "%s. Use %s instead."] include %s|}
          (Lazy.force transition_message)
          real_name hidden_name
      in
      let source_path = Option.value_exn (Module.file m ~ml_kind:Impl) in
      let loc = lib.buildable.loc in
      let sctx = Compilation_context.super_context cctx in
      Action_builder.write_file (Path.as_in_build_dir_exn source_path) contents
      |> Super_context.add_rule sctx ~loc ~dir:(Compilation_context.dir cctx))

(* Rules for building static and dynamic libraries using [ocamlmklib]. *)
let ocamlmklib ~loc ~c_library_flags ~sctx ~dir ~expander ~o_files ~archive_name
    ~build_targets_together =
  let ctx = Super_context.context sctx in
  let { Lib_config.ext_lib; ext_dll; _ } = ctx.lib_config in
  let static_target =
    Foreign.Archive.Name.lib_file archive_name ~dir ~ext_lib
  in
  let build ~custom ~sandbox targets =
    Super_context.add_rule sctx ~sandbox ~dir ~loc
      (let cclibs_args =
         Expander.expand_and_eval_set expander c_library_flags
           ~standard:(Action_builder.return [])
       in
       let ctx = Super_context.context sctx in
       Command.run ~dir:(Path.build ctx.build_dir) ctx.ocamlmklib
         [ A "-g"
         ; (if custom then
             A "-custom"
           else
             Command.Args.empty)
         ; A "-o"
         ; Path (Path.build (Foreign.Archive.Name.path ~dir archive_name))
         ; Deps o_files
         ; Dyn
             (* The [c_library_flags] is needed only for the [dynamic_target]
                case, but we pass them unconditionally for simplicity. *)
             (Action_builder.map cclibs_args ~f:(fun cclibs ->
                  (* https://github.com/ocaml/dune/issues/119 *)
                  match ctx.lib_config.ccomp_type with
                  | Msvc ->
                    let cclibs = msvc_hack_cclibs cclibs in
                    Command.quote_args "-ldopt" cclibs
                  | Other _ -> As cclibs))
         ; Hidden_targets targets
         ])
  in
  let dynamic_target =
    Foreign.Archive.Name.dll_file archive_name ~dir ~ext_dll
  in
  if build_targets_together then
    (* Build both the static and dynamic targets in one [ocamlmklib] invocation,
       unless dynamically linked foreign archives are disabled. *)
    build ~sandbox:Sandbox_config.no_special_requirements ~custom:false
      (if ctx.dynamically_linked_foreign_archives then
        [ static_target; dynamic_target ]
      else
        [ static_target ])
  else
    let open Memo.Build.O in
    (* Build the static target only by passing the [-custom] flag. *)
    let* () =
      build ~sandbox:Sandbox_config.no_special_requirements ~custom:true
        [ static_target ]
    in
    (* The second rule (below) may fail on some platforms, but the build will
       succeed as long as the resulting dynamic library isn't actually needed
       (the rule will not fire in that case). We can't tell ocamlmklib to build
       only the dynamic target, so it will actually build *both* and we
       therefore sandbox the action to avoid overwriting the static archive.

       TODO: Figure out how to avoid duplicating work in the case when both
       rules fire. It seems like this might require introducing the notion of
       "optional targets", allowing us to run [ocamlmklib] with the [-failsafe]
       flag, which always produces the static target and sometimes produces the
       dynamic target too. *)
    Memo.Build.when_ ctx.dynamically_linked_foreign_archives (fun () ->
        build ~sandbox:Sandbox_config.needs_sandboxing ~custom:false
          [ dynamic_target ])

(* Build a static and a dynamic archive for a foreign library. Note that the
   dynamic archive can't be built on some platforms, in which case the rule that
   produces it will fail. *)
let foreign_rules (library : Foreign.Library.t) ~sctx ~expander ~dir
    ~dir_contents =
  let archive_name = library.archive_name in
  let* o_files =
    let* foreign_sources =
      Dir_contents.foreign_sources dir_contents
      >>| Foreign_sources.for_archive ~archive_name
    in
    Foreign_rules.build_o_files ~sctx ~dir ~expander
      ~requires:(Resolve.return []) ~dir_contents ~foreign_sources
    |> Memo.Build.parallel_map ~f:(Memo.Build.map ~f:Path.build)
  in
  let* () = Check_rules.add_files sctx ~dir o_files in
  ocamlmklib ~archive_name ~loc:library.stubs.loc
    ~c_library_flags:Ordered_set_lang.Unexpanded.standard ~sctx ~dir ~expander
    ~o_files ~build_targets_together:false

(* Build a required set of archives for an OCaml library. *)
let build_stubs lib ~cctx ~dir ~expander ~requires ~dir_contents
    ~vlib_stubs_o_files =
  let sctx = Compilation_context.super_context cctx in
  let* lib_o_files =
    let* foreign_sources =
      let+ foreign_sources = Dir_contents.foreign_sources dir_contents in
      let name = Library.best_name lib in
      Foreign_sources.for_lib foreign_sources ~name
    in
    Foreign_rules.build_o_files ~sctx ~dir ~expander ~requires ~dir_contents
      ~foreign_sources
    |> Memo.Build.parallel_map ~f:(Memo.Build.map ~f:Path.build)
  in
  let* () = Check_rules.add_files sctx ~dir lib_o_files in
  match vlib_stubs_o_files @ lib_o_files with
  | [] -> Memo.Build.return ()
  | o_files ->
    let ctx = Super_context.context sctx in
    let lib_name = Lib_name.Local.to_string (snd lib.name) in
    let archive_name = Foreign.Archive.Name.stubs lib_name in
    let modes = Compilation_context.modes cctx in
    let build_targets_together =
      modes.native && modes.byte
      && Dynlink_supported.get lib.dynlink ctx.supports_shared_libraries
    in
    ocamlmklib ~archive_name ~loc:lib.buildable.loc ~sctx ~expander ~dir
      ~o_files ~c_library_flags:lib.c_library_flags ~build_targets_together

let build_shared lib ~native_archives ~sctx ~dir ~flags =
  let ctx = Super_context.context sctx in
  Memo.Build.Result.iter ctx.ocamlopt ~f:(fun ocamlopt ->
      let ext_lib = ctx.lib_config.ext_lib in
      let src =
        let ext = Mode.compiled_lib_ext Native in
        Path.build (Library.archive lib ~dir ~ext)
      in
      let dst =
        let ext = Mode.plugin_ext Native in
        Library.archive lib ~dir ~ext
      in
      let include_flags_for_relative_foreign_archives =
        Command.Args.S
          (List.map lib.buildable.foreign_archives ~f:(fun (_loc, archive) ->
               let dir = Foreign.Archive.dir_path ~dir archive in
               Command.Args.S [ A "-I"; Path (Path.build dir) ]))
      in
      let open Action_builder.With_targets.O in
      let build =
        Action_builder.with_no_targets
          (Action_builder.paths
             (Library.foreign_lib_files lib ~dir ~ext_lib
             |> List.map ~f:Path.build))
        >>> Command.run ~dir:(Path.build ctx.build_dir) (Ok ocamlopt)
              [ Command.Args.dyn (Ocaml_flags.get flags Native)
              ; A "-shared"
              ; A "-linkall"
              ; A "-I"
              ; Path (Path.build dir)
              ; include_flags_for_relative_foreign_archives
              ; A "-o"
              ; Target dst
              ; Dep src
              ]
      in
      let build =
        Action_builder.with_no_targets
          (Action_builder.paths (List.map ~f:Path.build native_archives))
        >>> build
      in
      Super_context.add_rule sctx build ~dir ~loc:lib.buildable.loc)

let setup_build_archives (lib : Dune_file.Library.t) ~cctx
    ~(dep_graphs : Dep_graph.Ml_kind.t) ~expander ~scope =
  let obj_dir = Compilation_context.obj_dir cctx in
  let flags = Compilation_context.flags cctx in
  let modules = Compilation_context.modules cctx in
  let js_of_ocaml = lib.buildable.js_of_ocaml in
  let sctx = Compilation_context.super_context cctx in
  let ctx = Compilation_context.context cctx in
  let { Lib_config.ext_obj; natdynlink_supported; _ } = ctx.lib_config in
  let impl_only = Modules.impl_only modules in
  let open Memo.Build.O in
  let* () =
    Modules.exit_module modules
    |> Memo.Build.Option.iter ~f:(fun m ->
           (* These files needs to be alongside stdlib.cma as the compiler
              implicitly adds this module. *)
           [ (Cm_kind.Cmx, Cm_kind.ext Cmx)
           ; (Cmo, Cm_kind.ext Cmo)
           ; (Cmx, ext_obj)
           ]
           |> Memo.Build.parallel_iter ~f:(fun (kind, ext) ->
                  let src =
                    Path.build (Obj_dir.Module.obj_file obj_dir m ~kind ~ext)
                  in
                  let obj_name = Module.obj_name m in
                  let fname =
                    Module_name.Unique.artifact_filename obj_name ~ext
                  in
                  (* XXX we should get the directory from the dir of the cma
                     file explicitly *)
                  let dst = Path.Build.relative (Obj_dir.dir obj_dir) fname in
                  Super_context.add_rule sctx
                    ~dir:(Compilation_context.dir cctx)
                    ~loc:lib.buildable.loc
                    (Action_builder.copy ~src ~dst)))
  in
  let top_sorted_modules =
    Dep_graph.top_closed_implementations dep_graphs.impl impl_only
  in
  let modes = Compilation_context.modes cctx in
  (* The [dir] below is used as an object directory without going through
     [Obj_dir]. That's fragile and will break if the layout of the object
     directory changes *)
  let dir = Obj_dir.dir obj_dir in
  let* native_archives =
    let lib_config = ctx.lib_config in
    let+ lib_info = Library.to_lib_info lib ~dir ~lib_config in
    Lib_info.eval_native_archives_exn lib_info ~modules:(Some modules)
  in
  let cm_files =
    let excluded_modules =
      (* ctypes type_gen and function_gen scripts should not be included in the
         library. Otherwise they will spew stuff to stdout on library load. *)
      match lib.buildable.ctypes with
      | Some ctypes -> Ctypes_rules.non_installable_modules ctypes
      | None -> []
    in
    Cm_files.make ~excluded_modules ~obj_dir ~ext_obj ~modules
      ~top_sorted_modules ()
  in
  let* () =
    Mode.Dict.Set.iter_concurrently modes ~f:(fun mode ->
        build_lib lib ~native_archives ~dir ~sctx ~expander ~flags ~mode ~scope
          ~cm_files)
  and* () =
    (* Build *.cma.js *)
    Memo.Build.when_ modes.byte (fun () ->
        let action_with_targets =
          let src =
            Library.archive lib ~dir ~ext:(Mode.compiled_lib_ext Mode.Byte)
          in
          let target =
            Path.Build.relative (Obj_dir.obj_dir obj_dir)
              (Path.Build.basename src)
            |> Path.Build.extend_basename ~suffix:".js"
          in
          Jsoo_rules.build_cm cctx ~js_of_ocaml ~src ~target
        in
        Memo.Build.Option.iter action_with_targets
          ~f:(fun action_with_targets ->
            action_with_targets
            >>= Super_context.add_rule sctx ~dir ~loc:lib.buildable.loc))
  in
  Memo.Build.when_
    (Dynlink_supported.By_the_os.get natdynlink_supported && modes.native)
    (fun () -> build_shared ~native_archives ~sctx lib ~dir ~flags)

let cctx (lib : Library.t) ~sctx ~source_modules ~dir ~expander ~scope
    ~compile_info =
  let* flags = Super_context.ocaml_flags sctx ~dir lib.buildable.flags
  and* vimpl = Virtual_rules.impl sctx ~lib ~scope in
  let obj_dir = Library.obj_dir ~dir lib in
  let ctx = Super_context.context sctx in
  let instrumentation_backend =
    Lib.DB.instrumentation_backend (Scope.libs scope)
  in
  let* preprocess =
    Resolve.Build.read_memo_build
      (Preprocess.Per_module.with_instrumentation lib.buildable.preprocess
         ~instrumentation_backend)
  in
  let* instrumentation_deps =
    Resolve.Build.read_memo_build
      (Preprocess.Per_module.instrumentation_deps lib.buildable.preprocess
         ~instrumentation_backend)
  in
  (* Preprocess before adding the alias module as it doesn't need
     preprocessing *)
  let* pp =
    Preprocessing.make sctx ~dir ~scope ~preprocess ~expander
      ~preprocessor_deps:lib.buildable.preprocessor_deps ~instrumentation_deps
      ~lint:lib.buildable.lint
      ~lib_name:(Some (snd lib.name))
  in
  let+ modules =
    let add_empty_intf = lib.buildable.empty_module_interface_if_absent in
    Modules.map_user_written source_modules ~f:(fun m ->
        let* m = Pp_spec.pp_module pp m in
        if add_empty_intf && not (Module.has m ~ml_kind:Intf) then
          Module_compilation.with_empty_intf ~sctx ~dir m
        else
          Memo.Build.return m)
  in
  let modules = Vimpl.impl_modules vimpl modules in
  let requires_compile = Lib.Compile.direct_requires compile_info in
  let requires_link = Lib.Compile.requires_link compile_info in
  let modes =
    let { Lib_config.has_native; _ } = ctx.lib_config in
    Dune_file.Mode_conf.Set.eval_detailed lib.modes ~has_native
  in
  let package = Dune_file.Library.package lib in
  Compilation_context.create () ~super_context:sctx ~expander ~scope ~obj_dir
    ~modules ~flags ~requires_compile ~requires_link ~preprocessing:pp
    ~opaque:Inherit_from_settings ~js_of_ocaml:(Some lib.buildable.js_of_ocaml)
    ?stdlib:lib.stdlib ~package ?vimpl ~modes

let library_rules (lib : Library.t) ~cctx ~source_modules ~dir_contents
<<<<<<< HEAD
    ~compile_info ~dep_graphs =
  (* Preprocess before adding the alias module as it doesn't need preprocessing *)
=======
    ~compile_info =
  (* Preprocess before adding the alias module as it doesn't need
     preprocessing *)
>>>>>>> 6e76fbad
  let source_modules =
    Modules.fold_user_written source_modules ~init:[] ~f:(fun m acc -> m :: acc)
  in
  let modules = Compilation_context.modules cctx in
  let obj_dir = Compilation_context.obj_dir cctx in
  let vimpl = Compilation_context.vimpl cctx in
  let flags = Compilation_context.flags cctx in
  let sctx = Compilation_context.super_context cctx in
  let dir = Compilation_context.dir cctx in
  let scope = Compilation_context.scope cctx in
  let* requires_compile = Compilation_context.requires_compile cctx in
  let stdlib_dir = (Compilation_context.context cctx).Context.stdlib_dir in
  let* () =
    Memo.Build.Option.iter vimpl
      ~f:(Virtual_rules.setup_copy_rules_for_impl ~sctx ~dir)
  in
  let* () = Check_rules.add_obj_dir sctx ~obj_dir in
  let* () = gen_wrapped_compat_modules lib cctx
  and* () = Module_compilation.build_all cctx ~dep_graphs
  and* expander = Super_context.expander sctx ~dir in
  let+ () =
    Memo.Build.when_
      (not (Library.is_virtual lib))
      (fun () -> setup_build_archives lib ~cctx ~dep_graphs ~expander ~scope)
  and+ () =
    let vlib_stubs_o_files = Vimpl.vlib_stubs_o_files vimpl in
    Memo.Build.when_
      (Library.has_foreign lib || List.is_non_empty vlib_stubs_o_files)
      (fun () ->
        build_stubs lib ~cctx ~dir ~expander ~requires:requires_compile
          ~dir_contents ~vlib_stubs_o_files)
  and+ () = Odoc.setup_library_odoc_rules cctx lib ~dep_graphs
  and+ () =
    Sub_system.gen_rules
      { super_context = sctx
      ; dir
      ; stanza = lib
      ; scope
      ; source_modules
      ; compile_info
      }
  and+ preprocess =
    Resolve.Build.read_memo_build
      (Preprocess.Per_module.with_instrumentation lib.buildable.preprocess
         ~instrumentation_backend:
           (Lib.DB.instrumentation_backend (Scope.libs scope)))
  in
  ( cctx
  , Merlin.make ~requires:requires_compile ~stdlib_dir ~flags ~modules
      ~preprocess ~libname:(snd lib.name) ~obj_dir
      ~dialects:(Dune_project.dialects (Scope.project scope))
      ~ident:(Lib.Compile.merlin_ident compile_info)
      () )

let rules (lib : Library.t) ~sctx ~dir_contents ~dir ~expander ~scope =
  let* compile_info =
    Lib.DB.get_compile_info (Scope.libs scope) (Library.best_name lib)
      ~allow_overlaps:lib.buildable.allow_overlapping_dependencies
  in
  let f () =
    let* source_modules =
      Dir_contents.ocaml dir_contents
      >>| Ml_sources.modules ~for_:(Library (Library.best_name lib))
    in
    let* cctx =
      cctx lib ~sctx ~source_modules ~dir ~scope ~expander ~compile_info
    in
    let* dep_graphs =
      Dep_rules.rules cctx ~modules:(Compilation_context.modules cctx)
    in
    let* () =
      let buildable = lib.Library.buildable in
      match buildable.Buildable.ctypes with
      | None -> Memo.Build.return ()
      | Some _ctypes ->
        Ctypes_rules.gen_rules ~loc:(fst lib.Library.name) ~cctx ~dep_graphs
          ~buildable ~sctx ~scope ~dir
    in
    library_rules lib ~cctx ~source_modules ~dir_contents ~compile_info
      ~dep_graphs
  in
  let* () = Buildable_rules.gen_select_rules sctx compile_info ~dir in
  Buildable_rules.with_lib_deps
    (Super_context.context sctx)
    compile_info ~dir ~f<|MERGE_RESOLUTION|>--- conflicted
+++ resolved
@@ -413,14 +413,7 @@
     ?stdlib:lib.stdlib ~package ?vimpl ~modes
 
 let library_rules (lib : Library.t) ~cctx ~source_modules ~dir_contents
-<<<<<<< HEAD
     ~compile_info ~dep_graphs =
-  (* Preprocess before adding the alias module as it doesn't need preprocessing *)
-=======
-    ~compile_info =
-  (* Preprocess before adding the alias module as it doesn't need
-     preprocessing *)
->>>>>>> 6e76fbad
   let source_modules =
     Modules.fold_user_written source_modules ~init:[] ~f:(fun m acc -> m :: acc)
   in
