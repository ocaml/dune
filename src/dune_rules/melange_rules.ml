--- conflicted
+++ resolved
@@ -235,16 +235,11 @@
       let* lib, lib_compile_info =
         Lib.DB.get_compile_info (Scope.libs scope) lib_name
       in
-<<<<<<< HEAD
       let info =
         let lib = local_of_lib ~loc:mel.loc lib in
         Lib.Local.info lib
       in
-=======
-      let lib = local_of_lib ~loc:mel.loc lib in
-      let info = Lib.Local.info lib in
       let loc = Lib_info.loc info in
->>>>>>> 1798cc6a
       let lib_dir = Lib_info.src_dir info in
       let obj_dir = Lib_info.obj_dir info in
       let dst_dir = lib_output_dir ~target_dir ~lib_dir in
@@ -261,7 +256,6 @@
       let lib_deps_js_includes =
         js_includes ~loc:mel.loc ~sctx ~target_dir ~requires_link ~scope ~js_ext
       in
-<<<<<<< HEAD
       let* () =
         let* virtual_modules =
           let implements = Lib.implements lib in
@@ -272,21 +266,15 @@
         | Some (dst_dir, virtual_modules) ->
           let source_modules = Modules.impl_only virtual_modules in
           Memo.parallel_iter source_modules ~f:(fun m ->
-              build_js ~loc:None ~dir ~pkg_name ~mode
+              build_js ~loc ~dir ~pkg_name ~mode
                 ~module_system:mel.module_system ~dst_dir ~obj_dir ~sctx
                 ~lib_deps_js_includes ~js_ext m)
       in
       let* source_modules = modules_group >>| Modules.impl_only in
-      Memo.parallel_iter source_modules ~f:(fun m ->
-          build_js ~loc:None ~dir ~pkg_name ~mode
-            ~module_system:mel.module_system ~dst_dir ~obj_dir ~sctx
-            ~lib_deps_js_includes ~js_ext m))
-=======
       Memo.parallel_iter source_modules
         ~f:
           (build_js ~loc ~dir ~pkg_name ~mode ~module_system:mel.module_system
              ~dst_dir ~obj_dir ~sctx ~lib_deps_js_includes ~js_ext))
->>>>>>> 1798cc6a
 
 let compile_info ~scope (mel : Melange_stanzas.Emit.t) =
   let open Memo.O in
