--- conflicted
+++ resolved
@@ -79,13 +79,8 @@
        ; Dep (Path.build src)
        ])
 
-<<<<<<< HEAD
 let add_rules_for_entries ~modes ~sctx ~dir ~expander ~dir_contents ~scope
-    ~compile_info (mel : Melange_stanzas.Emit.t) =
-=======
-let add_rules_for_entries ~sctx ~dir ~expander ~dir_contents ~scope
     ~compile_info ~target_dir (mel : Melange_stanzas.Emit.t) =
->>>>>>> e21a0949
   let open Memo.O in
   (* Use "mobjs" rather than "objs" to avoid a potential conflict with a library
      of the same name *)
@@ -210,7 +205,6 @@
 
 let emit_rules ~dir_contents ~dir ~scope ~sctx ~expander mel =
   let open Memo.O in
-<<<<<<< HEAD
   let modes =
     { Lib_mode.Map.ocaml = { byte = None; native = None }
     ; melange = Some (Dune_file.Mode_conf.Kind.Requested Loc.none)
@@ -219,16 +213,10 @@
   let* compile_info =
     compile_info ~modes:(Lib_mode.Map.map ~f:Option.is_some modes) ~scope mel
   in
+  let target_dir = Path.Build.relative dir mel.target in
   let+ cctx_and_merlin =
     add_rules_for_entries ~modes ~sctx ~dir ~expander ~dir_contents ~scope
-      ~compile_info mel
-=======
-  let* compile_info = compile_info ~scope mel in
-  let target_dir = Path.Build.relative dir mel.target in
-  let+ cctx_and_merlin =
-    add_rules_for_entries ~sctx ~dir ~expander ~dir_contents ~scope
       ~compile_info ~target_dir mel
->>>>>>> e21a0949
   and+ () =
     let* requires_link =
       Memo.Lazy.force (Lib.Compile.requires_link compile_info)
