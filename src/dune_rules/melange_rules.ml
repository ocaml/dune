--- conflicted
+++ resolved
@@ -51,26 +51,7 @@
     ~build_dir ~lib_deps_js_includes m =
   let cm_kind = Lib_mode.Cm_kind.Melange Cmj in
   let open Memo.O in
-<<<<<<< HEAD
-  let* compiler =
-    (* TODO loc should come from the mode field in the dune file *)
-    Super_context.resolve_program sctx ~loc:None ~dir:build_dir
-      ~hint:"opam install melange" "melc"
-  in
-  let compiler =
-    match compiler with
-    | Ok _ -> compiler
-    | Error _ ->
-      User_error.raise
-        [ Pp.text
-            "A melange.emit stanza was found, but the melange compiler melc is \
-             not available. Either install it by running [opam install \
-             melange], or remove the melange.emit stanzas from the project."
-        ]
-  in
-=======
   let* compiler = Melange_binary.melc sctx ~dir:build_dir in
->>>>>>> 73f63161
   let src = Obj_dir.Module.cm_file_exn obj_dir m ~kind:cm_kind in
   let output = make_js_name ~dst_dir m in
   let obj_dir =
