open Import
open Dune_file
open Memo.O
module Modules_group = Modules

module Origin = struct
  type t =
    | Buildable of Buildable.t
    | Melange of Melange_stanzas.Emit.t

  let loc = function
    | Buildable b -> b.loc
    | Melange mel -> mel.loc
end

module Modules = struct
  type t =
    { libraries : (Modules.t * Path.Build.t Obj_dir.t) Lib_name.Map.t
    ; executables : (Modules.t * Path.Build.t Obj_dir.t) String.Map.t
<<<<<<< HEAD
    ; melange_emits : (Modules.t * Path.Build.t Obj_dir.t) String.Map.t
    ; (* Map from modules to the origin they are part of *)
      rev_map : Origin.t Module_name.Map.t
=======
    ; (* Map from modules to the buildable they are part of *)
      rev_map :
        [ `Library of Dune_file.Library.t
        | `Executables of Dune_file.Executables.t
        ]
        Module_name.Map.t
>>>>>>> 8a59adfb
    }

  let empty =
    { libraries = Lib_name.Map.empty
    ; executables = String.Map.empty
    ; melange_emits = String.Map.empty
    ; rev_map = Module_name.Map.empty
    }

  type groups =
    { libraries : (Library.t * Modules_group.t * Path.Build.t Obj_dir.t) list
    ; executables :
        (Executables.t * Modules_group.t * Path.Build.t Obj_dir.t) list
    ; melange_emits :
        (Melange_stanzas.Emit.t * Modules_group.t * Path.Build.t Obj_dir.t) list
    }

  let make { libraries = libs; executables = exes; melange_emits = emits } =
    let libraries =
      match
        Lib_name.Map.of_list_map libs ~f:(fun (lib, m, obj_dir) ->
            (Library.best_name lib, (m, obj_dir)))
      with
      | Ok x -> x
      | Error (name, _, (lib2, _, _)) ->
        User_error.raise ~loc:lib2.buildable.loc
          [ Pp.textf "Library %S appears for the second time in this directory"
              (Lib_name.to_string name)
          ]
    in
    let executables =
      match
        String.Map.of_list_map exes
          ~f:(fun ((exes : Executables.t), m, obj_dir) ->
            (snd (List.hd exes.names), (m, obj_dir)))
      with
      | Ok x -> x
      | Error (name, _, (exes2, _, _)) ->
        User_error.raise ~loc:exes2.buildable.loc
          [ Pp.textf
              "Executable %S appears for the second time in this directory" name
          ]
    in
    let melange_emits =
      match
        String.Map.of_list_map emits ~f:(fun (mel, m, obj_dir) ->
            (mel.target, (m, obj_dir)))
      with
      | Ok x -> x
      | Error (name, _, (mel, _, _)) ->
        User_error.raise ~loc:mel.loc
          [ Pp.textf "Target %S appears for the second time in this directory"
              name
          ]
    in
    let rev_map =
      let rev_modules =
        let by_name origin =
          Modules.fold_user_available ~init:[] ~f:(fun m acc ->
              (Module.name m, origin) :: acc)
        in
        let libs_and_exes =
          List.rev_append
            (List.concat_map libs ~f:(fun (l, m, _) ->
                 by_name (Origin.Buildable l.buildable) m))
            (List.concat_map exes ~f:(fun (e, m, _) ->
                 by_name (Origin.Buildable e.buildable) m))
        in
        List.rev_append
<<<<<<< HEAD
          (List.concat_map emits ~f:(fun (l, m, _) ->
               by_name (Origin.Melange l) m))
          libs_and_exes
=======
          (List.concat_map libs ~f:(fun (l, m, _) -> by_name (`Library l) m))
          (List.concat_map exes ~f:(fun (e, m, _) -> by_name (`Executables e) m))
>>>>>>> 8a59adfb
      in
      match Module_name.Map.of_list rev_modules with
      | Ok x -> x
      | Error (name, _, _) ->
        let open Module_name.Infix in
        let locs =
<<<<<<< HEAD
          List.filter_map rev_modules ~f:(fun (n, origin) ->
              Option.some_if (n = name) (Origin.loc origin))
=======
          List.filter_map rev_modules ~f:(fun (n, b) ->
              let buildable : Dune_file.Buildable.t =
                match b with
                | `Library l -> l.buildable
                | `Executables e -> e.buildable
              in
              Option.some_if (n = name) buildable.loc)
>>>>>>> 8a59adfb
          |> List.sort ~compare:Loc.compare
        in
        User_error.raise
          ~loc:(Loc.drop_position (List.hd locs))
          [ Pp.textf "Module %S is used in several stanzas:"
              (Module_name.to_string name)
          ; Pp.enumerate locs ~f:(fun loc ->
                Pp.verbatim (Loc.to_file_colon_line loc))
          ; Pp.text
              "To fix this error, you must specify an explicit \"modules\" \
               field in every library, executable, and executables stanzas in \
               this dune file. Note that each module cannot appear in more \
               than one \"modules\" field - it must belong to a single library \
               or executable."
          ]
    in
    { libraries; executables; melange_emits; rev_map }
end

module Artifacts = struct
  type t =
    { libraries : Lib_info.local Lib_name.Map.t
    ; modules : (Path.Build.t Obj_dir.t * Module.t) Module_name.Map.t
    }

  let empty =
    { libraries = Lib_name.Map.empty; modules = Module_name.Map.empty }

  let lookup_module { modules; libraries = _ } = Module_name.Map.find modules

  let lookup_library { libraries; modules = _ } = Lib_name.Map.find libraries

  let make ~dir ~lib_config ~libs ~exes =
    let+ libraries =
      Memo.List.map libs ~f:(fun (lib, _, _) ->
          let name = Lib_name.of_local lib.Library.name in
          let+ info = Dune_file.Library.to_lib_info lib ~dir ~lib_config in
          (name, info))
      >>| Lib_name.Map.of_list_exn
    in
    let modules =
      let by_name modules obj_dir =
        Modules_group.fold_user_available ~init:modules ~f:(fun m modules ->
            Module_name.Map.add_exn modules (Module.name m) (obj_dir, m))
      in
      let init =
        List.fold_left exes ~init:Module_name.Map.empty
          ~f:(fun modules (_, m, obj_dir) -> by_name modules obj_dir m)
      in
      List.fold_left libs ~init ~f:(fun modules (_, m, obj_dir) ->
          by_name modules obj_dir m)
    in
    { libraries; modules }
end

type t =
  { modules : Modules.t
  ; artifacts : Artifacts.t Memo.Lazy.t
  }

let empty =
  { modules = Modules.empty; artifacts = Memo.Lazy.of_val Artifacts.empty }

let artifacts t = Memo.Lazy.force t.artifacts

let modules_of_files ~dialects ~dir ~files =
  let dir = Path.build dir in
  let impl_files, intf_files =
    let make_module dialect name fn =
      (name, Module.File.make dialect (Path.relative dir fn))
    in
    let loc = Loc.in_dir dir in
    String.Set.to_list files
    |> List.filter_partition_map ~f:(fun fn ->
           (* we aren't using Filename.extension because we want to handle
              filenames such as foo.cppo.ml *)
           match String.lsplit2 fn ~on:'.' with
           | None -> Skip
           | Some (s, ext) -> (
             match Dialect.DB.find_by_extension dialects ("." ^ ext) with
             | None -> Skip
             | Some (dialect, ml_kind) -> (
               let name = Module_name.of_string_allow_invalid (loc, s) in
               let module_ = make_module dialect name fn in
               match ml_kind with
               | Impl -> Left module_
               | Intf -> Right module_)))
  in
  let parse_one_set (files : (Module_name.t * Module.File.t) list) =
    match Module_name.Map.of_list files with
    | Ok x -> x
    | Error (name, f1, f2) ->
      let src_dir = Path.drop_build_context_exn dir in
      User_error.raise
        [ Pp.textf "Too many files for module %s in %s:"
            (Module_name.to_string name)
            (Path.Source.to_string_maybe_quoted src_dir)
        ; Pp.textf "- %s" (Path.to_string_maybe_quoted (Module.File.path f1))
        ; Pp.textf "- %s" (Path.to_string_maybe_quoted (Module.File.path f2))
        ]
  in
  let impls = parse_one_set impl_files in
  let intfs = parse_one_set intf_files in
  Module_name.Map.merge impls intfs ~f:(fun name impl intf ->
      Some (Module.Source.make name ?impl ?intf))

type for_ =
  | Library of Lib_name.t
  | Exe of { first_exe : string }
  | Melange of { target : string }

let modules_and_obj_dir t ~for_ =
  match for_ with
  | Library name -> Lib_name.Map.find_exn t.modules.libraries name
  | Exe { first_exe } -> String.Map.find_exn t.modules.executables first_exe
  | Melange { target } -> String.Map.find_exn t.modules.melange_emits target

let modules t ~for_ = modules_and_obj_dir t ~for_ |> fst

let lookup_stanza_module (t : t) name =
  Module_name.Map.find t.modules.rev_map name

let lookup_module t name =
  lookup_stanza_module t name
  |> Option.map ~f:(function
       | `Library (l : Dune_file.Library.t) -> l.buildable
       | `Executables (e : Dune_file.Executables.t) -> e.buildable)

let virtual_modules lookup_vlib vlib =
  let info = Lib.info vlib in
  let+ modules =
    match Option.value_exn (Lib_info.virtual_ info) with
    | External modules -> Memo.return modules
    | Local ->
      let src_dir = Lib_info.src_dir info |> Path.as_in_build_dir_exn in
      let+ t = lookup_vlib ~dir:src_dir in
      modules t ~for_:(Library (Lib.name vlib))
  in
  let existing_virtual_modules = Modules_group.virtual_module_names modules in
  let allow_new_public_modules =
    Modules_group.wrapped modules |> Wrapped.to_bool |> not
  in
  { Modules_field_evaluator.Implementation.existing_virtual_modules
  ; allow_new_public_modules
  }

let make_lib_modules ~dir ~libs ~lookup_vlib ~(lib : Library.t) ~modules =
  let open Resolve.Memo.O in
  let+ kind, main_module_name, wrapped =
    match lib.implements with
    | None ->
      (* In the two following pattern matching, we can only get [From _] if
         [lib] is an implementation. Since we know that it is not one because of
         the above [match lib.implements with ...], we know that we can't get
         [From _]. That's why we have these [assert false]. *)
      let main_module_name =
        match Library.main_module_name lib with
        | This x -> x
        | From _ -> assert false
      in
      let wrapped =
        match lib.wrapped with
        | This x -> x
        | From _ -> assert false
      in
      let kind : Modules_field_evaluator.kind =
        match lib.virtual_modules with
        | None -> Exe_or_normal_lib
        | Some virtual_modules -> Virtual { virtual_modules }
      in
      Memo.return (Resolve.return (kind, main_module_name, wrapped))
    | Some _ ->
      assert (Option.is_none lib.virtual_modules);
      let open Memo.O in
      let* resolved =
        let name = Library.best_name lib in
        Lib.DB.find_even_when_hidden libs name
        (* can't happen because this library is defined using the current
           stanza *)
        >>| Option.value_exn
      in
      let open Resolve.Memo.O in
      (* This [Option.value_exn] is correct because the above [lib.implements]
         is [Some _] and this [lib] variable correspond to the same library. *)
      let* vlib = Option.value_exn (Lib.implements resolved) in
      let* wrapped = Lib.wrapped resolved in
      let wrapped = Option.value_exn wrapped in
      let* main_module_name = Lib.main_module_name resolved in
      let+ impl = Resolve.Memo.lift_memo (virtual_modules lookup_vlib vlib) in
      let kind : Modules_field_evaluator.kind = Implementation impl in
      (kind, main_module_name, wrapped)
  in
  let modules =
    let { Buildable.loc = stanza_loc
        ; modules = modules_field
        ; modules_without_implementation
        ; root_module
        ; _
        } =
      lib.buildable
    in
    Modules_field_evaluator.eval ~modules ~stanza_loc ~modules_field
      ~modules_without_implementation ~root_module ~kind
      ~private_modules:
        (Option.value ~default:Ordered_set_lang.standard lib.private_modules)
      ~src_dir:dir
  in
  let stdlib = lib.stdlib in
  let implements = Option.is_some lib.implements in
  let _loc, lib_name = lib.name in
  Modules_group.lib ~stdlib ~implements ~lib_name ~src_dir:dir ~modules
    ~main_module_name ~wrapped

let modules_of_stanzas dune_file ~dir ~scope ~lookup_vlib ~modules =
  let rev_filter_partition =
    let rec loop l (acc : Modules.groups) =
      match l with
      | [] -> acc
      | x :: l -> (
        match x with
        | `Skip -> loop l acc
        | `Library y -> loop l { acc with libraries = y :: acc.libraries }
        | `Executables y ->
          loop l { acc with executables = y :: acc.executables }
        | `Melange_emit y ->
          loop l { acc with melange_emits = y :: acc.melange_emits })
    in
    fun l -> loop l { libraries = []; executables = []; melange_emits = [] }
  in
  let filter_partition_map l =
    let { Modules.libraries; executables; melange_emits } =
      rev_filter_partition l
    in
    { Modules.libraries = List.rev libraries
    ; executables = List.rev executables
    ; melange_emits = List.rev melange_emits
    }
  in
  Memo.parallel_map dune_file.stanzas ~f:(fun stanza ->
      match (stanza : Stanza.t) with
      | Library lib ->
        (* jeremiedimino: this [Resolve.get] means that if the user writes an
           invalid [implements] field, we will get an error immediately even if
           the library is not built. We should change this to carry the
           [Or_exn.t] a bit longer. *)
        let+ modules =
          make_lib_modules ~dir ~libs:(Scope.libs scope) ~lookup_vlib ~modules
            ~lib
          >>= Resolve.read_memo
        in
        let obj_dir = Library.obj_dir lib ~dir in
        `Library (lib, modules, obj_dir)
      | Executables exes | Tests { exes; _ } ->
        let modules =
          let { Buildable.loc = stanza_loc
              ; modules = modules_field
              ; modules_without_implementation
              ; root_module
              ; _
              } =
            exes.buildable
          in
          let modules =
            Modules_field_evaluator.eval ~modules ~stanza_loc ~modules_field
              ~modules_without_implementation ~root_module
              ~kind:Modules_field_evaluator.Exe_or_normal_lib
              ~private_modules:Ordered_set_lang.standard ~src_dir:dir
          in
          let project = Scope.project scope in
          if Dune_project.wrapped_executables project then
            Modules_group.exe_wrapped ~src_dir:dir ~modules
          else Modules_group.exe_unwrapped modules
        in
        let obj_dir = Dune_file.Executables.obj_dir ~dir exes in
        let modules =
          let src_dir = Path.build (Obj_dir.obj_dir obj_dir) in
          (* We need to relocate the source of the alias module to its own
             directory for executables. This module always has the same name for
             executables, therefore it might collide with ether alias modules if
             there are multiple executable stanzas in the same directory *)
          Modules_group.relocate_alias_module modules ~src_dir
        in
        Memo.return (`Executables (exes, modules, obj_dir))
      | Melange_emit mel ->
        let modules =
          let modules =
            Modules_field_evaluator.eval ~modules ~stanza_loc:mel.loc
              ~modules_field:mel.entries
              ~modules_without_implementation:Ordered_set_lang.standard
              ~root_module:None ~kind:Modules_field_evaluator.Exe_or_normal_lib
              ~private_modules:Ordered_set_lang.standard ~src_dir:dir
          in
          Modules_group.melange_wrapped ~src_dir:dir ~modules
        in
        let obj_dir = Obj_dir.make_melange ~dir ~name:mel.target in
        let modules =
          let src_dir = Path.build (Obj_dir.obj_dir obj_dir) in
          (* We need to relocate the source of the alias module to its own
             directory for executables. This module always has the same name for
             executables, therefore it might collide with ether alias modules if
             there are multiple executable stanzas in the same directory *)
          Modules_group.relocate_alias_module modules ~src_dir
        in
        Memo.return (`Melange_emit (mel, modules, obj_dir))
      | _ -> Memo.return `Skip)
  >>| filter_partition_map

let check_no_qualified (loc, include_subdirs) =
  if include_subdirs = Dune_file.Include_subdirs.Include Qualified then
    User_error.raise ~loc
      [ Pp.text "(include_subdirs qualified) is not supported yet" ]

let make dune_file ~dir ~scope ~lib_config ~loc ~lookup_vlib ~include_subdirs
    ~dirs =
  let+ modules_of_stanzas =
    check_no_qualified include_subdirs;
    let modules =
      let dialects = Dune_project.dialects (Scope.project scope) in
      List.fold_left dirs ~init:Module_name.Map.empty
        ~f:(fun acc ((dir : Path.Build.t), _local, files) ->
          let modules = modules_of_files ~dialects ~dir ~files in
          Module_name.Map.union acc modules ~f:(fun name x y ->
              User_error.raise ~loc
                [ Pp.textf "Module %S appears in several directories:"
                    (Module_name.to_string name)
                ; Pp.textf "- %s"
                    (Path.to_string_maybe_quoted (Module.Source.src_dir x))
                ; Pp.textf "- %s"
                    (Path.to_string_maybe_quoted (Module.Source.src_dir y))
                ; Pp.text "This is not allowed, please rename one of them."
                ]))
    in
    modules_of_stanzas dune_file ~dir ~scope ~lookup_vlib ~modules
  in
  let modules = Modules.make modules_of_stanzas in
  let artifacts =
    Memo.lazy_ (fun () ->
        Artifacts.make ~dir ~lib_config ~libs:modules_of_stanzas.libraries
          ~exes:modules_of_stanzas.executables)
  in
  { modules; artifacts }<|MERGE_RESOLUTION|>--- conflicted
+++ resolved
@@ -5,11 +5,13 @@
 
 module Origin = struct
   type t =
-    | Buildable of Buildable.t
+    | Library of Dune_file.Library.t
+    | Executables of Dune_file.Executables.t
     | Melange of Melange_stanzas.Emit.t
 
   let loc = function
-    | Buildable b -> b.loc
+    | Library l -> l.buildable.loc
+    | Executables e -> e.buildable.loc
     | Melange mel -> mel.loc
 end
 
@@ -17,18 +19,9 @@
   type t =
     { libraries : (Modules.t * Path.Build.t Obj_dir.t) Lib_name.Map.t
     ; executables : (Modules.t * Path.Build.t Obj_dir.t) String.Map.t
-<<<<<<< HEAD
     ; melange_emits : (Modules.t * Path.Build.t Obj_dir.t) String.Map.t
     ; (* Map from modules to the origin they are part of *)
       rev_map : Origin.t Module_name.Map.t
-=======
-    ; (* Map from modules to the buildable they are part of *)
-      rev_map :
-        [ `Library of Dune_file.Library.t
-        | `Executables of Dune_file.Executables.t
-        ]
-        Module_name.Map.t
->>>>>>> 8a59adfb
     }
 
   let empty =
@@ -93,37 +86,22 @@
         let libs_and_exes =
           List.rev_append
             (List.concat_map libs ~f:(fun (l, m, _) ->
-                 by_name (Origin.Buildable l.buildable) m))
+                 by_name (Origin.Library l) m))
             (List.concat_map exes ~f:(fun (e, m, _) ->
-                 by_name (Origin.Buildable e.buildable) m))
+                 by_name (Origin.Executables e) m))
         in
         List.rev_append
-<<<<<<< HEAD
           (List.concat_map emits ~f:(fun (l, m, _) ->
                by_name (Origin.Melange l) m))
           libs_and_exes
-=======
-          (List.concat_map libs ~f:(fun (l, m, _) -> by_name (`Library l) m))
-          (List.concat_map exes ~f:(fun (e, m, _) -> by_name (`Executables e) m))
->>>>>>> 8a59adfb
       in
       match Module_name.Map.of_list rev_modules with
       | Ok x -> x
       | Error (name, _, _) ->
         let open Module_name.Infix in
         let locs =
-<<<<<<< HEAD
           List.filter_map rev_modules ~f:(fun (n, origin) ->
               Option.some_if (n = name) (Origin.loc origin))
-=======
-          List.filter_map rev_modules ~f:(fun (n, b) ->
-              let buildable : Dune_file.Buildable.t =
-                match b with
-                | `Library l -> l.buildable
-                | `Executables e -> e.buildable
-              in
-              Option.some_if (n = name) buildable.loc)
->>>>>>> 8a59adfb
           |> List.sort ~compare:Loc.compare
         in
         User_error.raise
@@ -243,14 +221,7 @@
 
 let modules t ~for_ = modules_and_obj_dir t ~for_ |> fst
 
-let lookup_stanza_module (t : t) name =
-  Module_name.Map.find t.modules.rev_map name
-
-let lookup_module t name =
-  lookup_stanza_module t name
-  |> Option.map ~f:(function
-       | `Library (l : Dune_file.Library.t) -> l.buildable
-       | `Executables (e : Dune_file.Executables.t) -> e.buildable)
+let lookup_module (t : t) name = Module_name.Map.find t.modules.rev_map name
 
 let virtual_modules lookup_vlib vlib =
   let info = Lib.info vlib in
