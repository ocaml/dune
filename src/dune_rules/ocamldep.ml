--- conflicted
+++ resolved
@@ -14,12 +14,7 @@
   let source = Option.value_exn (Module.source unit ~ml_kind) in
   let dep = Obj_dir.Module.dep obj_dir in
   let context = Super_context.context sctx in
-<<<<<<< HEAD
-  let ocamldep_output = dep (Immediate source) in
-=======
-  let all_deps_file = dep (Transitive (unit, ml_kind)) in
   let ocamldep_output = dep (Immediate (unit, ml_kind)) in
->>>>>>> 1e499701
   let open Memo.O in
   let* () =
     (* 1. Generate immediate from source. *)
@@ -42,7 +37,7 @@
   let+ () =
     (* 2. Merge transitives. *)
     let file = Module.File.path source in
-    Dep_gen.transitive_of_immediate_rule md ~ml_kind ~source ~file unit
+    Dep_gen.transitive_of_immediate_rule md ~ml_kind ~file unit
   in
   Dep_gen.read_deps_of ~obj_dir ~modules ~ml_kind unit
 
@@ -50,18 +45,5 @@
   match Module.source ~ml_kind unit with
   | None -> Action_builder.return []
   | Some source ->
-<<<<<<< HEAD
     let file = Module.File.path source in
-    Dep_gen.read_immediate_deps_of_source ~obj_dir ~modules ~source ~file unit
-=======
-    let ocamldep_output =
-      Obj_dir.Module.dep obj_dir (Immediate (unit, ml_kind))
-    in
-    Action_builder.memoize
-      (Path.Build.to_string ocamldep_output)
-      (Action_builder.map
-         ~f:(fun lines ->
-           parse_deps_exn ~file:(Module.File.path source) lines
-           |> parse_module_names ~dir:(Obj_dir.dir obj_dir) ~unit ~modules)
-         (Action_builder.lines_of (Path.build ocamldep_output)))
->>>>>>> 1e499701
+    Dep_gen.read_immediate_deps_of_source ~obj_dir ~modules ~file ~ml_kind unit