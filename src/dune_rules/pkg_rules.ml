--- conflicted
+++ resolved
@@ -1604,35 +1604,19 @@
   let+ source_deps, copy_rules =
     match pkg.info.source with
     | None -> Memo.return (Dep.Set.empty, [])
-<<<<<<< HEAD
-    | Some (Fetch { url = (loc, _) as url; checksum }) ->
-      let fetch =
-        match Pkg.as_compiler_with_version_in_toolchain_dir pkg with
-        | Some version ->
-          (* Don't download the source of compiler packages supported
-             by dune toolchains. *)
-          make_dummy_compiler_package_source pkg version pkg.paths.source_dir
-        | None -> Fetch_rules.fetch ~target:pkg.paths.source_dir `Directory url checksum
-      in
-      Memo.return (Dep.Set.of_files [ Path.build pkg.paths.source_dir ], [ loc, fetch ])
-    | Some (External_copy (loc, source_root)) ->
-      let+ source_files, rules =
-        let source_root = Path.external_ source_root in
-        Pkg.source_files pkg ~loc
-        >>| Path.Local.Set.fold ~init:([], []) ~f:(fun file (source_files, rules) ->
-          let src = Path.append_local source_root file in
-          let dst = Path.Build.append_local pkg.paths.source_dir file in
-          let copy = loc, Action_builder.copy ~src ~dst in
-          Path.build dst :: source_files, copy :: rules)
-      in
-      Dep.Set.of_files source_files, rules
-=======
     | Some source ->
       let loc = fst source.url in
       Lock_dir.source_kind source
       >>= (function
        | `Local (`File, _) | `Fetch ->
-         let fetch = Fetch_rules.fetch ~target:pkg.paths.source_dir `Directory source in
+         let fetch =
+           match Pkg.as_compiler_with_version_in_toolchain_dir pkg with
+           | Some version ->
+             (* Don't download the source of compiler packages supported
+                by dune toolchains. *)
+             make_dummy_compiler_package_source pkg version pkg.paths.source_dir
+           | None -> Fetch_rules.fetch ~target:pkg.paths.source_dir `Directory source
+         in
          Memo.return (Dep.Set.of_files [ Path.build pkg.paths.source_dir ], [ loc, fetch ])
        | `Local (`Directory, source_root) ->
          let+ source_files, rules =
@@ -1645,7 +1629,6 @@
              Path.build dst :: source_files, copy :: rules)
          in
          Dep.Set.of_files source_files, rules)
->>>>>>> eee9a673
   in
   let extra_source_deps, extra_copy_rules =
     List.map pkg.info.extra_sources ~f:(fun (local, (fetch : Source.t)) ->
