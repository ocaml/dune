--- conflicted
+++ resolved
@@ -138,23 +138,16 @@
        Some targets
      | Aliases_only aliases ->
        let+ () =
-<<<<<<< HEAD
-         let action = interpret_and_add_locks ~expander rule.locks action.build in
-         Memo.parallel_iter aliases ~f:(fun alias ->
-           let alias = Alias.make ~dir alias in
-           Alias_rules.add sctx ~alias ~synopsis:rule.synopsis ~loc:rule.loc action)
-=======
          match List.map ~f:(Alias.make ~dir) aliases with
          | [] -> Code_error.raise "empty list of aliases" []
          | alias :: extra_aliases ->
            let loc = rule.loc in
            interpret_and_add_locks ~expander rule.locks action.build
-           |> Alias_rules.add sctx ~alias ~loc
+           |> Alias_rules.add sctx ~synopsis:rule.synopsis ~alias ~loc
            >>> Memo.parallel_iter extra_aliases ~f:(fun extra_alias ->
              Dep.alias alias
              |> Action_builder.dep
-             |> Rules.Produce.Alias.add_deps ~loc extra_alias)
->>>>>>> c5304d71
+             |> Rules.Produce.Alias.add_deps ~synopsis:rule.synopsis ~loc extra_alias)
        in
        None)
 ;;
