--- conflicted
+++ resolved
@@ -128,19 +128,11 @@
                   ~what:"aliases"
               in
               Simple_rules.interpret_and_add_locks ~expander t.locks action
-<<<<<<< HEAD
-              |> Simple_rules.Alias_rules.add
-                   sctx
-                   ~loc
-                   ~synopsis:None
-                   ~alias:(Alias.make ~dir runtest_alias)
-            (* TODO: Add synopsis support for runtest aliases when available *)
-=======
-              |> Simple_rules.Alias_rules.add sctx ~loc ~alias
+              (* TODO: Add synopsis support for runtest aliases when available *)
+              |> Simple_rules.Alias_rules.add sctx ~loc ~synopsis:None ~alias
               >>> (Dep.alias alias
                    |> Action_builder.dep
-                   |> Rules.Produce.Alias.add_deps runtest_alias)
->>>>>>> ac8faffb
+                   |> Rules.Produce.Alias.add_deps runtest_alias ~synopsis:None)
           in
           match test_kind dir_contents (loc, s, ext) with
           | `Regular -> add_alias ~loc ~action:run_action
