open Import
open Memo.O

let alias mode ~dir =
  match mode with
  | `js mode -> Jsoo_rules.js_of_ocaml_runtest_alias ~dir ~mode
  | `exe | `bc -> Memo.return Alias0.runtest
;;

let test_kind dir_contents (loc, name, ext) =
  let files = Dir_contents.text_files dir_contents in
  let expected_basename = name ^ ".expected" in
  if Filename.Set.mem files expected_basename
  then
    `Expect
      { Diff.file1 = String_with_vars.make_text loc expected_basename
      ; file2 = String_with_vars.make_text loc (name ^ ext ^ ".output")
      ; optional = false
      ; mode = Text
      }
  else `Regular
;;

let ext_of_mode runtest_mode =
  match runtest_mode with
  | `js mode -> Js_of_ocaml.Ext.exe ~mode
  | `bc -> ".bc"
  | `exe -> ".exe"
;;

let custom_runner runtest_mode =
  match runtest_mode with
  | `js _ -> Some Jsoo_rules.runner
  | `bc | `exe -> None
;;

let runtest_modes modes jsoo_enabled_modes project =
  if Dune_project.dune_version project < (3, 0)
  then [ `exe ]
  else
    Executables.Link_mode.Map.to_list modes
    |> List.filter_map ~f:(fun ((mode : Executables.Link_mode.t), _) ->
      match mode with
      | Byte_complete -> Some `exe
      | Other { kind = Exe; mode = Native | Best } -> Some `exe
      | Other { kind = Exe; mode = Byte } -> Some `bc
      | Other { kind = C | Object | Shared_object | Plugin; _ } ->
        (* We don't know how to run tests in these cases *)
        None
      | Jsoo mode ->
        Option.some_if (Js_of_ocaml.Mode.Pair.select ~mode jsoo_enabled_modes) (`js mode))
    |> List.sort_uniq ~compare:Poly.compare
;;

let rules (t : Tests.t) ~sctx ~dir ~scope ~expander ~dir_contents =
  let* () =
    let* runtest_modes =
      let+ jsoo_enabled_modes =
        Jsoo_rules.jsoo_enabled_modes
          ~expander
          ~dir
          ~in_context:(Js_of_ocaml.In_context.make ~dir t.exes.buildable.js_of_ocaml)
      in
      runtest_modes t.exes.modes jsoo_enabled_modes (Scope.project scope)
    in
    Expander.eval_blang expander t.enabled_if
    >>= function
    | false ->
      let loc = Nonempty_list.hd t.exes.names |> fst in
      Memo.parallel_iter runtest_modes ~f:(fun mode ->
        let* alias_name = alias mode ~dir in
        let alias = Alias.make alias_name ~dir in
        Simple_rules.Alias_rules.add_empty sctx ~loc ~alias)
    | true ->
      Nonempty_list.to_list t.exes.names
      |> Memo.parallel_iter ~f:(fun (loc, s) ->
        Memo.parallel_iter runtest_modes ~f:(fun runtest_mode ->
          let ext = ext_of_mode runtest_mode in
          let custom_runner = custom_runner runtest_mode in
          let test_pform = Pform.Var Test in
          let run_action =
            match t.action with
            | Some a -> a
            | None ->
              (match custom_runner with
               | None ->
                 Action_unexpanded.run (String_with_vars.make_pform loc test_pform) []
               | Some runner ->
                 Action_unexpanded.run
                   (String_with_vars.make_text loc runner)
                   [ String_with_vars.make_pform loc test_pform ])
          in
          let test_exe = s ^ ext in
          let extra_bindings =
            let test_exe_path =
              Expander.map_exe expander (Path.relative (Path.build dir) test_exe)
            in
            Pform.Map.singleton test_pform [ Value.Path test_exe_path ]
          in
          let* runtest_alias = alias runtest_mode ~dir in
          let deps =
            (* is this useless? we are going to infer the dependency anyway *)
            match custom_runner with
            | None -> t.deps
            | Some _ ->
              Bindings.Unnamed (Dep_conf.File (String_with_vars.make_text loc test_exe))
              ::
              (match runtest_mode with
               | `js Wasm ->
                 Bindings.Unnamed
                   (Dep_conf.File
                      (String_with_vars.make_text loc (s ^ Js_of_ocaml.Ext.wasm_dir)))
                 :: t.deps
               | `js JS | `exe | `bc -> t.deps)
          in
<<<<<<< HEAD
          let add_alias ~loc ~action =
            (* CR rgrinberg: why are we going through the stanza api? *)
            let alias =
              { Alias_conf.name = runtest_alias
              ; locks = t.locks
              ; package = t.package
              ; synopsis = None (* TODO: Add real synopsis for runtest_alias *)
              ; deps
              ; action = Some (loc, action)
              ; enabled_if = t.enabled_if
              ; loc
              }
            in
            Simple_rules.alias sctx ~extra_bindings ~dir ~expander alias
=======
          let add_alias =
            let expander = Expander.add_bindings expander ~bindings:extra_bindings in
            fun ~loc ~action ->
              let action =
                let chdir = Expander.dir expander in
                Action_unexpanded.expand_no_targets
                  action
                  ~loc
                  ~expander
                  ~chdir
                  ~deps
                  ~what:"aliases"
              in
              Simple_rules.interpret_and_add_locks ~expander t.locks action
              |> Simple_rules.Alias_rules.add
                   sctx
                   ~loc
                   ~alias:(Alias.make ~dir runtest_alias)
>>>>>>> 88ec2d4d
          in
          match test_kind dir_contents (loc, s, ext) with
          | `Regular -> add_alias ~loc ~action:run_action
          | `Expect diff ->
            let rule =
              { Rule_conf.targets = Infer
              ; deps
              ; action =
                  ( loc
                  , Action_unexpanded.Redirect_out (Stdout, diff.file2, Normal, run_action)
                  )
              ; mode = Standard
              ; locks = t.locks
              ; loc
              ; enabled_if = t.enabled_if
              ; aliases = []
              ; package = t.package
              ; synopsis = None
              }
            in
            add_alias ~loc ~action:(Diff diff)
            >>> let+ (_ignored_targets : Targets.Validated.t option) =
                  (* CR-someday rgrinberg: use direct api *)
                  Simple_rules.user_rule sctx rule ~extra_bindings ~dir ~expander
                in
                ()))
  in
  Exe_rules.rules t.exes ~sctx ~scope ~expander ~dir_contents
;;<|MERGE_RESOLUTION|>--- conflicted
+++ resolved
@@ -113,22 +113,6 @@
                  :: t.deps
                | `js JS | `exe | `bc -> t.deps)
           in
-<<<<<<< HEAD
-          let add_alias ~loc ~action =
-            (* CR rgrinberg: why are we going through the stanza api? *)
-            let alias =
-              { Alias_conf.name = runtest_alias
-              ; locks = t.locks
-              ; package = t.package
-              ; synopsis = None (* TODO: Add real synopsis for runtest_alias *)
-              ; deps
-              ; action = Some (loc, action)
-              ; enabled_if = t.enabled_if
-              ; loc
-              }
-            in
-            Simple_rules.alias sctx ~extra_bindings ~dir ~expander alias
-=======
           let add_alias =
             let expander = Expander.add_bindings expander ~bindings:extra_bindings in
             fun ~loc ~action ->
@@ -146,8 +130,9 @@
               |> Simple_rules.Alias_rules.add
                    sctx
                    ~loc
+                   ~synopsis:None
                    ~alias:(Alias.make ~dir runtest_alias)
->>>>>>> 88ec2d4d
+            (* TODO: Add synopsis support for runtest aliases when available *)
           in
           match test_kind dir_contents (loc, s, ext) with
           | `Regular -> add_alias ~loc ~action:run_action
