open Import
open Jbuild
open Build.O
open! No_io

(* +-----------------------------------------------------------------+
   | Utils                                                           |
   +-----------------------------------------------------------------+ *)

module type Params = sig
  val sctx : Super_context.t
end

module Gen(P : Params) = struct
  module Alias = Build_system.Alias
  module SC = Super_context
  open P

  let ctx = SC.context sctx

  let stanzas_per_dir =
    List.map (SC.stanzas sctx) ~f:(fun stanzas ->
      (stanzas.SC.Dir_with_jbuild.ctx_dir, stanzas))
    |> Path.Map.of_list_exn

  (* +-----------------------------------------------------------------+
     | Interpretation of [modules] fields                              |
     +-----------------------------------------------------------------+ *)

  module Eval_modules = Ordered_set_lang.Make(struct
      type t = (Module.t, string * Loc.t) result
      let name = function
        | Error (s, _) -> s
        | Ok m -> Module.name m
    end)

  let parse_modules ~(all_modules : Module.t String_map.t) ~buildable =
    let conf : Buildable.t = buildable in
    let standard_modules = String_map.map all_modules ~f:(fun m -> Ok m) in
    let fake_modules = ref String_map.empty in
    let parse ~loc s =
      let s = String.capitalize s in
      match String_map.find all_modules s with
      | Some m -> Ok m
      | None ->
        fake_modules := String_map.add !fake_modules s loc;
        Error (s, loc)
    in
    let modules =
      Eval_modules.eval_unordered
        conf.modules
        ~parse
        ~standard:standard_modules
    in
    let only_present_modules modules =
      String_map.filter_map ~f:(function
        | Ok m -> Some m
        | Error (s, loc) -> Loc.fail loc "Module %s doesn't exist." s
      ) modules
    in
    let modules = only_present_modules modules in
    let intf_only =
      Eval_modules.eval_unordered
        conf.modules_without_implementation
        ~parse
        ~standard:String_map.empty
    in
    let intf_only = only_present_modules intf_only in
    String_map.iteri !fake_modules ~f:(fun m loc ->
      Loc.warn loc "Module %s is excluded but it doesn't exist." m
    );
    let real_intf_only =
      String_map.filter modules
        ~f:(fun (m : Module.t) -> Option.is_none m.impl)
    in
    if String_map.equal intf_only real_intf_only
         ~equal:(fun a b -> Module.name a = Module.name b) then
      modules
    else begin
      let should_be_listed, shouldn't_be_listed =
        String_map.merge intf_only real_intf_only ~f:(fun name x y ->
          match x, y with
          | Some _, Some _ -> None
          | None  , Some _ -> Some (Left  (String.uncapitalize name))
          | Some _, None   -> Some (Right (String.uncapitalize name))
          | None  , None   -> assert false)
        |> String_map.values
        |> List.partition_map ~f:(fun x -> x)
      in
      let list_modules l =
        String.concat ~sep:"\n" (List.map l ~f:(sprintf "- %s"))
      in
      if should_be_listed <> [] then begin
        match Ordered_set_lang.loc conf.modules_without_implementation with
        | None ->
          Loc.warn conf.loc
            "Some modules don't have an implementation.\
             \nYou need to add the following field to this stanza:\
             \n\
             \n  %s\
             \n\
             \nThis will become an error in the future."
            (let tag = Sexp.unsafe_atom_of_string
                       "modules_without_implementation" in
             Sexp.to_string (List [ tag
                                  ; Sexp.To_sexp.(list string) should_be_listed
                                  ]))
        | Some loc ->
          Loc.warn loc
            "The following modules must be listed here as they don't \
             have an implementation:\n\
             %s\n\
             This will become an error in the future."
            (list_modules should_be_listed)
      end;
      if shouldn't_be_listed <> [] then begin
        (* Re-evaluate conf.modules_without_implementation but this
           time keep locations *)
        let module Eval =
          Ordered_set_lang.Make(struct
            type t = Loc.t * Module.t
            let name (_, m) = Module.name m
          end)
        in
        let parse ~loc s =
          let s = String.capitalize s in
          match String_map.find all_modules s with
          | Some m -> m
          | None -> Loc.fail loc "Module %s doesn't exist." s
        in
        let parse ~loc s = (loc, parse ~loc s) in
        let shouldn't_be_listed =
          Eval.eval_unordered conf.modules_without_implementation
            ~parse
            ~standard:(String_map.map all_modules ~f:(fun m -> (Loc.none, m)))
          |> String_map.values
          |> List.filter ~f:(fun (_, (m : Module.t)) ->
            Option.is_some m.impl)
        in
        (* CR-soon jdimino for jdimino: report all errors *)
        let loc, m = List.hd shouldn't_be_listed in
        Loc.fail loc
          "Module %s has an implementation, it cannot be listed here"
          m.name
      end;
      modules
    end

  (* +-----------------------------------------------------------------+
     | User rules & copy files                                         |
     +-----------------------------------------------------------------+ *)

  let interpret_locks ~dir ~scope locks =
    List.map locks ~f:(fun s ->
      Path.relative dir (SC.expand_vars sctx ~dir ~scope s))

  let user_rule (rule : Rule.t) ~dir ~scope =
    let targets : SC.Action.targets =
      match rule.targets with
      | Infer -> Infer
      | Static fns -> Static (List.map fns ~f:(Path.relative dir))
    in
    SC.add_rule_get_targets sctx ~mode:rule.mode ~loc:rule.loc
      ~locks:(interpret_locks ~dir ~scope rule.locks)
      (SC.Deps.interpret sctx ~scope ~dir rule.deps
       >>>
       SC.Action.run
         sctx
         rule.action
         ~dir
         ~dep_kind:Required
         ~targets
         ~scope)

  let copy_files_rules (def: Copy_files.t) ~src_dir ~dir ~scope =
    let loc = String_with_vars.loc def.glob in
    let glob_in_src =
      let src_glob = SC.expand_vars sctx ~dir def.glob ~scope in
      Path.relative src_dir src_glob ~error_loc:loc
    in
    (* The following condition is required for merlin to work.
       Additionally, the order in which the rules are evaluated only
       ensures that [sources_and_targets_known_so_far] returns the
       right answer for sub-directories only. *)
    if not (Path.is_descendant glob_in_src ~of_:src_dir) then
      Loc.fail loc "%s is not a sub-directory of %s"
        (Path.to_string_maybe_quoted glob_in_src) (Path.to_string_maybe_quoted src_dir);
    let glob = Path.basename glob_in_src in
    let src_in_src = Path.parent glob_in_src in
    let re =
      match Glob_lexer.parse_string glob with
      | Ok re ->
        Re.compile re
      | Error (_pos, msg) ->
        Loc.fail (String_with_vars.loc def.glob) "invalid glob: %s" msg
    in
    (* add rules *)
    let src_in_build = Path.append ctx.build_dir src_in_src in
    let files = SC.eval_glob sctx ~dir:src_in_build re in
    List.map files ~f:(fun basename ->
      let file_src = Path.relative src_in_build basename in
      let file_dst = Path.relative dir basename in
      SC.add_rule sctx
        ((if def.add_line_directive
          then Build.copy_and_add_line_directive
          else Build.copy)
           ~src:file_src
           ~dst:file_dst);
      file_dst)

  (* +-----------------------------------------------------------------+
     | "text" file listing                                             |
     +-----------------------------------------------------------------+ *)

  (* Compute the list of "text" files (.ml, .c, ...). This is the list
     of source files + user generated ones. As a side-effect, setup
     user rules and copy_files rules. *)
  let text_files =
    let cache = Hashtbl.create 32 in
    fun ~dir ->
      Hashtbl.find_or_add cache dir ~f:(fun dir ->
        match Path.Map.find stanzas_per_dir dir with
        | None -> String_set.empty
        | Some { stanzas; src_dir; scope; _ } ->
          (* Interpret a few stanzas in order to determine the list of
             files generated by the user. *)
          let generated_files =
            List.concat_map stanzas ~f:(fun stanza ->
              match (stanza : Stanza.t) with
              | Rule rule ->
                List.map (user_rule rule  ~dir ~scope) ~f:Path.basename
              | Copy_files def ->
                List.map (copy_files_rules def ~src_dir ~dir ~scope)
                  ~f:Path.basename
              | Library { buildable; _ } | Executables { buildable; _ } ->
                (* Manually add files generated by the (select ...)
                   dependencies *)
                List.filter_map buildable.libraries ~f:(fun dep ->
                  match (dep : Jbuild.Lib_dep.t) with
                  | Direct _ -> None
                  | Select s -> Some s.result_fn)
              | Alias _ | Provides _ | Install _ -> [])
            |> String_set.of_list
          in
          String_set.union generated_files
            (SC.source_files sctx ~src_path:src_dir))

  (* +-----------------------------------------------------------------+
     | Modules listing                                                 |
     +-----------------------------------------------------------------+ *)

  let guess_modules ~dir ~files =
    let impl_files, intf_files =
      String_set.to_list files
      |> List.filter_partition_map ~f:(fun fn ->
        (* we aren't using Filename.extension because we want to handle
           filenames such as foo.cppo.ml *)
        match String.lsplit2 fn ~on:'.' with
        | Some (_, "ml") -> Left { Module.File.syntax=OCaml ; name=fn }
        | Some (_, "re") -> Left { Module.File.syntax=Reason ; name=fn }
        | Some (_, "mli") -> Right { Module.File.syntax=OCaml ; name=fn }
        | Some (_, "rei") -> Right { Module.File.syntax=Reason ; name=fn }
        | _ -> Skip)
    in
    let parse_one_set files =
      List.map files ~f:(fun (f : Module.File.t) ->
        (String.capitalize (Filename.chop_extension f.name), f))
      |> String_map.of_list
      |> function
      | Ok x -> x
      | Error (name, f1, f2) ->
        let src_dir = Path.drop_build_context_exn dir in
        die "too many files for module %s in %s: %s and %s"
          name (Path.to_string src_dir) f1.name f2.name
    in
    let impls = parse_one_set impl_files in
    let intfs = parse_one_set intf_files in
    String_map.merge impls intfs ~f:(fun name impl intf ->
      Some
        { Module.name
        ; impl
        ; intf
        ; obj_name = ""
        }
    )

  let modules_by_dir =
    let cache = Hashtbl.create 32 in
    fun ~dir ->
      Hashtbl.find_or_add cache dir ~f:(fun dir ->
        let files = text_files ~dir in
        guess_modules ~dir ~files)

  type modules_by_lib =
    { modules          : Module.t String_map.t
    ; alias_module     : Module.t option
    ; main_module_name : string
    }

  let modules_by_lib =
    let cache = Hashtbl.create 32 in
    fun (lib : Library.t) ~dir ->
      Hashtbl.find_or_add cache (dir, lib.name) ~f:(fun _ ->
        let all_modules = modules_by_dir ~dir in
        let modules =
          parse_modules ~all_modules ~buildable:lib.buildable
        in
        let main_module_name = String.capitalize lib.name in
        let modules =
          String_map.map modules ~f:(fun (m : Module.t) ->
            let wrapper =
              if not lib.wrapped || m.name = main_module_name then
                None
              else
                Some lib.name
            in
            Module.set_obj_name m ~wrapper)
        in
        let alias_module =
          if not lib.wrapped ||
             (String_map.cardinal modules = 1 &&
              String_map.mem modules main_module_name) then
            None
          else if String_map.mem modules main_module_name then
            let file ext =
              Some { Module.File.
                     name   = sprintf "%s__%s-gen" lib.name ext
                   ; syntax = OCaml
                   }
            in
            (* The tests don't pass with 4.02 if we don't do that *)
            let needs_impl = ctx.version < (4, 03, 0) in
            Some
              { Module.name = main_module_name ^ "__"
              ; impl = if     needs_impl then file ".ml"  else None
              ; intf = if not needs_impl then file ".mli" else None
              ; obj_name = lib.name ^ "__"
              }
          else
            Some
              { Module.name = main_module_name
              ; impl = Some { name   = lib.name ^ ".ml-gen"
                            ; syntax = OCaml
                            }
              ; intf = None
              ; obj_name = lib.name
              }
        in
        { modules; alias_module; main_module_name })

  let module_names_of_lib lib ~dir =
    let { modules; alias_module; _ } = modules_by_lib lib ~dir in
    let modules =
      match alias_module with
      | None -> modules
      | Some m -> String_map.add modules m.name m
    in
    String_map.values modules

  (* +-----------------------------------------------------------------+
     | Library stuff                                                   |
     +-----------------------------------------------------------------+ *)

  let lib_archive (lib : Library.t) ~dir ~ext = Path.relative dir (lib.name ^ ext)

  let stubs_archive lib ~dir =
    Library.stubs_archive lib ~dir ~ext_lib:ctx.ext_lib

  let dll (lib : Library.t) ~dir =
    Path.relative dir (sprintf "dll%s_stubs%s" lib.name ctx.ext_dll)

  let msvc_hack_cclibs cclibs =
    let f lib =
      if String.is_prefix lib ~prefix:"-l" then
        String.sub lib ~pos:2 ~len:(String.length lib - 2) ^ ".lib"
      else
        lib
    in
    let cclibs = List.map cclibs ~f in
    let f lib =
      if String.is_prefix lib ~prefix:"-l" then
        String.sub lib ~pos:2 ~len:(String.length lib - 2)
      else
        lib
    in
    List.map cclibs ~f

  let build_lib (lib : Library.t) ~scope ~flags ~dir ~obj_dir ~mode
        ~top_sorted_modules =
    Option.iter (Context.compiler ctx mode) ~f:(fun compiler ->
      let target = lib_archive lib ~dir ~ext:(Mode.compiled_lib_ext mode) in
      let stubs_flags =
        if not (Library.has_stubs lib) then
          []
        else
          let stubs_name = lib.name ^ "_stubs" in
          match mode with
          | Byte -> ["-dllib"; "-l" ^ stubs_name; "-cclib"; "-l" ^ stubs_name]
          | Native -> ["-cclib"; "-l" ^ stubs_name]
      in
      let map_cclibs =
        (* https://github.com/ocaml/dune/issues/119 *)
        if ctx.ccomp_type = "msvc" then
          msvc_hack_cclibs
        else
          fun x -> x
      in
      let artifacts ~ext modules =
        List.map modules ~f:(Module.obj_file ~obj_dir ~ext)
      in
      let register_native_objs_deps build =
        match mode with
        | Byte   -> build
        | Native ->
          build >>>
          Build.dyn_paths (Build.arr (artifacts ~ext:ctx.ext_obj))
      in
      SC.add_rule sctx
        (Build.fanout4
           (register_native_objs_deps top_sorted_modules
            >>^ artifacts ~ext:(Cm_kind.ext (Mode.cm_kind mode)))
           (SC.expand_and_eval_set sctx ~scope ~dir lib.c_library_flags ~standard:[])
           (Ocaml_flags.get flags mode)
           (SC.expand_and_eval_set sctx ~scope ~dir lib.library_flags ~standard:[])
         >>>
         Build.run ~context:ctx (Ok compiler)
           ~extra_targets:(
             match mode with
             | Byte -> []
             | Native -> [lib_archive lib ~dir ~ext:ctx.ext_lib])
           [ Dyn (fun (_, _, flags, _) -> As flags)
           ; A "-a"; A "-o"; Target target
           ; As stubs_flags
           ; Dyn (fun (_, cclibs, _, _) -> Arg_spec.quote_args "-cclib" (map_cclibs cclibs))
           ; Dyn (fun (_, _, _, library_flags) -> As library_flags)
           ; As (match lib.kind with
               | Normal -> []
               | Ppx_deriver | Ppx_rewriter -> ["-linkall"])
           ; Dyn (fun (cm_files, _, _, _) -> Deps cm_files)
           ]))

  let build_c_file (lib : Library.t) ~scope ~dir ~requires ~h_files c_name =
    let src = Path.relative dir (c_name ^ ".c") in
    let dst = Path.relative dir (c_name ^ ctx.ext_obj) in
    SC.add_rule sctx
      (Build.paths h_files
       >>>
       Build.fanout
         (SC.expand_and_eval_set sctx ~scope ~dir lib.c_flags ~standard:(Context.cc_g ctx))
         requires
       >>>
       Build.run ~context:ctx
         (* We have to execute the rule in the library directory as the .o is produced in
            the current directory *)
         ~dir
         (Ok ctx.ocamlc)
         [ As (Utils.g ())
         ; Dyn (fun (c_flags, libs) ->
             S [ Lib.L.c_include_flags libs ~stdlib_dir:ctx.stdlib_dir
               ; Arg_spec.quote_args "-ccopt" c_flags
               ])
         ; A "-o"; Target dst
         ; Dep src
         ]);
    dst

  let build_cxx_file (lib : Library.t) ~scope ~dir ~requires ~h_files c_name =
    let src = Path.relative dir (c_name ^ ".cpp") in
    let dst = Path.relative dir (c_name ^ ctx.ext_obj) in
    let open Arg_spec in
    let output_param =
      if ctx.ccomp_type = "msvc" then
        [Concat ("", [A "/Fo"; Target dst])]
      else
        [A "-o"; Target dst]
    in
    SC.add_rule sctx
      (Build.paths h_files
       >>>
       Build.fanout
         (SC.expand_and_eval_set sctx ~scope ~dir lib.cxx_flags ~standard:(Context.cc_g ctx))
         requires
       >>>
       Build.run ~context:ctx
         (* We have to execute the rule in the library directory as the .o is produced in
            the current directory *)
         ~dir
         (SC.resolve_program sctx ctx.c_compiler)
         ([ S [A "-I"; Path ctx.stdlib_dir]
          ; As (SC.cxx_flags sctx)
          ; Dyn (fun (cxx_flags, libs) ->
              S [ Lib.L.c_include_flags libs ~stdlib_dir:ctx.stdlib_dir
                ; As cxx_flags
                ])
          ] @ output_param @
          [ A "-c"; Dep src
          ]));
    dst

  (* In 4.02, the compiler reads the cmi for module alias even with [-w -49
     -no-alias-deps], so we must sandbox the build of the alias module since the modules
     it references are built after. *)
  let alias_module_build_sandbox = ctx.version < (4, 03, 0)

  let library_rules (lib : Library.t) ~modules_partitioner ~dir ~files ~scope =
    let obj_dir = Utils.library_object_directory ~dir lib.name in
    let dep_kind = if lib.optional then Build.Optional else Required in
    let flags = Ocaml_flags.make lib.buildable sctx ~scope ~dir in
    let { modules; main_module_name; alias_module } = modules_by_lib ~dir lib in
    let source_modules = modules in
    let already_used =
      Modules_partitioner.acknowledge modules_partitioner
        ~loc:lib.buildable.loc ~modules
    in
    (* Preprocess before adding the alias module as it doesn't need
       preprocessing *)
    let modules =
      SC.PP.pp_and_lint_modules sctx ~dir ~dep_kind ~modules ~scope
        ~preprocess:lib.buildable.preprocess
        ~preprocessor_deps:
          (SC.Deps.interpret sctx ~scope ~dir
             lib.buildable.preprocessor_deps)
        ~lint:lib.buildable.lint
        ~lib_name:(Some lib.name)
    in

    let modules =
      match alias_module with
      | None -> modules
      | Some m -> String_map.add modules m.name m
    in

    let dep_graphs =
      Ocamldep.rules sctx ~dir ~modules ~already_used ~alias_module
        ~lib_interface_module:(if lib.wrapped then
                                 String_map.find modules main_module_name
                               else
                                 None)
    in

    Option.iter alias_module ~f:(fun m ->
      let file =
        match m.impl with
        | Some f -> f
        | None -> Option.value_exn m.intf
      in
      SC.add_rule sctx
        (Build.return
           (String_map.values (String_map.remove modules m.name)
            |> List.map ~f:(fun (m : Module.t) ->
              sprintf "(** @canonical %s.%s *)\n\
                       module %s = %s\n"
                main_module_name m.name
                m.name (Module.real_unit_name m))
            |> String.concat ~sep:"\n")
         >>> Build.write_file_dyn (Path.relative dir file.name)));

    let compile_info = Lib.DB.get_compile_info (Scope.libs scope) lib.name in
    let requires, real_requires =
      SC.Libs.requires sctx compile_info
        ~dir ~has_dot_merlin:true
    in

    let dynlink = lib.dynlink in
    let js_of_ocaml = lib.buildable.js_of_ocaml in
    Module_compilation.build_modules sctx
      ~js_of_ocaml ~dynlink ~flags ~scope ~dir ~obj_dir ~dep_graphs
      ~modules ~requires ~alias_module;
    Option.iter alias_module ~f:(fun m ->
      let flags = Ocaml_flags.default () in
      Module_compilation.build_module sctx m
        ~js_of_ocaml
        ~dynlink
        ~sandbox:alias_module_build_sandbox
        ~flags:(Ocaml_flags.append_common flags ["-w"; "-49"])
        ~scope
        ~dir
        ~obj_dir
        ~dep_graphs:(Ocamldep.Dep_graphs.dummy m)
        ~requires:(
          let requires =
            if String_map.is_empty modules then
              (* Just so that we setup lib dependencies for empty libraries *)
              requires
            else
              Build.return []
          in
          Cm_kind.Dict.of_func (fun ~cm_kind:_ -> requires))
        ~alias_module:None);

    if Library.has_stubs lib then begin
      let h_files =
        String_set.to_list files
        |> List.filter_map ~f:(fun fn ->
          if String.is_suffix fn ~suffix:".h" then
            Some (Path.relative dir fn)
          else
            None)
      in
      let o_files =
        let requires =
          Build.memoize "header files"
            (requires >>> SC.Libs.file_deps sctx ~ext:".h")
        in
        List.map lib.c_names ~f:(
          build_c_file   lib ~scope ~dir ~requires ~h_files
        ) @ List.map lib.cxx_names ~f:(
          build_cxx_file lib ~scope ~dir ~requires ~h_files
        )
      in
      match lib.self_build_stubs_archive with
      | Some _ -> ()
      | None ->
        let ocamlmklib ~sandbox ~custom ~targets =
          SC.add_rule sctx ~sandbox
            (SC.expand_and_eval_set sctx ~scope ~dir
               lib.c_library_flags ~standard:[]
             >>>
             Build.run ~context:ctx
               ~extra_targets:targets
               (Ok ctx.ocamlmklib)
               [ As (Utils.g ())
               ; if custom then A "-custom" else As []
               ; A "-o"
               ; Path (Path.relative dir (sprintf "%s_stubs" lib.name))
               ; Deps o_files
               ; Dyn (fun cclibs ->
                   (* https://github.com/ocaml/dune/issues/119 *)
                   if ctx.ccomp_type = "msvc" then
                     let cclibs = msvc_hack_cclibs cclibs in
                     Arg_spec.quote_args "-ldopt" cclibs
                   else
                     As cclibs
                 )
               ])
        in
        let static = stubs_archive lib ~dir in
        let dynamic = dll lib ~dir in
        if lib.modes.native &&
           lib.modes.byte   &&
           lib.dynlink
        then begin
          (* If we build for both modes and support dynlink, use a single invocation to
             build both the static and dynamic libraries *)
          ocamlmklib ~sandbox:false ~custom:false ~targets:[static; dynamic]
        end else begin
          ocamlmklib ~sandbox:false ~custom:true ~targets:[static];
          (* We can't tell ocamlmklib to build only the dll, so we sandbox the action to
             avoid overriding the static archive *)
          ocamlmklib ~sandbox:true ~custom:false ~targets:[dynamic]
        end
    end;

    List.iter Cm_kind.all ~f:(fun cm_kind ->
      let files =
        String_map.fold modules ~init:[] ~f:(fun m acc ->
          match Module.cm_file m ~obj_dir cm_kind with
          | None -> acc
          | Some fn -> fn :: acc)
      in
      SC.Libs.setup_file_deps_alias sctx ~dir lib ~ext:(Cm_kind.ext cm_kind)
        files);
    SC.Libs.setup_file_deps_group_alias sctx ~dir lib ~exts:[".cmi"; ".cmx"];
    SC.Libs.setup_file_deps_alias sctx ~dir lib ~ext:".h"
      (List.map lib.install_c_headers ~f:(fun header ->
         Path.relative dir (header ^ ".h")));

    let top_sorted_modules =
      Ocamldep.Dep_graph.top_closed_implementations dep_graphs.impl
        (String_map.values modules)
    in
    List.iter Mode.all ~f:(fun mode ->
      build_lib lib ~scope ~flags ~dir ~obj_dir ~mode ~top_sorted_modules);
    (* Build *.cma.js *)
    SC.add_rules sctx (
      let src = lib_archive lib ~dir ~ext:(Mode.compiled_lib_ext Mode.Byte) in
      let target = Path.extend_basename src ~suffix:".js" in
      Js_of_ocaml_rules.build_cm sctx ~scope ~dir
        ~js_of_ocaml:lib.buildable.js_of_ocaml ~src ~target);

    if ctx.natdynlink_supported then
      Option.iter ctx.ocamlopt ~f:(fun ocamlopt ->
        let src = lib_archive lib ~dir ~ext:(Mode.compiled_lib_ext Native) in
        let dst = lib_archive lib ~dir ~ext:".cmxs" in
        let build =
          Build.dyn_paths (Build.arr (fun () -> [lib_archive lib ~dir ~ext:ctx.ext_lib]))
          >>>
          Ocaml_flags.get flags Native
          >>>
          Build.run ~context:ctx
            (Ok ocamlopt)
            [ Dyn (fun flags -> As flags)
            ; A "-shared"; A "-linkall"
            ; A "-I"; Path dir
            ; A "-o"; Target dst
            ; Dep src
            ]
        in
        let build =
          if Library.has_stubs lib then
            Build.path (stubs_archive ~dir lib)
            >>>
            build
          else
            build
        in
        SC.add_rule sctx build
      );

    (* Odoc *)
    let mld_files =
      String_set.fold files ~init:[] ~f:(fun fn acc ->
        if Filename.check_suffix fn ".mld" then fn :: acc else acc)
    in
    Odoc.setup_library_rules sctx lib ~dir ~requires ~modules ~dep_graphs
      ~mld_files ~scope
    ;

    let flags =
      match alias_module with
      | None -> Ocaml_flags.common flags
      | Some m ->
        Ocaml_flags.prepend_common ["-open"; m.name] flags
        |> Ocaml_flags.common
    in

    Sub_system.gen_rules
      { super_context = sctx
      ; dir
      ; stanza = lib
      ; scope
      ; source_modules
      ; compile_info
      };

    { Merlin.
      requires = real_requires
    ; flags
    ; preprocess = Buildable.single_preprocess lib.buildable
    ; libname = Some lib.name
    ; source_dirs = Path.Set.empty
    ; objs_dirs = Path.Set.singleton obj_dir
    }

  (* +-----------------------------------------------------------------+
     | Executables stuff                                               |
     +-----------------------------------------------------------------+ *)

  let executables_rules ~dir ~all_modules
        ?modules_partitioner ~scope (exes : Executables.t) =
    let modules =
      parse_modules ~all_modules ~buildable:exes.buildable
    in
    let already_used =
      match modules_partitioner with
      | None -> String_set.empty
      | Some mp ->
        Modules_partitioner.acknowledge mp
          ~loc:exes.buildable.loc ~modules
    in

    let modules =
      let preprocessor_deps =
        SC.Deps.interpret sctx exes.buildable.preprocessor_deps
          ~scope ~dir
      in
      SC.PP.pp_and_lint_modules sctx ~dir ~dep_kind:Required ~modules ~scope
        ~preprocess:exes.buildable.preprocess
        ~preprocessor_deps
        ~lint:exes.buildable.lint
        ~lib_name:None
    in

    let programs =
      List.map exes.names ~f:(fun (loc, name) ->
        let mod_name = String.capitalize name in
        match String_map.find modules mod_name with
        | Some m ->
          if not (Module.has_impl m) then
            Loc.fail loc "Module %s has no implementation." mod_name
          else
            { Exe.Program.name; main_module_name = mod_name }
        | None -> Loc.fail loc "Module %s doesn't exist." mod_name)
    in

    let linkages =
      [ Exe.Linkage.byte
      ; if exes.modes.native then
          Exe.Linkage.native_or_custom ctx
        else
          Exe.Linkage.custom
      ]
    in

    let flags =
      Ocaml_flags.make exes.buildable sctx ~scope ~dir
    in
    let link_flags =
      SC.expand_and_eval_set sctx exes.link_flags
        ~scope
        ~dir
        ~standard:[]
    in

    let compile_info =
      Lib.DB.resolve_user_written_deps (Scope.libs scope)
        exes.buildable.libraries
        ~pps:(Jbuild.Preprocess_map.pps exes.buildable.preprocess)
    in
    let requires, real_requires =
      SC.Libs.requires sctx ~dir
        ~has_dot_merlin:true
        compile_info
    in

    (* Use "eobjs" rather than "objs" to avoid a potential conflict
       with a library of the same name *)
    let obj_dir =
      Path.relative dir ("." ^ (List.hd programs).name ^ ".eobjs")
    in
    Exe.build_and_link_many sctx
      ~dir
      ~obj_dir
      ~programs
      ~modules
      ~already_used
      ~scope
      ~linkages
      ~requires
      ~flags
      ~link_flags
      ~js_of_ocaml:exes.buildable.js_of_ocaml;

    { Merlin.
      requires    = real_requires
    ; flags       = Ocaml_flags.common flags
    ; preprocess  = Buildable.single_preprocess exes.buildable
    ; libname     = None
    ; source_dirs = Path.Set.empty
    ; objs_dirs   = Path.Set.singleton obj_dir
    }

  (* +-----------------------------------------------------------------+
     | Aliases                                                         |
     +-----------------------------------------------------------------+ *)

  let add_alias ~dir ~name ~stamp ?(locks=[]) build =
    let alias = Build_system.Alias.make name ~dir in
    SC.add_alias_action sctx alias ~locks ~stamp build

  let alias_rules (alias_conf : Alias_conf.t) ~dir ~scope =
    let stamp =
      let module S = Sexp.To_sexp in
      Sexp.List
        [ Sexp.unsafe_atom_of_string "user-alias"
        ; S.list   Jbuild.Dep_conf.sexp_of_t   alias_conf.deps
        ; S.option Action.Unexpanded.sexp_of_t alias_conf.action
        ]
    in
    add_alias
      ~dir
      ~name:alias_conf.name
      ~stamp
      ~locks:(interpret_locks ~dir ~scope alias_conf.locks)
      (SC.Deps.interpret sctx ~scope ~dir alias_conf.deps
       >>>
       match alias_conf.action with
       | None -> Build.progn []
       | Some action ->
         SC.Action.run
           sctx
           action
           ~dir
           ~dep_kind:Required
           ~targets:Alias
           ~scope)

  (* +-----------------------------------------------------------------+
     | Stanza                                                          |
     +-----------------------------------------------------------------+ *)

  let gen_rules { SC.Dir_with_jbuild. src_dir; ctx_dir; stanzas; scope } =
    (* This interprets "rule" and "copy_files" stanzas. *)
    let files = text_files ~dir:ctx_dir in
    let all_modules = modules_by_dir ~dir:ctx_dir in
    let modules_partitioner =
      Modules_partitioner.create ~dir:src_dir ~all_modules
    in
    List.filter_map stanzas ~f:(fun stanza ->
      let dir = ctx_dir in
      match (stanza : Stanza.t) with
      | Library lib ->
        Some (library_rules lib ~dir ~files ~scope ~modules_partitioner)
      | Executables exes ->
        Some (executables_rules exes ~dir ~all_modules ~scope
                ~modules_partitioner)
      | Alias alias ->
        alias_rules alias ~dir ~scope;
        None
      | Copy_files { glob; _ } ->
        let src_dir =
          let loc = String_with_vars.loc glob in
          let src_glob = SC.expand_vars sctx ~dir glob ~scope in
          Path.parent (Path.relative src_dir src_glob ~error_loc:loc)
        in
        Some
          { Merlin.requires = Build.return []
          ; flags           = Build.return []
          ; preprocess      = Jbuild.Preprocess.No_preprocessing
          ; libname         = None
          ; source_dirs     = Path.Set.singleton src_dir
          ; objs_dirs       = Path.Set.empty
          }
      | _ -> None)
    |> Merlin.merge_all
    |> Option.map ~f:(fun (m : Merlin.t) ->
      { m with source_dirs =
                 Path.Set.add m.source_dirs (Path.relative src_dir ".")
      })
    |> Option.iter ~f:(Merlin.add_rules sctx ~dir:ctx_dir ~scope);
    Utop.setup sctx ~dir:ctx_dir ~libs:(
      List.filter_map stanzas ~f:(function
        | Stanza.Library lib -> Some lib
        | _ -> None)
    ) ~scope;
    Modules_partitioner.emit_warnings modules_partitioner

  (* +-----------------------------------------------------------------+
     | META                                                            |
     +-----------------------------------------------------------------+ *)

  let lib_dune_file ~dir ~name =
    Path.relative dir (name ^ ".dune")

  let gen_lib_dune_file lib =
    SC.add_rule sctx
      (Build.arr (fun () ->
         Format.asprintf "%a@." Sexp.pp
           (Lib.Sub_system.dump_config lib |> Installed_dune_file.gen))
       >>> Build.write_file_dyn
             (lib_dune_file ~dir:(Lib.src_dir lib) ~name:(Lib.name lib)))

  let init_meta () =
    let public_libs = Lib.DB.all (SC.public_libs sctx) in
    List.iter public_libs ~f:gen_lib_dune_file;
    List.map public_libs ~f:(fun lib ->
      (Findlib.root_package_name (Lib.name lib), lib))
    |> String_map.of_list_multi
    |> String_map.merge (SC.packages sctx) ~f:(fun _name pkg libs ->
      let pkg  = Option.value_exn pkg          in
      let libs = Option.value libs ~default:[] in
      Some (pkg, libs))
    |> String_map.iter ~f:(fun ((pkg : Package.t), libs) ->
      let path = Path.append ctx.build_dir pkg.path in
      SC.on_load_dir sctx ~dir:path ~f:(fun () ->
        let meta_fn = "META." ^ pkg.name in

        let meta_template = Path.relative path (meta_fn ^ ".template"     ) in
        let meta          = Path.relative path  meta_fn                     in

        let version =
          let get =
            match pkg.version_from_opam_file with
            | Some s -> Build.return (Some s)
            | None ->
              let rec loop = function
                | [] -> Build.return None
                | candidate :: rest ->
                  let p = Path.relative path candidate in
                  Build.if_file_exists p
                    ~then_:(Build.lines_of p
                            >>^ function
                            | ver :: _ -> Some ver
                            | _ -> Some "")
                    ~else_:(loop rest)
              in
              loop
                [ pkg.name ^ ".version"
                ; "version"
                ; "VERSION"
                ]
          in
          Super_context.Pkg_version.set sctx pkg get
        in

        let template =
          Build.if_file_exists meta_template
            ~then_:(Build.lines_of meta_template)
            ~else_:(Build.return ["# JBUILDER_GEN"])
        in
        let meta_contents =
          version >>^ fun version ->
          Gen_meta.gen
            ~package:pkg.name
            ~version
            libs
        in
        SC.add_rule sctx
          (Build.fanout meta_contents template
           >>^ (fun ((meta : Meta.t), template) ->
             let buf = Buffer.create 1024 in
             let ppf = Format.formatter_of_buffer buf in
             Format.pp_open_vbox ppf 0;
             List.iter template ~f:(fun s ->
               if String.is_prefix s ~prefix:"#" then
                 match
                   String.extract_blank_separated_words
                     (String.sub s ~pos:1 ~len:(String.length s - 1))
                 with
                 | ["JBUILDER_GEN"] -> Format.fprintf ppf "%a@," Meta.pp meta.entries
                 | _ -> Format.fprintf ppf "%s@," s
               else
                 Format.fprintf ppf "%s@," s);
             Format.pp_close_box ppf ();
             Format.pp_print_flush ppf ();
             Buffer.contents buf)
           >>>
           Build.write_file_dyn meta)))

  (* +-----------------------------------------------------------------+
     | Installation                                                    |
     +-----------------------------------------------------------------+ *)

  let lib_install_files ~dir ~sub_dir ~scope ~name (lib : Library.t) =
    let obj_dir = Utils.library_object_directory ~dir lib.name in
    let make_entry section ?dst fn =
      Install.Entry.make section fn
        ~dst:(
          let dst =
            match dst with
            | Some s -> s
            | None   -> Path.basename fn
          in
          match sub_dir with
          | None -> dst
          | Some dir -> sprintf "%s/%s" dir dst)
    in
    let { Mode.Dict. byte; native } = lib.modes in
    let if_ cond l = if cond then l else [] in
    let native = native && Option.is_some ctx.ocamlopt in
    let files =
      let modules = module_names_of_lib lib ~dir in
      List.concat
        [ List.concat_map modules ~f:(fun m ->
            List.concat
              [ [ Module.cm_file_unsafe m ~obj_dir Cmi ]
              ; if_ (native && Module.has_impl m)
                  [ Module.cm_file_unsafe m ~obj_dir Cmx ]
              ; List.filter_map Ml_kind.all ~f:(Module.cmt_file m ~obj_dir)
              ; List.filter_map [m.intf;m.impl] ~f:(function
                  | None -> None
                  | Some f -> Some (Path.relative dir f.name))
              ])
        ; if_ byte [ lib_archive ~dir lib ~ext:".cma" ]
        ; if_ (Library.has_stubs lib) [ stubs_archive ~dir lib ]
        ; if_ native
            (let files =
               [ lib_archive ~dir lib ~ext:".cmxa"
               ; lib_archive ~dir lib ~ext:ctx.ext_lib
               ]
             in
             if ctx.natdynlink_supported && lib.dynlink then
               files @ [ lib_archive ~dir lib ~ext:".cmxs" ]
             else
               files)
        ; List.map lib.buildable.js_of_ocaml.javascript_files ~f:(Path.relative dir)
        ; List.map lib.install_c_headers ~f:(fun fn ->
            Path.relative dir (fn ^ ".h"))
        ]
    in
    let dlls  = if_ (byte && Library.has_stubs lib && lib.dynlink) [dll ~dir lib] in
    let execs =
      match lib.kind with
      | Normal | Ppx_deriver -> []
      | Ppx_rewriter ->
        let pps = [(lib.buildable.loc, Pp.of_string lib.name)] in
        let pps =
          (* This is a temporary hack until we get a standard driver *)
          let deps =
            List.concat_map lib.buildable.libraries ~f:Lib_dep.to_lib_names
          in
          if List.exists deps ~f:(function
            | "ppx_driver" | "ppx_type_conv" -> true
            | _ -> false) then
<<<<<<< HEAD
            pps @ [match Scope.name scope with
              | Some "ppxlib" ->
                Pp.of_string "ppxlib.runner"
              | _ ->
                Pp.of_string "ppx_driver.runner"]
=======
            pps @ [(Loc.none, Pp.of_string "ppx_driver.runner")]
>>>>>>> ebce8513
          else
            pps
        in
        let ppx_exe = SC.PP.get_ppx_driver sctx ~scope pps in
        [ppx_exe]
    in
    List.concat
      [ List.map files ~f:(make_entry Lib    )
      ; List.map execs ~f:(make_entry Libexec)
      ; List.map dlls  ~f:(Install.Entry.make Stublibs)
      ; [make_entry Lib (lib_dune_file ~dir ~name)]
      ]

  let is_odig_doc_file fn =
    List.exists [ "README"; "LICENSE"; "CHANGE"; "HISTORY"]
      ~f:(fun prefix -> String.is_prefix fn ~prefix)

  let local_install_rules (entries : Install.Entry.t list) ~package =
    let install_dir = Config.local_install_dir ~context:ctx.name in
    List.map entries ~f:(fun entry ->
      let dst =
        Path.append install_dir (Install.Entry.relative_installed_path entry ~package)
      in
      SC.add_rule sctx (Build.symlink ~src:entry.src ~dst);
      Install.Entry.set_src entry dst)

  let promote_install_file =
    not ctx.implicit &&
    match ctx.kind with
    | Default -> true
    | Opam _  -> false

  let install_file package_path package entries =
    let entries =
      let files = SC.source_files sctx ~src_path:Path.root in
      String_set.fold files ~init:entries ~f:(fun fn acc ->
        if is_odig_doc_file fn then
          Install.Entry.make Doc (Path.relative ctx.build_dir fn) :: acc
        else
          acc)
    in
    let entries =
      let opam = Path.relative package_path (package ^ ".opam") in
      Install.Entry.make Lib opam ~dst:"opam" :: entries
    in
    let entries =
      let meta_fn = "META." ^ package in
      let meta = Path.append ctx.build_dir (Path.relative package_path meta_fn) in
      Install.Entry.make Lib meta ~dst:"META" :: entries
    in
    let fn =
      Path.relative (Path.append ctx.build_dir package_path)
        (Utils.install_file ~package ~findlib_toolchain:ctx.findlib_toolchain)
    in
    let entries = local_install_rules entries ~package in
    SC.add_rule sctx
      ~mode:(if promote_install_file then
               Promote_but_delete_on_clean
             else
               (* We must ignore the source file since it might be
                  copied to the source tree by another context. *)
               Ignore_source_files)
      (Build.path_set (Install.files entries)
       >>^ (fun () ->
         let entries =
           match ctx.findlib_toolchain with
           | None -> entries
           | Some toolchain ->
             let prefix = Path.of_string (toolchain ^ "-sysroot") in
             List.map entries
               ~f:(Install.Entry.add_install_prefix ~prefix ~package)
         in
         Install.gen_install_file entries)
       >>>
       Build.write_file_dyn fn)

  let init_install () =
    let entries_per_package =
      List.concat_map (SC.stanzas_to_consider_for_install sctx)
        ~f:(fun (dir, scope, stanza) ->
          match stanza with
          | Library ({ public = Some { package; sub_dir; name; _ }; _ } as lib) ->
            List.map (lib_install_files ~dir ~sub_dir ~scope ~name lib)
              ~f:(fun x -> package.name, x)
          | Install { section; files; package}->
            List.map files ~f:(fun { Install_conf. src; dst } ->
              (package.name,
               Install.Entry.make section (Path.relative dir src) ?dst))
          | _ -> [])
      |> String_map.of_list_multi
    in
    String_map.iter (SC.packages sctx) ~f:(fun (pkg : Package.t) ->
      let stanzas =
        Option.value (String_map.find entries_per_package pkg.name) ~default:[]
      in
      install_file pkg.path pkg.name stanzas)

  let init_install_files () =
    if not ctx.implicit then
      String_map.iteri (SC.packages sctx)
        ~f:(fun pkg { Package.path = src_path; _ } ->
          let install_fn =
            Utils.install_file ~package:pkg
              ~findlib_toolchain:ctx.findlib_toolchain
          in

          let path = Path.append ctx.build_dir src_path in
          let install_alias = Alias.install ~dir:path in
          let install_file = Path.relative path install_fn in
          SC.add_alias_deps sctx install_alias [install_file])

  let init () =
    init_meta ();
    init_install ();
    init_install_files ()

  let gen_rules ~dir components : Build_system.extra_sub_directories_to_keep =
    (match components with
     | ".js"  :: rest -> Js_of_ocaml_rules.setup_separate_compilation_rules
                           sctx rest
     | "_doc" :: rest -> Odoc.gen_rules sctx rest ~dir
     | ".ppx"  :: rest -> SC.PP.gen_rules sctx rest
     | _ ->
       match Path.Map.find stanzas_per_dir dir with
       | Some x -> gen_rules x
       | None ->
         if components <> [] &&
            Option.is_none
              (File_tree.find_dir (SC.file_tree sctx)
                 (Path.drop_build_context_exn dir)) then
           SC.load_dir sctx ~dir:(Path.parent dir));
    match components with
    | [] -> These (String_set.of_list [".js"; "_doc"; ".ppx"])
    | [(".js"|"_doc"|".ppx")] -> All
    | _  -> These String_set.empty
end

module type Gen = sig
  val gen_rules
    :  dir:Path.t
    -> string list
    -> Build_system.extra_sub_directories_to_keep
  val init : unit -> unit
end

let gen ~contexts ~build_system
      ?(filter_out_optional_stanzas_with_missing_deps=true)
      ?only_packages conf =
  let open Fiber.O in
  let { Jbuild_load. file_tree; jbuilds; packages; scopes } = conf in
  let packages =
    match only_packages with
    | None -> packages
    | Some pkgs ->
      String_map.filter packages ~f:(fun { Package.name; _ } ->
        String_set.mem pkgs name)
  in
  let sctxs = Hashtbl.create 4 in
  List.iter contexts ~f:(fun c ->
    Hashtbl.add sctxs c.Context.name (Fiber.Ivar.create ()));
  let make_sctx (context : Context.t) : _ Fiber.t =
    let host () =
      match context.for_host with
      | None -> Fiber.return None
      | Some h ->
        Fiber.Ivar.read (Option.value_exn (Hashtbl.find sctxs h.name))
        >>| fun x -> Some x
    in
    let stanzas () =
      Jbuild_load.Jbuilds.eval ~context jbuilds >>| fun stanzas ->
      match only_packages with
      | None -> stanzas
      | Some pkgs ->
        List.map stanzas ~f:(fun (dir, pkgs_ctx, stanzas) ->
          (dir,
           pkgs_ctx,
           List.filter stanzas ~f:(fun stanza ->
             match (stanza : Stanza.t) with
             | Library { public = Some { package; _ }; _ }
             | Alias { package = Some package ;  _ }
             | Install { package; _ } ->
               String_set.mem pkgs package.name
             | _ -> true)))
    in
    Fiber.fork_and_join host stanzas >>= fun (host, stanzas) ->
    let sctx =
      Super_context.create
        ?host
        ~build_system
        ~context
        ~scopes
        ~file_tree
        ~packages
        ~filter_out_optional_stanzas_with_missing_deps
        ~stanzas
    in
    let module M = Gen(struct let sctx = sctx end) in
    Fiber.Ivar.fill (Option.value_exn (Hashtbl.find sctxs context.name)) sctx
    >>| fun () ->
    (context.name, ((module M : Gen), stanzas))
  in
  Fiber.parallel_map contexts ~f:make_sctx >>| fun l ->
  let map = String_map.of_list_exn l in
  Build_system.set_rule_generators build_system
    (String_map.map map ~f:(fun ((module M : Gen), _) -> M.gen_rules));
  String_map.iter map ~f:(fun ((module M : Gen), _) -> M.init ());
  String_map.map map ~f:snd<|MERGE_RESOLUTION|>--- conflicted
+++ resolved
@@ -1082,15 +1082,11 @@
           if List.exists deps ~f:(function
             | "ppx_driver" | "ppx_type_conv" -> true
             | _ -> false) then
-<<<<<<< HEAD
             pps @ [match Scope.name scope with
               | Some "ppxlib" ->
-                Pp.of_string "ppxlib.runner"
+                Loc.none, Pp.of_string "ppxlib.runner"
               | _ ->
-                Pp.of_string "ppx_driver.runner"]
-=======
-            pps @ [(Loc.none, Pp.of_string "ppx_driver.runner")]
->>>>>>> ebce8513
+                Loc.none, Pp.of_string "ppx_driver.runner"]
           else
             pps
         in
