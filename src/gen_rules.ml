open Import
open Jbuild
open Build.O
open! No_io

(* +-----------------------------------------------------------------+
   | Utils                                                           |
   +-----------------------------------------------------------------+ *)

module type Params = sig
  val sctx : Super_context.t
end

module Gen(P : Params) = struct
  module SC = Super_context
  open P

  let ctx = SC.context sctx

  (* +-----------------------------------------------------------------+
     | Interpretation of [modules] fields                              |
     +-----------------------------------------------------------------+ *)

  let parse_modules ~dir ~all_modules ~modules_written_by_user =
    if Ordered_set_lang.is_standard modules_written_by_user then
      all_modules
    else begin
      let units =
        Ordered_set_lang.eval_with_standard
          modules_written_by_user
          ~standard:(String_map.keys all_modules)
      in
      List.iter units ~f:(fun unit ->
        if not (String_map.mem unit all_modules) then
          die "no implementation for module %s in %s"
            unit (Path.to_string dir));
      let units = String_set.of_list units in
      String_map.filter all_modules ~f:(fun unit _ -> String_set.mem unit units)
    end

  (* +-----------------------------------------------------------------+
     | Library stuff                                                   |
     +-----------------------------------------------------------------+ *)

  let lib_archive (lib : Library.t) ~dir ~ext = Path.relative dir (lib.name ^ ext)

  let stubs_archive lib ~dir =
    Library.stubs_archive lib ~dir ~ext_lib:ctx.ext_lib

  let dll (lib : Library.t) ~dir =
    Path.relative dir (sprintf "dll%s_stubs%s" lib.name ctx.ext_dll)

  let msvc_hack_cclibs cclibs =
    let f lib =
      if String.is_prefix lib ~prefix:"-l" then
        String.sub lib ~pos:2 ~len:(String.length lib - 2) ^ ".lib"
      else
        lib
    in
    let cclibs = List.map cclibs ~f in
    let f lib =
      if String.is_prefix lib ~prefix:"-l" then
        String.sub lib ~pos:2 ~len:(String.length lib - 2)
      else
        lib
    in
    List.map cclibs ~f

  let build_lib (lib : Library.t) ~scope ~flags ~dir ~mode ~modules ~dep_graph =
    Option.iter (Context.compiler ctx mode) ~f:(fun compiler ->
      let target = lib_archive lib ~dir ~ext:(Mode.compiled_lib_ext mode) in
      let dep_graph = Ml_kind.Dict.get dep_graph Impl in
      let stubs_flags =
        if not (Library.has_stubs lib) then
          []
        else
          let stubs_name = lib.name ^ "_stubs" in
          match mode with
          | Byte -> ["-dllib"; "-l" ^ stubs_name; "-cclib"; "-l" ^ stubs_name]
          | Native -> ["-cclib"; "-l" ^ stubs_name]
      in
      let map_cclibs =
        (* https://github.com/janestreet/jbuilder/issues/119 *)
        if ctx.ccomp_type = "msvc" then
          msvc_hack_cclibs
        else
          fun x -> x
      in
      let objs (cm, _, _, _) =
        if mode = Mode.Byte then
          []
        else
          List.map ~f:(Path.change_extension ~ext:ctx.ext_obj) cm
      in
      SC.add_rule sctx
        (Build.fanout4
           (dep_graph >>>
            Build.arr (fun dep_graph ->
              Ocamldep.names_to_top_closed_cm_files
                ~dir
                ~dep_graph
                ~modules
                ~mode
                (String_map.keys modules)))
           (SC.expand_and_eval_set sctx ~scope ~dir lib.c_library_flags ~standard:[])
           (Ocaml_flags.get flags mode)
           (SC.expand_and_eval_set sctx ~scope ~dir lib.library_flags ~standard:[])
         >>>
         Build.dyn_paths (Build.arr objs)
         >>>
         Build.run ~context:ctx (Ok compiler)
           ~extra_targets:(
             match mode with
             | Byte -> []
             | Native -> [lib_archive lib ~dir ~ext:ctx.ext_lib])
           [ Dyn (fun (_, _, flags, _) -> As flags)
           ; A "-a"; A "-o"; Target target
           ; As stubs_flags
           ; Dyn (fun (_, cclibs, _, _) -> Arg_spec.quote_args "-cclib" (map_cclibs cclibs))
           ; Dyn (fun (_, _, _, library_flags) -> As library_flags)
           ; As (match lib.kind with
               | Normal -> []
               | Ppx_deriver | Ppx_rewriter -> ["-linkall"])
           ; Dyn (fun (cm_files, _, _, _) -> Deps cm_files)
           ]))

  let build_c_file (lib : Library.t) ~scope ~dir ~requires ~h_files c_name =
    let src = Path.relative dir (c_name ^ ".c") in
    let dst = Path.relative dir (c_name ^ ctx.ext_obj) in
    SC.add_rule sctx
      (Build.paths h_files
       >>>
       Build.fanout
         (SC.expand_and_eval_set sctx ~scope ~dir lib.c_flags ~standard:(Context.cc_g ctx))
         requires
       >>>
       Build.run ~context:ctx
         (* We have to execute the rule in the library directory as the .o is produced in
            the current directory *)
         ~dir
         (Ok ctx.ocamlc)
         [ As (Utils.g ())
         ; Dyn (fun (c_flags, libs) ->
             S [ Lib.c_include_flags libs
               ; Arg_spec.quote_args "-ccopt" c_flags
               ])
         ; A "-o"; Target dst
         ; Dep src
         ]);
    dst

  let build_cxx_file (lib : Library.t) ~scope ~dir ~requires ~h_files c_name =
    let src = Path.relative dir (c_name ^ ".cpp") in
    let dst = Path.relative dir (c_name ^ ctx.ext_obj) in
    SC.add_rule sctx
      (Build.paths h_files
       >>>
       Build.fanout
         (SC.expand_and_eval_set sctx ~scope ~dir lib.cxx_flags ~standard:(Context.cc_g ctx))
         requires
       >>>
       Build.run ~context:ctx
         (* We have to execute the rule in the library directory as the .o is produced in
            the current directory *)
         ~dir
         (SC.resolve_program sctx ctx.c_compiler)
         [ S [A "-I"; Path ctx.stdlib_dir]
         ; As (SC.cxx_flags sctx)
         ; Dyn (fun (cxx_flags, libs) ->
             S [ Lib.c_include_flags libs
               ; As cxx_flags
               ])
         ; A "-o"; Target dst
         ; A "-c"; Dep src
         ]);
    dst

  (* Hack for the install file *)
  let modules_by_lib : (string, Module.t list) Hashtbl.t = Hashtbl.create 32

  (* In 4.02, the compiler reads the cmi for module alias even with [-w -49
     -no-alias-deps], so we must sandbox the build of the alias module since the modules
     it references are built after. *)
  let alias_module_build_sandbox = Scanf.sscanf ctx.version "%u.%u"
     (fun a b -> a, b) <= (4, 02)

  let library_rules (lib : Library.t) ~dir ~all_modules ~files ~scope =
    let dep_kind = if lib.optional then Build.Optional else Required in
    let flags = Ocaml_flags.make lib.buildable sctx ~scope ~dir in
    let modules =
      parse_modules ~dir ~all_modules ~modules_written_by_user:lib.buildable.modules
    in
    let main_module_name = String.capitalize_ascii lib.name in
    let modules =
      String_map.map modules ~f:(fun (m : Module.t) ->
        if not lib.wrapped || m.name = main_module_name then
          { m with obj_name = Utils.obj_name_of_basename m.impl.name }
        else
          { m with obj_name = sprintf "%s__%s" lib.name m.name })
    in
    let alias_module =
      if not lib.wrapped ||
         (String_map.cardinal modules = 1 &&
          String_map.mem main_module_name modules) then
        None
      else
        let suf =
          if String_map.mem main_module_name modules then
            "__"
          else
            ""
        in
        Some
          { Module.name = main_module_name ^ suf
          ; impl = { name = lib.name ^ suf ^ ".ml-gen" ; syntax = OCaml }
          ; intf = None
          ; obj_name = lib.name ^ suf
          }
    in
    (* Add the modules before preprocessing, otherwise the install rules are going to pick
       up the pre-processed modules *)
    Hashtbl.add modules_by_lib
      ~key:lib.name
      ~data:(
        let modules =
          match alias_module with
          | None -> modules
          | Some m -> String_map.add modules ~key:m.name ~data:m
        in
        String_map.values modules);
    (* Preprocess before adding the alias module as it doesn't need preprocessing *)
    let modules =
      SC.PP.pped_modules sctx ~dir ~dep_kind ~modules ~preprocess:lib.buildable.preprocess
        ~preprocessor_deps:lib.buildable.preprocessor_deps
        ~lib_name:(Some lib.name)
        ~scope
    in
    let modules =
      match alias_module with
      | None -> modules
      | Some m -> String_map.add modules ~key:m.name ~data:m
    in

    let dep_graph =
      Ocamldep.rules sctx ~dir ~item:lib.name ~modules ~alias_module
        ~lib_interface_module:(if lib.wrapped then
                                 String_map.find main_module_name modules
                               else
                                 None)
    in

    Option.iter alias_module ~f:(fun m ->
      SC.add_rule sctx
        (Build.return
           (String_map.values (String_map.remove m.name modules)
            |> List.map ~f:(fun (m : Module.t) ->
              sprintf "(** @canonical %s.%s *)\n\
                       module %s = %s\n"
                main_module_name m.name
                m.name (Module.real_unit_name m))
            |> String.concat ~sep:"\n")
         >>> Build.write_file_dyn (Path.relative dir m.impl.name)));

    let requires, real_requires =
      SC.Libs.requires sctx ~dir ~dep_kind ~item:lib.name
        ~libraries:lib.buildable.libraries
        ~preprocess:lib.buildable.preprocess
        ~virtual_deps:lib.virtual_deps
        ~has_dot_merlin:lib.buildable.gen_dot_merlin
    in

    SC.Libs.setup_runtime_deps sctx ~dir ~dep_kind ~item:lib.name
      ~libraries:lib.buildable.libraries
      ~ppx_runtime_libraries:lib.ppx_runtime_libraries;
    SC.Libs.add_select_rules sctx ~dir lib.buildable.libraries;

    let dynlink = lib.dynlink in
    let js_of_ocaml = lib.buildable.js_of_ocaml in
    Module_compilation.build_modules sctx
      ~js_of_ocaml ~dynlink ~flags ~scope ~dir ~dep_graph ~modules ~requires ~alias_module;
    Option.iter alias_module ~f:(fun m ->
      let flags = Ocaml_flags.default () in
      Module_compilation.build_module sctx m
         ~js_of_ocaml
        ~dynlink
        ~sandbox:alias_module_build_sandbox
        ~flags:(Ocaml_flags.append_common flags ["-w"; "-49"])
        ~scope
        ~dir
        ~modules:(String_map.singleton m.name m)
        ~dep_graph:(Ml_kind.Dict.make_both (Build.return (String_map.singleton m.name [])))
        ~requires:(
          let requires =
            if String_map.is_empty modules then
              (* Just so that we setup lib dependencies for empty libraries *)
              requires
            else
              Build.return []
          in
          Cm_kind.Dict.of_func (fun ~cm_kind:_ -> requires))
        ~alias_module:None);

    if Library.has_stubs lib then begin
      let h_files =
        String_set.elements files
        |> List.filter_map ~f:(fun fn ->
          if String.is_suffix fn ~suffix:".h" then
            Some (Path.relative dir fn)
          else
            None)
      in
      let o_files =
        let requires =
          Build.memoize "header files"
            (requires >>> SC.Libs.file_deps sctx ~ext:".h")
        in
        List.map lib.c_names   ~f:(build_c_file   lib ~scope ~dir ~requires ~h_files) @
        List.map lib.cxx_names ~f:(build_cxx_file lib ~scope ~dir ~requires ~h_files)
      in
      match lib.self_build_stubs_archive with
      | Some _ -> ()
      | None ->
        let ocamlmklib ~sandbox ~custom ~targets =
          SC.add_rule sctx ~sandbox
            (SC.expand_and_eval_set sctx ~scope ~dir lib.c_library_flags ~standard:[]
             >>>
             Build.run ~context:ctx
               ~extra_targets:targets
               (Ok ctx.ocamlmklib)
               [ As (Utils.g ())
               ; if custom then A "-custom" else As []
               ; A "-o"
               ; Path (Path.relative dir (sprintf "%s_stubs" lib.name))
               ; Deps o_files
               ; Dyn (fun cclibs ->
                   (* https://github.com/janestreet/jbuilder/issues/119 *)
                   if ctx.ccomp_type = "msvc" then
                     let cclibs = msvc_hack_cclibs cclibs in
                     Arg_spec.quote_args "-ldopt" cclibs
                   else
                     As cclibs
                 )
               ])
        in
        let static = stubs_archive lib ~dir in
        let dynamic = dll lib ~dir in
        if lib.modes.native &&
           lib.modes.byte   &&
           lib.dynlink
        then begin
          (* If we build for both modes and support dynlink, use a single invocation to
             build both the static and dynamic libraries *)
          ocamlmklib ~sandbox:false ~custom:false ~targets:[static; dynamic]
        end else begin
          ocamlmklib ~sandbox:false ~custom:true ~targets:[static];
          (* We can't tell ocamlmklib to build only the dll, so we sandbox the action to
             avoid overriding the static archive *)
          ocamlmklib ~sandbox:true ~custom:false ~targets:[dynamic]
        end
    end;

    List.iter Cm_kind.all ~f:(fun cm_kind ->
      let files =
        String_map.fold modules ~init:[] ~f:(fun ~key:_ ~data:m acc ->
          Module.cm_file m ~dir cm_kind :: acc)
      in
      SC.Libs.setup_file_deps_alias sctx (dir, lib) ~ext:(Cm_kind.ext cm_kind)
        files);
    SC.Libs.setup_file_deps_group_alias sctx (dir, lib) ~exts:[".cmi"; ".cmx"];
    SC.Libs.setup_file_deps_alias sctx (dir, lib) ~ext:".h"
      (List.map lib.install_c_headers ~f:(fun header ->
         Path.relative dir (header ^ ".h")));

    List.iter Mode.all ~f:(fun mode ->
      build_lib lib ~scope ~flags ~dir ~mode ~modules ~dep_graph);
    (* Build *.cma.js *)
    SC.add_rules sctx (
      let src = lib_archive lib ~dir ~ext:(Mode.compiled_lib_ext Mode.Byte) in
      Js_of_ocaml_rules.build_cm sctx ~scope ~dir ~js_of_ocaml:lib.buildable.js_of_ocaml ~src);

    if ctx.natdynlink_supported then
      Option.iter ctx.ocamlopt ~f:(fun ocamlopt ->
        let src = lib_archive lib ~dir ~ext:(Mode.compiled_lib_ext Native) in
        let dst = lib_archive lib ~dir ~ext:".cmxs" in
        let build =
          Build.dyn_paths (Build.arr (fun () -> [lib_archive lib ~dir ~ext:ctx.ext_lib]))
          >>>
          Ocaml_flags.get flags Native
          >>>
          Build.run ~context:ctx
            (Ok ocamlopt)
            [ Dyn (fun flags -> As flags)
            ; A "-shared"; A "-linkall"
            ; A "-I"; Path dir
            ; A "-o"; Target dst
            ; Dep src
            ]
        in
        let build =
          if Library.has_stubs lib then
            Build.path (stubs_archive ~dir lib)
            >>>
            build
          else
            build
        in
        SC.add_rule sctx build
      );

    (* Odoc *)
    Odoc.setup_library_rules sctx lib ~dir ~requires ~modules ~dep_graph;

    let flags =
      match alias_module with
      | None -> Ocaml_flags.common flags
      | Some m -> Ocaml_flags.prepend_common ["-open"; m.name] flags |> Ocaml_flags.common
    in
    { Merlin.
      requires = real_requires
    ; flags
    ; preprocess = Buildable.single_preprocess lib.buildable
    ; libname = Some lib.name
    ; source_dirs = Path.Set.empty
    }

  (* +-----------------------------------------------------------------+
     | Executables stuff                                               |
     +-----------------------------------------------------------------+ *)

  let build_exe ~js_of_ocaml ~flags ~scope ~dir ~requires ~name ~mode ~modules ~dep_graph
        ~link_flags ~force_custom_bytecode =
    let exe_ext = Mode.exe_ext mode in
    let mode, link_custom, compiler =
      match force_custom_bytecode, Context.compiler ctx mode with
      | false, Some compiler -> (mode, [], compiler)
      | _                    -> (Byte, ["-custom"], ctx.ocamlc)
    in
    let dep_graph = Ml_kind.Dict.get dep_graph Impl in
    let exe = Path.relative dir (name ^ exe_ext) in
    let libs_and_cm =
      Build.fanout
        (requires
         >>> Build.dyn_paths (Build.arr (Lib.archive_files ~mode ~ext_lib:ctx.ext_lib)))
        (dep_graph
         >>> Build.arr (fun dep_graph ->
           Ocamldep.names_to_top_closed_cm_files
             ~dir
             ~dep_graph
             ~modules
             ~mode
             [String.capitalize_ascii name]))
    in
    let objs (libs, cm) =
      if mode = Mode.Byte then
        []
      else
        let libs =
          let f = function
            | Lib.Internal (dir, lib) -> Some (Path.relative dir (lib.name ^ ctx.ext_lib))
            | External _ -> None
          in
          List.filter_map ~f libs
        in
        libs @ List.map ~f:(Path.change_extension ~ext:ctx.ext_obj) cm
    in
    SC.add_rule sctx
      ((libs_and_cm >>> Build.dyn_paths (Build.arr objs))
       &&&
       Build.fanout
       (Ocaml_flags.get flags mode)
       (SC.expand_and_eval_set sctx ~scope ~dir link_flags ~standard:[])
       >>>
       Build.run ~context:ctx
         (Ok compiler)
         [ Dyn (fun (_, (flags,_)) -> As flags)
         ; A "-o"; Target exe
         ; Dyn (fun (_, (_, link_flags)) -> As (link_custom @ link_flags))
         ; Dyn (fun ((libs, _), _) -> Lib.link_flags libs ~mode)
         ; Dyn (fun ((_, cm_files), _) -> Deps cm_files)
         ]);
    if mode = Mode.Byte then
      let rules = Js_of_ocaml_rules.build_exe sctx ~dir ~js_of_ocaml ~src:exe in
      let libs_and_cm_and_flags =
        libs_and_cm
        &&&
        SC.expand_and_eval_set sctx ~scope ~dir js_of_ocaml.flags ~standard:(Js_of_ocaml_rules.standard ())
      in
      SC.add_rules sctx (List.map rules ~f:(fun r -> libs_and_cm_and_flags >>> r))

  let executables_rules (exes : Executables.t) ~dir ~all_modules ~scope =
    let dep_kind = Build.Required in
    let flags = Ocaml_flags.make exes.buildable sctx ~scope ~dir in
    let modules =
      parse_modules ~dir ~all_modules ~modules_written_by_user:exes.buildable.modules
    in
    let modules =
      String_map.map modules ~f:(fun (m : Module.t) ->
        { m with obj_name = Utils.obj_name_of_basename m.impl.name })
    in
    List.iter exes.names ~f:(fun name ->
      if not (String_map.mem (String.capitalize_ascii name) modules) then
        die "executable %s in %s doesn't have a corresponding .ml file"
          name (Path.to_string dir));
    let modules =
      SC.PP.pped_modules sctx ~dir ~dep_kind ~modules
        ~preprocess:exes.buildable.preprocess
        ~preprocessor_deps:exes.buildable.preprocessor_deps
        ~lib_name:None
        ~scope
    in
    let item = List.hd exes.names in
    let dep_graph =
      Ocamldep.rules sctx ~dir ~item ~modules ~alias_module:None
        ~lib_interface_module:None
    in

    let requires, real_requires =
      SC.Libs.requires sctx ~dir ~dep_kind ~item
        ~libraries:exes.buildable.libraries
        ~preprocess:exes.buildable.preprocess
        ~virtual_deps:[]
        ~has_dot_merlin:exes.buildable.gen_dot_merlin
    in

    SC.Libs.add_select_rules sctx ~dir exes.buildable.libraries;

    (* CR-someday jdimino: this should probably say [~dynlink:false] *)
    Module_compilation.build_modules sctx
      ~js_of_ocaml:exes.buildable.js_of_ocaml
      ~dynlink:true ~flags ~scope ~dir ~dep_graph ~modules
      ~requires ~alias_module:None;

    List.iter exes.names ~f:(fun name ->
      List.iter Mode.all ~f:(fun mode ->
        build_exe ~js_of_ocaml:exes.buildable.js_of_ocaml ~flags ~scope ~dir ~requires ~name
          ~mode ~modules ~dep_graph ~link_flags:exes.link_flags
          ~force_custom_bytecode:(mode = Native && not exes.modes.native)));
    { Merlin.
      requires   = real_requires
    ; flags      = Ocaml_flags.common flags
    ; preprocess = Buildable.single_preprocess exes.buildable
    ; libname    = None
    ; source_dirs = Path.Set.empty
    }

  (* +-----------------------------------------------------------------+
     | User rules                                                      |
     +-----------------------------------------------------------------+ *)

  let interpret_locks ~dir ~scope locks =
    List.map locks ~f:(fun s ->
      Path.relative dir (SC.expand_vars sctx ~dir ~scope s))

  let user_rule (rule : Rule.t) ~dir ~scope =
    let targets : SC.Action.targets =
      match rule.targets with
      | Infer -> Infer
      | Static fns -> Static (List.map fns ~f:(Path.relative dir))
    in
    SC.add_rule sctx ~fallback:rule.fallback ~loc:rule.loc
      ~locks:(interpret_locks ~dir ~scope rule.locks)
      (SC.Deps.interpret sctx ~scope ~dir rule.deps
       >>>
       SC.Action.run
         sctx
         rule.action
         ~dir
         ~dep_kind:Required
         ~targets
         ~scope)

  let alias_rules (alias_conf : Alias_conf.t) ~dir ~scope =
    let digest =
      let deps =
        Sexp.To_sexp.list Dep_conf.sexp_of_t alias_conf.deps in
      let action =
        match alias_conf.action with
        | None -> Sexp.Atom "none"
        | Some a -> List [Atom "some" ; Action.Unexpanded.sexp_of_t a]
      in
      Sexp.List [deps ; action]
      |> Sexp.to_string
      |> Digest.string
    in
    let alias = Alias.make alias_conf.name ~dir in
    let digest_path = Alias.file_with_digest_suffix alias ~digest in
    Alias.add_deps (SC.aliases sctx) alias [digest_path];
    let deps = SC.Deps.interpret sctx ~scope ~dir alias_conf.deps in
    SC.add_rule sctx
      ~locks:(interpret_locks ~dir ~scope alias_conf.locks)
      (match alias_conf.action with
       | None ->
         deps
         >>>
         Build.create_file digest_path
       | Some action ->
         deps
         >>>
         Build.progn
           [ SC.Action.run
               sctx
               action
               ~dir
               ~dep_kind:Required
               ~targets:(Static [])
               ~scope
           ; Build.create_file digest_path
           ])

  let copy_files_rules (def: Copy_files.t) ~src_dir ~dir ~scope =
    let loc = String_with_vars.loc def.glob in
    let glob_in_src =
      let src_glob = SC.expand_vars sctx ~dir def.glob ~scope in
      Path.relative src_dir src_glob ~error_loc:loc
    in
    (* The following condition is required for merlin to work.
       Additionally, the order in which the rules are evaluated only
       ensures that [sources_and_targets_known_so_far] returns the
       right answer for sub-directories only. *)
    if not (Path.is_descendant glob_in_src ~of_:src_dir) then
      Loc.fail loc "%s is not a sub-directory of %s"
        (Path.to_string_maybe_quoted glob_in_src) (Path.to_string_maybe_quoted src_dir);
    let glob = Path.basename glob_in_src in
    let src_in_src = Path.parent glob_in_src in
    let re =
      match Glob_lexer.parse_string glob with
      | Ok re ->
        Re.compile re
      | Error (_pos, msg) ->
        Loc.fail (String_with_vars.loc def.glob) "invalid glob: %s" msg
    in
    (* add rules *)
    let files = SC.sources_and_targets_known_so_far sctx ~src_path:src_in_src in
    let src_in_build = Path.append ctx.build_dir src_in_src in
    String_set.iter files ~f:(fun basename ->
      let matches = Re.execp re basename in
      if matches then
        let file_src = Path.relative src_in_build basename in
        let file_dst = Path.relative dir basename in
        SC.add_rule sctx
          ((if def.add_line_directive
            then Build.copy_and_add_line_directive
            else Build.copy)
             ~src:file_src
             ~dst:file_dst)
    );
    { Merlin.requires = Build.return []
    ; flags           = Build.return []
    ; preprocess      = Jbuild.Preprocess.No_preprocessing
    ; libname         = None
    ; source_dirs     = Path.Set.singleton src_in_src
    }


  (* +-----------------------------------------------------------------+
     | Modules listing                                                 |
     +-----------------------------------------------------------------+ *)

  let ml_of_mli : _ format =
{|(with-stdout-to %s
       (progn
        (echo "[@@@warning \"-a\"]\nmodule rec HACK : sig\n")
        (cat %s)
        (echo "\nend = HACK\ninclude HACK\n")))|}

  let re_of_rei : _ format =
{|(with-stdout-to %s
       (progn
        (echo "[@@@warning \"-a\"];\nmodule type HACK = {\n")
        (cat %s)
        (echo "\n};\nmodule rec HACK : HACK = HACK;\ninclude HACK;\n")))|}

  let no_impl_warning : _ format =
    {|@{<warning>Warning@}: Module %s in %s doesn't have a corresponding .%s file.
Modules without an implementation are not recommended, see this discussion:

  https://github.com/janestreet/jbuilder/issues/9

In the meantime I'm implicitely adding this rule:

(rule %s)

Add it to your jbuild file to remove this warning.
|}

  let guess_modules ~dir ~files =
    let impl_files, intf_files =
      String_set.elements files
      |> List.filter_map ~f:(fun fn ->
        (* we aren't using Filename.extension because we want to handle
           filenames such as foo.cppo.ml *)
        match String.lsplit2 fn ~on:'.' with
        | Some (_, "ml") -> Some (Inl { Module.File.syntax=OCaml ; name=fn })
        | Some (_, "re") -> Some (Inl { Module.File.syntax=Reason ; name=fn })
        | Some (_, "mli") -> Some (Inr { Module.File.syntax=OCaml ; name=fn })
        | Some (_, "rei") -> Some (Inr { Module.File.syntax=Reason ; name=fn })
        | _ -> None)
      |> List.partition_map ~f:(fun x -> x) in
    let parse_one_set files =
      List.map files ~f:(fun (f : Module.File.t) ->
        (String.capitalize_ascii (Filename.chop_extension f.name), f))
      |> String_map.of_alist
      |> function
      | Ok x -> x
      | Error (name, f1, f2) ->
        die "too many files for module %s in %s: %s and %s"
          name (Path.to_string dir) f1.name f2.name
    in
    let impls = parse_one_set impl_files in
    let intfs = parse_one_set intf_files in
    let setup_intf_only name (intf : Module.File.t) =
      let impl_fname = String.sub intf.name ~pos:0 ~len:(String.length intf.name - 1) in
      let action_str =
        sprintf
          (match intf.syntax with
           | OCaml  -> ml_of_mli
           | Reason -> re_of_rei)
          impl_fname intf.name
      in
      Format.eprintf no_impl_warning
        name (Path.to_string dir)
        (match intf.syntax with
         | OCaml  -> "ml"
         | Reason -> "re")
        action_str;
      let dir = Path.append ctx.build_dir dir in
      let action =
        Lexing.from_string action_str
        |> Sexp_lexer.single
        |> Action.Unexpanded.t
      in
      SC.add_rule sctx
        (Build.return []
         >>>
         SC.Action.run sctx action
           ~dir
           ~dep_kind:Required
           ~targets:Infer
           ~scope:Scope.empty);
      { intf with name = impl_fname } in
    String_map.merge impls intfs ~f:(fun name impl intf ->
      let impl =
        match impl with
        | None -> setup_intf_only name (Option.value_exn intf)
        | Some i -> i in
      Some
        { Module.name
        ; impl
        ; intf
        ; obj_name = "" }
    )

  (* +-----------------------------------------------------------------+
     | Stanza                                                          |
     +-----------------------------------------------------------------+ *)

  let rules { SC.Dir_with_jbuild. src_dir; ctx_dir; stanzas; scope } =
    (* Interpret user rules and other simple stanzas first in order to populate the known
       target table, which is needed for guessing the list of modules. *)
    let merlins =
      List.filter_map stanzas ~f:(fun stanza ->
        let dir = ctx_dir in
        match (stanza : Stanza.t) with
        | Rule         rule  -> user_rule   rule  ~dir ~scope; None
        | Alias        alias -> alias_rules alias ~dir ~scope; None
        | Copy_files def ->
          Some (copy_files_rules def ~src_dir ~dir ~scope)
        | Library _ | Executables _ | Provides _ | Install _ -> None)
    in
    let files = lazy (
      let files = SC.sources_and_targets_known_so_far sctx ~src_path:src_dir in
      (* Manually add files generated by the (select ...) dependencies since we haven't
         interpreted libraries and executables yet. *)
      List.fold_left stanzas ~init:files ~f:(fun acc stanza ->
        match (stanza : Stanza.t) with
        | Library { buildable; _ } | Executables { buildable; _ } ->
          List.fold_left buildable.libraries ~init:acc ~f:(fun acc dep ->
            match (dep : Jbuild.Lib_dep.t) with
            | Direct _ -> acc
            | Select s -> String_set.add s.result_fn acc)
        | _ -> acc)
    ) in
    let all_modules = lazy (
      guess_modules ~dir:src_dir
        ~files:(Lazy.force files))
    in
    List.fold_left stanzas ~init:merlins ~f:(fun merlins stanza ->
      let dir = ctx_dir in
      match (stanza : Stanza.t) with
      | Library lib ->
        library_rules lib ~dir ~all_modules:(Lazy.force all_modules)
          ~files:(Lazy.force files) ~scope
        :: merlins
      | Executables exes ->
        executables_rules exes ~dir ~all_modules:(Lazy.force all_modules) ~scope
        :: merlins
      | _ -> merlins)
    |> Merlin.merge_all
    |> Option.map ~f:(fun (m : Merlin.t) ->
      { m with source_dirs =
                 Path.Set.add (Path.relative src_dir ".") m.source_dirs
      })
    |> Option.iter ~f:(Merlin.add_rules sctx ~dir:ctx_dir);
    Option.iter (Utop.exe_stanzas stanzas) ~f:(fun (exe, all_modules) ->
      let dir = Utop.utop_exe_dir ~dir:ctx_dir in
      let merlin = executables_rules exe ~dir ~all_modules ~scope in
      Utop.add_module_rules sctx ~dir merlin.requires;
    )

  let () =
    (* Sort the list of stanzas by directory so that we traverse
       subdirectories first.

       This is required for correctly interpreting [copy_files]. *)
    let subtree_smaller x y =
      Path.compare y.SC.Dir_with_jbuild.src_dir x.SC.Dir_with_jbuild.src_dir in
    let stanzas = List.sort ~cmp:subtree_smaller (SC.stanzas sctx) in
    List.iter stanzas ~f:rules
  let () =
    SC.add_rules sctx (Js_of_ocaml_rules.setup_separate_compilation_rules sctx)
  let () = Odoc.setup_css_rule sctx
  let () = Odoc.setup_toplevel_index_rule sctx

  (* +-----------------------------------------------------------------+
     | META                                                            |
     +-----------------------------------------------------------------+ *)

  (* The rules for META files must come after the interpretation of the jbuild stanzas
     since a user rule might generate a META.<package> file *)

  (* META files that must be installed. Either because there is an explicit or user
     generated one, or because *)
  let packages_with_explicit_or_user_generated_meta =
    String_map.values (SC.packages sctx)
    |> List.filter_map ~f:(fun (pkg : Package.t) ->
      let path = Path.append ctx.build_dir pkg.path in
      let meta_fn = "META." ^ pkg.name in
      let meta_templ_fn = meta_fn ^ ".template" in

      let files =
        SC.sources_and_targets_known_so_far sctx ~src_path:pkg.path
      in
      let has_meta, has_meta_tmpl =
        (String_set.mem meta_fn files,
         String_set.mem meta_templ_fn files)
      in

      let meta_fn =
        if has_meta then
          meta_fn ^ ".from-jbuilder"
        else
          meta_fn
      in
      let meta_path = Path.relative path meta_fn in

      let version =
        let get =
          match pkg.version_from_opam_file with
          | Some s -> Build.return (Some s)
          | None ->
            let rec loop = function
              | [] -> Build.return None
              | candidate :: rest ->
                let p = Path.relative path candidate in
                Build.if_file_exists p
                  ~then_:(Build.lines_of p
                          >>^ function
                          | ver :: _ -> Some ver
                          | _ -> Some "")
                  ~else_:(loop rest)
            in
            loop
              [ pkg.name ^ ".version"
              ; "version"
              ; "VERSION"
              ]
        in
        Super_context.Pkg_version.set sctx pkg get
      in

      let template =
        if has_meta_tmpl then
          let meta_templ_path = Path.relative path meta_templ_fn in
          Build.lines_of meta_templ_path
        else
          Build.return ["# JBUILDER_GEN"]
      in
      let meta =
        Gen_meta.gen ~package:pkg.name
          ~version
          ~stanzas:(SC.stanzas_to_consider_for_install sctx)
          ~lib_deps:(fun ~dir jbuild ->
            match jbuild with
            | Library lib ->
              Build.arr ignore
              >>>
              SC.Libs.load_requires sctx ~dir ~item:lib.name
              >>^ List.map ~f:Lib.best_name
            | Executables exes ->
              let item = List.hd exes.names in
              Build.arr ignore
              >>>
              SC.Libs.load_requires sctx ~dir ~item
              >>^ List.map ~f:Lib.best_name
            | _ -> Build.arr (fun _ -> []))
          ~ppx_runtime_deps:(fun ~dir jbuild ->
            match jbuild with
            | Library lib ->
              Build.arr ignore
              >>>
              SC.Libs.load_runtime_deps sctx ~dir ~item:lib.name
              >>^ List.map ~f:Lib.best_name
            | _ -> Build.arr (fun _ -> []))
      in
      SC.add_rule sctx
        (Build.fanout meta template
         >>^ (fun ((meta : Meta.t), template) ->
           let buf = Buffer.create 1024 in
           let ppf = Format.formatter_of_buffer buf in
           Format.pp_open_vbox ppf 0;
           List.iter template ~f:(fun s ->
             if String.is_prefix s ~prefix:"#" then
               match
                 String.extract_blank_separated_words
                   (String.sub s ~pos:1 ~len:(String.length s - 1))
               with
               | ["JBUILDER_GEN"] -> Format.fprintf ppf "%a@," Meta.pp meta.entries
               | _ -> Format.fprintf ppf "%s@," s
             else
               Format.fprintf ppf "%s@," s);
           Format.pp_close_box ppf ();
           Format.pp_print_flush ppf ();
           Buffer.contents buf)
         >>>
         Build.write_file_dyn meta_path);

      if has_meta || has_meta_tmpl then
        Some pkg.name
      else
        None)
    |> String_set.of_list

  (* +-----------------------------------------------------------------+
     | Installation                                                    |
     +-----------------------------------------------------------------+ *)

  let lib_install_files ~dir ~sub_dir (lib : Library.t) =
    let make_entry section fn =
      Install.Entry.make section fn
        ?dst:(Option.map sub_dir ~f:(fun d -> sprintf "%s/%s" d (Path.basename fn)))
    in
    let { Mode.Dict. byte; native } = lib.modes in
    let if_ cond l = if cond then l else [] in
    let files =
      let modules =
        Hashtbl.find_exn modules_by_lib lib.name
          ~string_of_key:(sprintf "%S")
          ~table_desc:(fun _ ->
            sprintf "<module table for context %s>"
              (Path.to_string ctx.build_dir))
      in
      List.concat
        [ List.concat_map modules ~f:(fun m ->
            List.concat
              [ [ Module.cm_file m ~dir Cmi ]
              ; if_ native [ Module.cm_file m ~dir Cmx ]
              ; List.filter_map Ml_kind.all ~f:(Module.cmt_file m ~dir)
              ; [ match Module.file m ~dir Intf with
                  | Some fn -> fn
                  | None    -> Path.relative dir m.impl.name ]
              ])
        ; if_ byte [ lib_archive ~dir lib ~ext:".cma" ]
        ; if_ (Library.has_stubs lib) [ stubs_archive ~dir lib ]
        ; if_ native
            (match ctx.ocamlopt with
             | None -> []
             | Some _ ->
               let files =
                 [ lib_archive ~dir lib ~ext:".cmxa"
                 ; lib_archive ~dir lib ~ext:ctx.ext_lib
                 ]
               in
               if ctx.natdynlink_supported && lib.dynlink then
                 files @ [ lib_archive ~dir lib ~ext:".cmxs" ]
               else
                 files
            )
        ; List.map lib.buildable.js_of_ocaml.javascript_files ~f:(Path.relative dir)
        ; List.map lib.install_c_headers ~f:(fun fn ->
            Path.relative dir (fn ^ ".h"))
        ]
    in
    let dlls  = if_ (byte && Library.has_stubs lib && lib.dynlink) [dll ~dir lib] in
    let execs =
      match lib.kind with
      | Normal | Ppx_deriver -> []
      | Ppx_rewriter ->
        let pps = [Pp.of_string lib.name] in
        let pps =
          (* This is a temporary hack until we get a standard driver *)
          let deps = List.concat_map lib.buildable.libraries ~f:Lib_dep.to_lib_names in
          if List.exists deps ~f:(function
            | "ppx_driver" | "ppx_type_conv" -> true
            | _ -> false) then
            pps @ [Pp.of_string "ppx_driver.runner"]
          else
            pps
        in
        let ppx_exe =
          SC.PP.get_ppx_driver sctx pps
            ~dir ~dep_kind:(if lib.optional then Build.Optional else Required)
        in
        [ppx_exe]
    in
    List.concat
      [ List.map files ~f:(make_entry Lib    )
      ; List.map execs ~f:(make_entry Libexec)
      ; List.map dlls  ~f:(Install.Entry.make Stublibs)
      ]

  let is_odig_doc_file fn =
    List.exists [ "README"; "LICENSE"; "CHANGE"; "HISTORY"]
      ~f:(fun prefix -> String.is_prefix fn ~prefix)

  let local_install_rules (entries : Install.Entry.t list) ~package =
    let install_dir = Config.local_install_dir ~context:ctx.name in
    List.map entries ~f:(fun entry ->
      let dst =
        Path.append install_dir (Install.Entry.relative_installed_path entry ~package)
      in
      SC.add_rule sctx (Build.symlink ~src:entry.src ~dst);
      Install.Entry.set_src entry dst)

  let install_file package_path package entries =
    let entries =
      let files = SC.sources_and_targets_known_so_far sctx ~src_path:Path.root in
      String_set.fold files ~init:entries ~f:(fun fn acc ->
        if is_odig_doc_file fn then
          Install.Entry.make Doc (Path.relative ctx.build_dir fn) :: acc
        else
          acc)
    in
    let entries =
      let opam = Path.relative package_path (package ^ ".opam") in
      Install.Entry.make Lib opam ~dst:"opam" :: entries
    in
    let entries =
      (* Install a META file if the user wrote one or setup a rule to generate one, or if
         we have at least another file to install in the lib/ directory *)
      let meta_fn = "META." ^ package in
      if String_set.mem package packages_with_explicit_or_user_generated_meta ||
         List.exists entries ~f:(fun (e : Install.Entry.t) -> e.section = Lib) then
        let meta = Path.append ctx.build_dir (Path.relative package_path meta_fn) in
        Install.Entry.make Lib meta ~dst:"META" :: entries
      else
        entries
    in
    let fn =
      Path.relative (Path.append ctx.build_dir package_path)
        (Utils.install_file ~package)
    in
    let entries = local_install_rules entries ~package in
    SC.add_rule sctx
      (Build.path_set (Install.files entries)
       >>^ (fun () ->
         let entries =
           match !Clflags.install_prefix with
           | None -> entries
           | Some prefix ->
             let prefix = Path.of_string prefix in
             List.map entries
               ~f:(Install.Entry.add_install_prefix ~prefix ~package)
         in
         Install.gen_install_file entries)
       >>>
       Build.write_file_dyn fn)

  let () =
    let entries_per_package =
      List.concat_map (SC.stanzas_to_consider_for_install sctx)
        ~f:(fun (dir, stanza) ->
          match stanza with
          | Library ({ public = Some { package; sub_dir; _ }; _ } as lib) ->
            List.map (lib_install_files ~dir ~sub_dir lib) ~f:(fun x ->
              package.name, x)
          | Install { section; files; package}->
            List.map files ~f:(fun { Install_conf. src; dst } ->
              (package.name, Install.Entry.make section (Path.relative dir src) ?dst))
          | _ -> [])
      |> String_map.of_alist_multi
    in
    String_map.iter (SC.packages sctx) ~f:(fun ~key:_ ~data:(pkg : Package.t) ->
      let stanzas = String_map.find_default pkg.name entries_per_package ~default:[] in
      install_file pkg.path pkg.name stanzas)

  let () =
    let is_default = Path.basename ctx.build_dir = "default" in
    if not ctx.implicit then
      String_map.iter (SC.packages sctx)
        ~f:(fun ~key:pkg ~data:{ Package.path = src_path; _ } ->
          let install_fn = Utils.install_file ~package:pkg in

          let ctx_path = Path.append ctx.build_dir src_path in
          let ctx_install_alias = Alias.install ~dir:ctx_path in
          let ctx_install_file = Path.relative ctx_path install_fn in
          Alias.add_deps (SC.aliases sctx) ctx_install_alias [ctx_install_file];

          if is_default then begin
            let src_install_alias = Alias.install ~dir:src_path in
            let src_install_file = Path.relative src_path install_fn in
            SC.add_rule sctx (Build.copy ~src:ctx_install_file ~dst:src_install_file);
            Alias.add_deps (SC.aliases sctx) src_install_alias [src_install_file]
          end)
end

let gen ~contexts ?(filter_out_optional_stanzas_with_missing_deps=true)
      ?only_packages ?(unlink_aliases=[]) conf =
  let open Future in
  let { Jbuild_load. file_tree; jbuilds; packages; scopes } = conf in
  let aliases = Alias.Store.create () in
  let packages =
    match only_packages with
    | None -> packages
    | Some pkgs ->
      String_map.filter packages ~f:(fun _ { Package.name; _ } ->
        String_set.mem name pkgs)
  in
<<<<<<< HEAD
  let sctxs : (string, (Super_context.t * _)) Hashtbl.t = Hashtbl.create 4 in
  let rec make_sctx (context : Context.t) : (_ * _) Future.t =
    match Hashtbl.find sctxs context.name with
    | Some r -> Future.return r
    | None ->
      let host =
        match context.for_host with
        | None -> Future.return None
        | Some h -> make_sctx h >>| (fun (sctx, _) -> Some sctx) in
      let stanzas =
        Jbuild_load.Jbuilds.eval ~context jbuilds >>| fun stanzas ->
        match only_packages with
        | None -> stanzas
        | Some pkgs ->
          List.map stanzas ~f:(fun (dir, pkgs_ctx, stanzas) ->
            (dir,
             pkgs_ctx,
             List.filter stanzas ~f:(fun stanza ->
               match (stanza : Stanza.t) with
               | Library { public = Some { package; _ }; _ }
               | Alias { package = Some package ;  _ }
               | Install { package; _ } ->
                 String_set.mem package.name pkgs
               | _ -> true))) in
      Future.both host stanzas >>| fun (host, stanzas) ->
      let sctx =
        Super_context.create
          ?host
          ~context
          ~aliases
          ~dirs_with_dot_opam_files
          ~file_tree
          ~packages
          ~filter_out_optional_stanzas_with_missing_deps
          ~stanzas
      in
      let module M = Gen(struct let sctx = sctx end) in
      Hashtbl.add sctxs ~key:context.name ~data:(sctx, stanzas);
      (sctx, stanzas) in
  List.map ~f:make_sctx contexts
=======
  List.map contexts ~f:(fun context ->
    Jbuild_load.Jbuilds.eval ~context jbuilds >>| fun stanzas ->
    let stanzas =
      match only_packages with
      | None -> stanzas
      | Some pkgs ->
        List.map stanzas ~f:(fun (dir, pkgs_ctx, stanzas) ->
          (dir,
           pkgs_ctx,
           List.filter stanzas ~f:(fun stanza ->
             match (stanza : Stanza.t) with
             | Library { public = Some { package; _ }; _ }
             | Alias { package = Some package ;  _ }
             | Install { package; _ } ->
               String_set.mem package.name pkgs
             | _ -> true)))
    in
    let sctx =
      Super_context.create
        ~context
        ~aliases
        ~scopes
        ~file_tree
        ~packages
        ~filter_out_optional_stanzas_with_missing_deps
        ~stanzas
    in
    let module M = Gen(struct let sctx = sctx end) in
    (Super_context.rules sctx, (context.name, stanzas)))
>>>>>>> 2f8d95cd
  |> Future.all
  >>| fun l ->
  let rules, context_names_and_stanzas =
    List.map l ~f:(fun (sctx, stanzas) ->
      (Super_context.rules sctx, ((Super_context.context sctx).name, stanzas)))
    |> List.split in
  Alias.Store.unlink aliases unlink_aliases;
  (Alias.rules aliases @ List.concat rules,
   String_map.of_alist_exn context_names_and_stanzas)<|MERGE_RESOLUTION|>--- conflicted
+++ resolved
@@ -1125,7 +1125,6 @@
       String_map.filter packages ~f:(fun _ { Package.name; _ } ->
         String_set.mem name pkgs)
   in
-<<<<<<< HEAD
   let sctxs : (string, (Super_context.t * _)) Hashtbl.t = Hashtbl.create 4 in
   let rec make_sctx (context : Context.t) : (_ * _) Future.t =
     match Hashtbl.find sctxs context.name with
@@ -1134,7 +1133,8 @@
       let host =
         match context.for_host with
         | None -> Future.return None
-        | Some h -> make_sctx h >>| (fun (sctx, _) -> Some sctx) in
+        | Some h -> make_sctx h >>| (fun (sctx, _) -> Some sctx)
+      in
       let stanzas =
         Jbuild_load.Jbuilds.eval ~context jbuilds >>| fun stanzas ->
         match only_packages with
@@ -1149,14 +1149,15 @@
                | Alias { package = Some package ;  _ }
                | Install { package; _ } ->
                  String_set.mem package.name pkgs
-               | _ -> true))) in
+               | _ -> true)))
+      in
       Future.both host stanzas >>| fun (host, stanzas) ->
       let sctx =
         Super_context.create
           ?host
           ~context
           ~aliases
-          ~dirs_with_dot_opam_files
+          ~scopes
           ~file_tree
           ~packages
           ~filter_out_optional_stanzas_with_missing_deps
@@ -1166,43 +1167,13 @@
       Hashtbl.add sctxs ~key:context.name ~data:(sctx, stanzas);
       (sctx, stanzas) in
   List.map ~f:make_sctx contexts
-=======
-  List.map contexts ~f:(fun context ->
-    Jbuild_load.Jbuilds.eval ~context jbuilds >>| fun stanzas ->
-    let stanzas =
-      match only_packages with
-      | None -> stanzas
-      | Some pkgs ->
-        List.map stanzas ~f:(fun (dir, pkgs_ctx, stanzas) ->
-          (dir,
-           pkgs_ctx,
-           List.filter stanzas ~f:(fun stanza ->
-             match (stanza : Stanza.t) with
-             | Library { public = Some { package; _ }; _ }
-             | Alias { package = Some package ;  _ }
-             | Install { package; _ } ->
-               String_set.mem package.name pkgs
-             | _ -> true)))
-    in
-    let sctx =
-      Super_context.create
-        ~context
-        ~aliases
-        ~scopes
-        ~file_tree
-        ~packages
-        ~filter_out_optional_stanzas_with_missing_deps
-        ~stanzas
-    in
-    let module M = Gen(struct let sctx = sctx end) in
-    (Super_context.rules sctx, (context.name, stanzas)))
->>>>>>> 2f8d95cd
   |> Future.all
   >>| fun l ->
   let rules, context_names_and_stanzas =
     List.map l ~f:(fun (sctx, stanzas) ->
       (Super_context.rules sctx, ((Super_context.context sctx).name, stanzas)))
-    |> List.split in
+    |> List.split
+  in
   Alias.Store.unlink aliases unlink_aliases;
   (Alias.rules aliases @ List.concat rules,
    String_map.of_alist_exn context_names_and_stanzas)