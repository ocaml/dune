--- conflicted
+++ resolved
@@ -1514,13 +1514,8 @@
       | Ocamllex     conf -> ocamllex_rules    conf ~dir
       | Ocamlyacc    conf -> ocamlyacc_rules   conf ~dir
       | Alias        alias -> alias_rules alias ~dir
-<<<<<<< HEAD
-      | Provides _ | Install _ | Other -> ());
+      | Provides _ | Install _ -> ());
     merge_dot_merlin !merlin_deps ~dir:ctx_dir
-
-=======
-      | Provides _ | Install _ -> ())
->>>>>>> a603fb65
 
   let () = List.iter P.stanzas ~f:rules
 
