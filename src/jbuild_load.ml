--- conflicted
+++ resolved
@@ -69,12 +69,8 @@
     Io.with_file_out (Path.to_string wrapper) ~f:(fun oc ->
       let ocamlc_config =
         let vars =
-<<<<<<< HEAD
-          String_map.to_list (Ocamlc_config.bindings context.ocamlc_config)
-=======
           Ocaml_config.to_list context.ocaml_config
           |> List.map ~f:(fun (k, v) -> k, Ocaml_config.Value.to_string v)
->>>>>>> b029d32d
         in
         let longest = String.longest_map vars ~f:fst in
         List.map vars ~f:(fun (k, v) -> sprintf "%-*S , %S" (longest + 2) k v)
