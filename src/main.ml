--- conflicted
+++ resolved
@@ -1,37 +1,7 @@
 open Import
 open Future
 
-<<<<<<< HEAD
-let app_name = "jbuilder"
-
-let common_args =
-  [ "-j", Arg.Set_int Clflags.concurrency, "JOBS concurrency"
-  ; "-drules", Arg.Set Clflags.debug_rules, " show rules"
-  ; "-ddep-path", Arg.Set Clflags.debug_dep_path, " show depency path of errors"
-  ; "-dfindlib", Arg.Set Clflags.debug_findlib, " debug findlib stuff"
-  ]
-
-let parse_args argv msg l =
-  let anons = ref [] in
-  try
-    Arg.parse_argv argv (Arg.align l) (fun x -> anons := x :: !anons) msg;
-    List.rev !anons
-  with
-  | Arg.Bad msg -> Printf.eprintf "%s" msg; exit 2
-  | Arg.Help msg -> Printf.printf "%s" msg; exit 0
-
-let parse_args1 argv msg l =
-  match parse_args argv msg l with
-  | [x] -> x
-  | _ ->
-    Printf.eprintf "not enough arguments\nUsage: %s\n" msg;
-    exit 2
-
-let internal argv =
-  match Array.to_list argv with
-=======
 let internal = function
->>>>>>> ac6cb236
   | [_; "findlib-packages"] ->
     Future.Scheduler.go
       (Lazy.force Context.default >>= fun ctx ->
@@ -74,15 +44,7 @@
          let internals = Jbuild_types.Stanza.lib_names stanzas in
          String_map.filter deps ~f:(fun name _ -> not (String_set.mem name internals))))
 
-<<<<<<< HEAD
-let external_lib_deps_cmd argv =
-  let packages =
-    parse_args argv (app_name ^ " external-lib-deps PACKAGES")
-      common_args
-  in
-=======
 let external_lib_deps_cmd packages =
->>>>>>> ac6cb236
   let deps =
     Path.Map.fold (external_lib_deps ~packages) ~init:String_map.empty
       ~f:(fun ~key:_ ~data:deps acc -> Build.merge_lib_deps deps acc)
@@ -92,37 +54,6 @@
     | Required -> Printf.printf "%s\n" n
     | Optional -> Printf.printf "%s (optional)\n" n)
 
-<<<<<<< HEAD
-let main () =
-  let argv = Sys.argv in
-  let argc = Array.length argv in
-  let compact () =
-    Array.append
-      [|sprintf "%s %s" argv.(0) argv.(1)|]
-      (Array.sub argv ~pos:2 ~len:(argc - 2))
-  in
-  if argc >= 2 then
-    match argv.(1) with
-    | "internal" -> internal (compact ())
-    | "build-package" ->
-      let pkg =
-        parse_args1 (compact ()) (app_name ^ " build-package PACKAGE")
-          common_args
-      in
-      Future.Scheduler.go
-        (setup () >>= fun (bs, _, _) ->
-         Build_system.do_build_exn bs [Path.(relative root) (pkg ^ ".install")])
-    | "external-lib-deps" ->
-      external_lib_deps_cmd (compact ())
-    | "from-root" ->
-      let targets = parse_args (compact ()) (app_name ^ " from-root TARGETS") common_args in
-      Future.Scheduler.go
-        (setup () >>= fun (bs, _, _) ->
-         let targets = List.map targets ~f:(Path.relative Path.root) in
-         Build_system.do_build_exn bs targets)
-    | _ ->
-      let targets = parse_args argv (app_name ^ " TARGETS") common_args in
-=======
 let build_package pkg =
   Future.Scheduler.go
     (setup () >>= fun (bs, _, _) ->
@@ -199,7 +130,6 @@
     let name_ = Arg.info [] in
     let go common targets =
       set_common common;
->>>>>>> ac6cb236
       Future.Scheduler.go
         (setup () >>= fun (bs, _, ctx) ->
          let targets = List.map targets ~f:(Path.relative ctx.build_dir) in
