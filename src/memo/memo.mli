open! Stdune

type 'a build

module type Build = sig
  include Monad

  module List : sig
    val map : 'a list -> f:('a -> 'b t) -> 'b list t

    val concat_map : 'a list -> f:('a -> 'b list t) -> 'b list t
  end

  val memo_build : 'a build -> 'a t
end

(* This should eventually be just [Module Build : Build] *)
module Build : sig
  (** The build monad *)

  include Build with type 'a t = 'a build

  (* CR-someday amokhov: Return the set of exceptions explicitly. *)
  val run : 'a t -> 'a Fiber.t

  (** Every error gets reported twice: once early, in non-deterministic order,
      by calling [handler_error], and once later, in deterministic order, by
      raising a fiber exception.

      [handle_error_no_raise] must not raise exceptions, otherwise internal memo
      invariants get messed up and you get confusing errors like "Attempted to
      create a cached value based on some stale inputs".

      Nested calls of [run_with_error_handler] are not allowed.

      If multiple calls to [run_with_error_handler] happen concurrently
      (possibly with different error handlers), then each handler will correctly
      receive all errors it would be expected to receive if run independently.
      However, each error will only be sent "early" to one of the handlers,
      while the other handler will get this error delayed. If this limitation
      becomes problematic, it may be possible to lift it by eagerly bubbling up
      each error through individual dependency edges instead of sending errors
      directly to the handler in scope. *)
  val run_with_error_handler :
       'a t
    -> handle_error_no_raise:(Exn_with_backtrace.t -> unit Fiber.t)
    -> 'a Fiber.t

  (** [of_reproducible_fiber fiber] injects a fiber into the build monad. The
      given fiber must be "reproducible", i.e. executing it multiple times
      should always yield the same result. It is up to the caller to ensure that
      this property holds. If it doesn't, use [of_non_reproducible_fiber]. *)
  val of_reproducible_fiber : 'a Fiber.t -> 'a t

  (** [of_non_reproducible_fiber fiber] injects a fiber into the build monad.
      The fiber is considered to be "non-reproducible", i.e. it may return
      different values each time it is executed (for example, the current time),
      and it will therefore be re-executed on every build run. *)
  val of_non_reproducible_fiber : 'a Fiber.t -> 'a t

  val return : 'a -> 'a t

  (** Combine results of two computations executed in sequence. *)
  val both : 'a t -> 'b t -> ('a * 'b) t

  (** Combine results of two computations executed in parallel. Note that this
      function combines both successes and errors: if one of the computations
      fails, we let the other one run to completion, to give it a chance to
      raise its errors too. Regardless of the outcome (success or failure), the
      result will collect dependencies from both of the computations. All other
      parallel execution combinators have the same error/dependencies semantics. *)
  val fork_and_join : (unit -> 'a t) -> (unit -> 'b t) -> ('a * 'b) t

  val fork_and_join_unit : (unit -> unit t) -> (unit -> 'a t) -> 'a t

  (** This uses a sequential implementation. We use the short name to conform
      with the [Applicative] interface. See [all_concurrently] for the version
      with concurrency. *)
  val all : 'a t list -> 'a list t

  val all_concurrently : 'a t list -> 'a list t

  val if_ : bool -> (unit -> unit t) -> unit t

  val sequential_map : 'a list -> f:('a -> 'b t) -> 'b list t

  val sequential_iter : 'a list -> f:('a -> unit t) -> unit t

  val parallel_map : 'a list -> f:('a -> 'b t) -> 'b list t

  val parallel_iter : 'a list -> f:('a -> unit t) -> unit t

  val parallel_iter_set :
       (module Set.S with type elt = 'a and type t = 's)
    -> 's
    -> f:('a -> unit t)
    -> unit t

  module Make_map_traversals (Map : Map.S) : sig
    val parallel_iter : 'a Map.t -> f:(Map.key -> 'a -> unit t) -> unit t

    val parallel_map : 'a Map.t -> f:(Map.key -> 'a -> 'b t) -> 'b Map.t t
  end
  [@@inline always]

  module Option : sig
    val iter : 'a option -> f:('a -> unit t) -> unit t

    val map : 'a option -> f:('a -> 'b t) -> 'b option t

    val bind : 'a option -> f:('a -> 'b option t) -> 'b option t
  end

  module Result : sig
    val iter : ('a, _) result -> f:('a -> unit t) -> unit t
  end
end

type ('input, 'output) t

(** A stack frame within a computation. *)
module Stack_frame : sig
  type ('input, 'output) memo = ('input, 'output) t

  type t

  val to_dyn : t -> Dyn.t

  val name : t -> string option

  val input : t -> Dyn.t

  (** Checks if the stack frame is a frame of the given memoized function and if
      so, returns [Some i] where [i] is the argument of the function. *)
  val as_instance_of : t -> of_:('input, _) memo -> 'input option

  val human_readable_description : t -> User_message.Style.t Pp.t option
end

(** Errors raised by user-supplied memoized functions that have been augmented
    with Memo call stack information. *)
module Error : sig
  type t

  exception E of t

  (** Get the underlying exception.*)
  val get : t -> exn

  (** Return the stack leading to the node which raised the exception.*)
  val stack : t -> Stack_frame.t list
end

module Cycle_error : sig
  type t

  exception E of t

  (** Get the list of stack frames in this cycle. *)
  val get : t -> Stack_frame.t list
end

(* CR-someday amokhov: The current implementation memoizes all errors that are
   not wrapped into [Non_reproducible], which may be inconvenient in some cases,
   e.g. if a build action fails due to a spurious error, such as running out of
   memory. Right now, the only way to force such actions to be rebuilt is to
   restart Dune, which clears all memoized errors. In future, we would like to
   provide a way to rerun all failed actions without restarting the build, e.g.
   via a Dune RPC call. *)

(** Mark an exception as non-reproducible to indicate that it shouldn't be
    cached. *)
exception Non_reproducible of exn

(** [Invalidation] describes a set of nodes to be invalidated between
    memoization runs. These sets can be combined into larger sets to then be
    passed to [reset]. *)
module Invalidation : sig
  type ('input, 'output) memo = ('input, 'output) t

  type t

  val empty : t

  val combine : t -> t -> t

  val is_empty : t -> bool

  (** Clear all memoization tables. We use it if the incremental mode is not
      enabled. *)
  val clear_caches : t

<<<<<<< HEAD
  (** Like [clear_caches] but only clears the cache of a given [memo] table. *)
  val clear_cache : _ memo -> t

  val to_dyn : t -> Dyn.t
=======
  (** Invalidate all computations stored in a given [memo] table. *)
  val invalidate_cache : _ memo -> t
>>>>>>> 8b4f5e44
end

(** Notify the memoization system that the build system has restarted. This
    removes the values specified by [Invalidation.t] from the memoization cache,
    and advances the current run. *)
val reset : Invalidation.t -> unit

(** Returns [true] if the user enabled the incremental mode via the environment
    variable [DUNE_WATCHING_MODE_INCREMENTAL], and we should therefore assume
    that the build system tracks all relevant side effects in the [Build] monad. *)
val incremental_mode_enabled : bool ref

module type Input = sig
  type t

  include Table.Key with type t := t
end

module Store : sig
  module type Input = sig
    type t

    val to_dyn : t -> Dyn.t
  end

  module type S = sig
    type key

    type 'a t

    val create : unit -> _ t

    val clear : _ t -> unit

    val set : 'a t -> key -> 'a -> unit

    val find : 'a t -> key -> 'a option

    val iter : 'a t -> f:('a -> unit) -> unit
  end
end

(** [create name ~input ?cutoff f] creates a memoized version of the function
    [f : 'i -> 'o Build.t]. The result of [f] for a given input is cached, so
    that the second time [exec t x] is called, the previous result is re-used if
    possible.

    [exec t x] tracks what calls to other memoized functions [f x] performs.
    When the result of any of such dependent calls changes, [exec t x] will
    automatically recompute [f x].

    If the caller provides the [cutoff] equality check, we will use it to check
    if the function's output is the same as cached in the previous computation.
    If it's the same, we will be able to skip recomputing the functions that
    depend on it. Note: by default Dune wipes all memoization caches on every
    run, so this early cutoff optimisation is not effective. To override default
    behaviour, run Dune with the flag [DUNE_WATCHING_MODE_INCREMENTAL=true].

    If [human_readable_description] is passed, it will be used when displaying
    the memo stack to the user.

    Running the computation may raise [Memo.Cycle_error.E] if a dependency cycle
    is detected. *)
val create :
     string
  -> input:(module Input with type t = 'i)
  -> ?cutoff:('o -> 'o -> bool)
  -> ?human_readable_description:('i -> User_message.Style.t Pp.t)
  -> ('i -> 'o Build.t)
  -> ('i, 'o) t

(** Like [create] but accepts a custom [store] for memoization. This is useful
    when there is a custom data structure indexed by keys of type ['i] that is
    more efficient than the one that Memo uses by default (a plain hash table). *)
val create_with_store :
     string
  -> store:(module Store.S with type key = 'i)
  -> input:(module Store.Input with type t = 'i)
  -> ?cutoff:('o -> 'o -> bool)
  -> ?human_readable_description:('i -> User_message.Style.t Pp.t)
  -> ('i -> 'o Build.t)
  -> ('i, 'o) t

(** Execute a memoized function. *)
val exec : ('i, 'o) t -> 'i -> 'o Build.t

(** Print the memoized call stack during execution. This is useful for debugging
    purposes. *)
val dump_stack : unit -> unit Fiber.t

val pp_stack : unit -> _ Pp.t Fiber.t

(** Get the memoized call stack during the execution of a memoized function. *)
val get_call_stack : unit -> Stack_frame.t list Build.t

(** Insert a stack frame to make call stacks more precise when showing them to
    the user. *)
val push_stack_frame :
     human_readable_description:(unit -> User_message.Style.t Pp.t)
  -> (unit -> 'a Build.t)
  -> 'a Build.t

module Run : sig
  (** A single build run. *)
  type t

  module For_tests : sig
    val compare : t -> t -> Ordering.t

    val current : unit -> t
  end
end

(** Introduces a dependency on the current build run. *)
val current_run : unit -> Run.t Build.t

module Lazy : sig
  type 'a t

  val of_val : 'a -> 'a t

  val create :
       ?cutoff:('a -> 'a -> bool)
    -> ?name:string
    -> ?human_readable_description:(unit -> User_message.Style.t Pp.t)
    -> (unit -> 'a Build.t)
    -> 'a t

  val force : 'a t -> 'a Build.t

  val map : 'a t -> f:('a -> 'b) -> 'b t
end

val lazy_ :
     ?cutoff:('a -> 'a -> bool)
  -> ?name:string
  -> ?human_readable_description:(unit -> User_message.Style.t Pp.t)
  -> (unit -> 'a Build.t)
  -> 'a Lazy.t

module Implicit_output : sig
  type 'o t

  (** [produce] and [produce_opt] are used by effectful functions to produce
      output. *)
  val produce : 'o t -> 'o -> unit Build.t

  val produce_opt : 'o t -> 'o option -> unit Build.t

  (** [collect] and [forbid] take a potentially effectful function (one which
      may produce some implicit output) and turn it into a pure one (with
      explicit output if any). *)
  val collect : 'o t -> (unit -> 'a Build.t) -> ('a * 'o option) Build.t

  val forbid : (unit -> 'a Build.t) -> 'a Build.t

  module type Implicit_output = sig
    type t

    val name : string

    val union : t -> t -> t
  end

  (** Register a new type of implicit output. *)
  val add : (module Implicit_output with type t = 'o) -> 'o t
end

module With_implicit_output : sig
  type ('i, 'o) t

  val create :
       string
    -> input:(module Input with type t = 'i)
    -> implicit_output:'io Implicit_output.t
    -> ('i -> 'o Build.t)
    -> ('i, 'o) t

  val exec : ('i, 'o) t -> 'i -> 'o Build.t
end

module Cell : sig
  type ('i, 'o) t

  val input : ('i, _) t -> 'i

  val read : (_, 'o) t -> 'o Build.t

  (** Mark this cell as invalid, forcing recomputation of this value. The
      consumers may be recomputed or not, depending on early cutoff. *)
  val invalidate : _ t -> Invalidation.t
end

(** Create a "memoization cell" that focuses on a single input/output pair of a
    memoized function. *)
val cell : ('i, 'o) t -> 'i -> ('i, 'o) Cell.t

val lazy_cell :
     ?cutoff:('a -> 'a -> bool)
  -> ?name:string
  -> ?human_readable_description:(unit -> User_message.Style.t Pp.t)
  -> (unit -> 'a Build.t)
  -> (unit, 'a) Cell.t

(** Memoization of polymorphic functions ['a input -> 'a output Build.t]. The
    provided [id] function must be injective, i.e. there must be a one-to-one
    correspondence between [input]s and their [id]s. *)
module Poly (Function : sig
  type 'a input

  type 'a output

  val name : string

  val eval : 'a input -> 'a output Build.t

  val to_dyn : _ input -> Dyn.t

  val id : 'a input -> 'a Type_eq.Id.t
end) : sig
  val eval : 'a Function.input -> 'a Function.output Build.t
end

(** Diagnostics features that affect performance but are useful for debugging. *)
module Debug : sig
  (** If [true], Memo will record the location of [Lazy.t] values. *)
  val track_locations_of_lazy_values : bool ref

  (** If [true], Memo will perform additional checks of internal invariants. *)
  val check_invariants : bool ref
end

(** Various performance counters. Reset to zero at the start of every run. *)
module Perf_counters : sig
  (** This function must be called to enable performance counters. *)
  val enable : unit -> unit

  (** Number of nodes visited in the current run. *)
  val nodes_in_current_run : unit -> int

  (** Number of dependency edges of the nodes visited in the current run. *)
  val edges_in_current_run : unit -> int

  (** Number of nodes that were (re)computed in the current run. This number
      cannot not exceed [nodes_in_current_run]. *)
  val nodes_computed_in_current_run : unit -> int

  (** Number of edges that were traversed in the current run. Some edges may be
      traversed twice, so this number can exceed [edges_in_current_run]. *)
  val edges_traversed_in_current_run : unit -> int

  (** A concise summary of performance counters. *)
  val report_for_current_run : unit -> string

  (** Raise if any internal invariants are violated. *)
  val assert_invariants : unit -> unit

  (** Reset the counters to zero. You typically don't need to call this function
      directly (as counters are reset on every run) but it's useful for tests. *)
  val reset : unit -> unit
end

module Expert : sig
  (** Like [cell] but returns [Nothing] if the given memoized function has never
      been evaluated on the specified input. We use [previously_evaluated_cell]
      to skip unnecessary rebuilds when receiving file system events for files
      that we don't care about.

      Note that this function is monotonic: its result can change from [Nothing]
      to [Some cell] as new cells get evaluated. However, calling [reset] clears
      all memoization tables, and therefore resets [previously_evaluated_cell]
      to [Nothing] as well. *)
  val previously_evaluated_cell : ('i, 'o) t -> 'i -> ('i, 'o) Cell.t option
end

module For_tests : sig
  (** After executing a memoized function with a given name and input, it is
      possible to query which dependencies that function used during execution
      by calling [get_deps] with the name and input used during execution.

      Returns [None] if the dependencies were not computed yet. *)
  val get_deps : ('i, _) t -> 'i -> (string option * Dyn.t) list option

  (** Forget all memoized values, forcing them to be recomputed on the next
      build run. *)
  val clear_memoization_caches : unit -> unit
end

val yield_if_there_are_pending_events : (unit -> unit Fiber.t) ref<|MERGE_RESOLUTION|>--- conflicted
+++ resolved
@@ -190,15 +190,10 @@
       enabled. *)
   val clear_caches : t
 
-<<<<<<< HEAD
-  (** Like [clear_caches] but only clears the cache of a given [memo] table. *)
-  val clear_cache : _ memo -> t
-
-  val to_dyn : t -> Dyn.t
-=======
   (** Invalidate all computations stored in a given [memo] table. *)
   val invalidate_cache : _ memo -> t
->>>>>>> 8b4f5e44
+
+  val to_dyn : t -> Dyn.t
 end
 
 (** Notify the memoization system that the build system has restarted. This
