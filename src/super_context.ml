--- conflicted
+++ resolved
@@ -141,37 +141,6 @@
       | Some p -> Paths ([p], Split)
     in
     let cflags = context.ocamlc_cflags in
-<<<<<<< HEAD
-    let strings l = Strings (l  , Split) in
-    let string  s = Strings ([s], Split) in
-    let path    p = Paths   ([p], Split) in
-    [ "-verbose"       , Strings ([] (*"-verbose";*), Concat)
-    ; "CPP"            , strings (context.c_compiler :: cflags @ ["-E"])
-    ; "PA_CPP"         , strings (context.c_compiler :: cflags
-                                  @ ["-undef"; "-traditional"; "-x"; "c"; "-E"])
-    ; "CC"             , strings (context.c_compiler :: cflags)
-    ; "CXX"            , strings (context.c_compiler :: cxx_flags)
-    ; "ocaml_bin"      , path context.ocaml_bin
-    ; "OCAML"          , path context.ocaml
-    ; "OCAMLC"         , path context.ocamlc
-    ; "OCAMLOPT"       , path ocamlopt
-    ; "ocaml_version"  , string context.version_string
-    ; "ocaml_where"    , string (Path.to_string context.stdlib_dir)
-    ; "ARCH_SIXTYFOUR" , string (string_of_bool context.arch_sixtyfour)
-    ; "MAKE"           , make
-    ; "null"           , string (Path.to_string Config.dev_null)
-    ; "ext_obj"        , string context.ext_obj
-    ; "ext_asm"        , string context.ext_asm
-    ; "ext_lib"        , string context.ext_lib
-    ; "ext_dll"        , string context.ext_dll
-    ; "ext_exe"        , string context.ext_exe
-    ; "bytecomp_c_libraries", strings context.bytecomp_c_libraries
-    ; "native_c_libraries"  , strings context.bytecomp_c_libraries
-    ]
-    |> String_map.of_list
-    |> function
-    | Ok x -> x
-=======
     let strings l = Strings (l  , Split)  in
     let string  s = Strings ([s], Concat) in
     let path    p = Paths   ([p], Split)  in
@@ -212,7 +181,6 @@
     in
     match String_map.of_list vars with
     | Ok    x -> x
->>>>>>> b029d32d
     | Error _ -> assert false
   in
   { context
