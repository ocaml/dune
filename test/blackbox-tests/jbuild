--- conflicted
+++ resolved
@@ -401,15 +401,19 @@
 
 (alias
  ((name runtest)
-<<<<<<< HEAD
   (deps ((files_recursively_in test-cases/output-obj)))
   (action
    (chdir test-cases/output-obj
-=======
+    (setenv JBUILDER ${bin:jbuilder}
+     (progn
+      (run ${exe:cram.exe} run.t)
+      (diff? run.t run.t.corrected)))))))
+
+(alias
+ ((name runtest)
   (deps ((files_recursively_in test-cases/github597)))
   (action
    (chdir test-cases/github597
->>>>>>> 5286b42f
     (setenv JBUILDER ${bin:jbuilder}
      (progn
       (run ${exe:cram.exe} run.t)
