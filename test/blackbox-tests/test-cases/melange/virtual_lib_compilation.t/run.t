Test virtual lib in an exe / melange environment

The native build passes

  $ dune exec ./ml.exe --display=short
      ocamldep impl_ml/.impl_ml.objs/virt.impl.d
      ocamldep vlib/.vlib.objs/shared.impl.d
      ocamldep vlib/.vlib.objs/virt.intf.d
      ocamldep vlib/.vlib.objs/vlib_impl.impl.d
        ocamlc vlib/.vlib.objs/byte/virt.{cmi,cmti}
        ocamlc vlib/.vlib.objs/byte/vlib_impl.{cmi,cmo,cmt}
      ocamlopt vlib/.vlib.objs/native/vlib_impl.{cmx,o}
        ocamlc vlib/.vlib.objs/byte/shared.{cmi,cmo,cmt}
        ocamlc .ml.eobjs/byte/dune__exe__Ml.{cmi,cmti}
      ocamlopt vlib/.vlib.objs/native/shared.{cmx,o}
      ocamlopt impl_ml/.impl_ml.objs/native/virt.{cmx,o}
      ocamlopt .ml.eobjs/native/dune__exe__Ml.{cmx,o}
      ocamlopt impl_ml/impl_ml.{a,cmxa}
      ocamlopt ml.exe
  Hello from ml

Melange can't produce a `.cmj` solely from a virtual module `.cmi`, because it
needs to consult the `.cmj` files of dependencies to know where the require
call should be emitted

<<<<<<< HEAD
  $ dune build @mel --display=short
=======
  $ dune build @melange --display=short 2>&1 | grep -v 'node_modules/melange'
>>>>>>> 7533eb99
      ocamldep impl_melange/.impl_melange.objs/virt.impl.d
          melc vlib/.vlib.objs/melange/virt.{cmi,cmti}
          melc vlib/.vlib.objs/melange/vlib_impl.{cmi,cmj,cmt} (exit 2)
  File "vlib/vlib_impl.ml", line 1:
  Error: Virt not found, it means either the module does not exist or it is a namespace

  $ output=_build/default/output/mel.js
  $ test -f "$output" && node "$output"
  [1]
<|MERGE_RESOLUTION|>--- conflicted
+++ resolved
@@ -23,11 +23,7 @@
 needs to consult the `.cmj` files of dependencies to know where the require
 call should be emitted
 
-<<<<<<< HEAD
-  $ dune build @mel --display=short
-=======
-  $ dune build @melange --display=short 2>&1 | grep -v 'node_modules/melange'
->>>>>>> 7533eb99
+  $ dune build @mel --display=short 2>&1 | grep -v 'node_modules/melange'
       ocamldep impl_melange/.impl_melange.objs/virt.impl.d
           melc vlib/.vlib.objs/melange/virt.{cmi,cmti}
           melc vlib/.vlib.objs/melange/vlib_impl.{cmi,cmj,cmt} (exit 2)
