--- conflicted
+++ resolved
@@ -22,16 +22,9 @@
   Couldn't solve the package dependency formula.
   Selected candidates: foo.0.0.1 x.dev
   - dune -> (problem)
-<<<<<<< HEAD
-      User requested = 3.19
-      Rejected candidates:
-        dune.3.11.0: Incompatible with restriction: = 3.19
-  [1]
-=======
       User requested = 3.XX
       Rejected candidates:
         dune.3.XX.0: Incompatible with restriction: = 3.19
->>>>>>> b2f04110
   $ test "4.0.0"
   Solution for dune.lock:
   - foo.0.0.1
