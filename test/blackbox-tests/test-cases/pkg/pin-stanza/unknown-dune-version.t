--- conflicted
+++ resolved
@@ -31,9 +31,4 @@
   Supported versions of this extension in version 100.1 of the dune language:
   - 1.0 to 1.12
   - 2.0 to 2.9
-<<<<<<< HEAD
-  - 3.0 to 3.19
-  [1]
-=======
-  - 3.XX to 3.19
->>>>>>> b2f04110
+  - 3.XX to 3.19