--- conflicted
+++ resolved
@@ -25,11 +25,5 @@
   Error: The current version of Dune does not satisfy the version constraints
   for Dune in this project's dependencies.
   Details:
-<<<<<<< HEAD
-  Found version "3.19" of package "dune" which doesn't satisfy the required
-  version constraint "< 3.0"
-  [1]
-=======
   Found version "3.XX" of package "dune" which doesn't satisfy the required
-  version constraint "< 3.0"
->>>>>>> b2f04110
+  version constraint "< 3.0"