(jbuild_version 1)

;; execute this to check the behavior when background jobs take time to finish:
;;
;; $ ./_build/default/bin/main.exe build @test/fail-with-background-jobs-running
;;
(alias
 ((name   sleep5)
  (action (system "sleep 5"))))

(alias
 ((name   sleep1-and-fail)
  (action (system "sleep 1; exit 1"))))

(alias
 ((name   sleep4-and-fail)
  (action (system "sleep 4; exit 1"))))

(alias
 ((name fail-with-background-jobs-running)
  (deps ((alias sleep5)
         (alias sleep4-and-fail)
         (alias sleep1-and-fail)))))

<<<<<<< HEAD

(alias
 ((name runtest)
  (deps ((files_recursively_in workspaces/output_obj)))
  (action
   (chdir workspaces/output_obj
    (progn
      (run ${exe:run.exe} -log log1 -- ${bin:jbuilder} build -j1 --root . --only stub )
      (run ${exe:run.exe} -log log_native2 -- ${bin:jbuilder} exec -j1 --root . stub_native true )
      (run ${exe:run.exe} -log log_native3 -inverse -- ${bin:jbuilder} exec -j1 --root . stub_native fail )
      (run ${exe:run.exe} -log log_byte2 -- ${bin:jbuilder} exec -j1 --root . stub_byte true )
      (run ${exe:run.exe} -log log_byte3 -inverse -- ${bin:jbuilder} exec -j1 --root . stub_byte fail )
      )))))
=======
;; execute this to test locks
;;
;; $ ./_build/default/bin/main.exe build -j10 @test/locks
;;

(alias
 ((name   locks)
  (deps   ((glob_files *.{foo,bar})))
  (action (bash "\
echo 'expected result: 10'
echo 'without locking:' $(< x)
echo 'with locking:   ' $(< y)
rm -f *.{foo,bar} x y"))))

(rule (with-stdout-to incr.ml (echo "\
let fn = Sys.argv.(1) in
let x =
  match open_in fn with
  | ic ->
    let x = int_of_string (input_line ic) in
    close_in ic;
    x
  | exception _ -> 0
in
Unix.sleepf 0.2;
Printf.fprintf (open_out fn) \"%d\\n\" (x + 1);
Printf.fprintf (open_out Sys.argv.(2)) \"%g\n%!\" (Sys.time ())
")))

(executable ((name incr) (libraries (unix))))

(rule ((targets (01.foo)) (action (run ./incr.exe x ${@}))))
(rule ((targets (02.foo)) (action (run ./incr.exe x ${@}))))
(rule ((targets (03.foo)) (action (run ./incr.exe x ${@}))))
(rule ((targets (04.foo)) (action (run ./incr.exe x ${@}))))
(rule ((targets (05.foo)) (action (run ./incr.exe x ${@}))))
(rule ((targets (06.foo)) (action (run ./incr.exe x ${@}))))
(rule ((targets (07.foo)) (action (run ./incr.exe x ${@}))))
(rule ((targets (08.foo)) (action (run ./incr.exe x ${@}))))
(rule ((targets (09.foo)) (action (run ./incr.exe x ${@}))))
(rule ((targets (10.foo)) (action (run ./incr.exe x ${@}))))

(rule ((targets (01.bar)) (action (run ./incr.exe y ${@})) (locks (m))))
(rule ((targets (02.bar)) (action (run ./incr.exe y ${@})) (locks (m))))
(rule ((targets (03.bar)) (action (run ./incr.exe y ${@})) (locks (m))))
(rule ((targets (04.bar)) (action (run ./incr.exe y ${@})) (locks (m))))
(rule ((targets (05.bar)) (action (run ./incr.exe y ${@})) (locks (m))))
(rule ((targets (06.bar)) (action (run ./incr.exe y ${@})) (locks (m))))
(rule ((targets (07.bar)) (action (run ./incr.exe y ${@})) (locks (m))))
(rule ((targets (08.bar)) (action (run ./incr.exe y ${@})) (locks (m))))
(rule ((targets (09.bar)) (action (run ./incr.exe y ${@})) (locks (m))))
(rule ((targets (10.bar)) (action (run ./incr.exe y ${@})) (locks (m))))
>>>>>>> 6eace337
<|MERGE_RESOLUTION|>--- conflicted
+++ resolved
@@ -22,21 +22,6 @@
          (alias sleep4-and-fail)
          (alias sleep1-and-fail)))))
 
-<<<<<<< HEAD
-
-(alias
- ((name runtest)
-  (deps ((files_recursively_in workspaces/output_obj)))
-  (action
-   (chdir workspaces/output_obj
-    (progn
-      (run ${exe:run.exe} -log log1 -- ${bin:jbuilder} build -j1 --root . --only stub )
-      (run ${exe:run.exe} -log log_native2 -- ${bin:jbuilder} exec -j1 --root . stub_native true )
-      (run ${exe:run.exe} -log log_native3 -inverse -- ${bin:jbuilder} exec -j1 --root . stub_native fail )
-      (run ${exe:run.exe} -log log_byte2 -- ${bin:jbuilder} exec -j1 --root . stub_byte true )
-      (run ${exe:run.exe} -log log_byte3 -inverse -- ${bin:jbuilder} exec -j1 --root . stub_byte fail )
-      )))))
-=======
 ;; execute this to test locks
 ;;
 ;; $ ./_build/default/bin/main.exe build -j10 @test/locks
@@ -88,5 +73,4 @@
 (rule ((targets (07.bar)) (action (run ./incr.exe y ${@})) (locks (m))))
 (rule ((targets (08.bar)) (action (run ./incr.exe y ${@})) (locks (m))))
 (rule ((targets (09.bar)) (action (run ./incr.exe y ${@})) (locks (m))))
-(rule ((targets (10.bar)) (action (run ./incr.exe y ${@})) (locks (m))))
->>>>>>> 6eace337
+(rule ((targets (10.bar)) (action (run ./incr.exe y ${@})) (locks (m))))