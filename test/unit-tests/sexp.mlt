--- conflicted
+++ resolved
@@ -110,8 +110,13 @@
 parse {|${foo} $(BAR) "$(baz)" %{FOO} foo${bar} foo%{bar}|}
 [%%expect{|
 - : parse_result =
-<<<<<<< HEAD
-Different {jbuild = Ok ["\\%{x}"]; dune = Error "unknown escape sequence"}
+Different
+ {jbuild =
+   Ok
+    [(template (((name "") (payload "foo") (syntax "${}")))); $; (BAR);
+     (template (((name "") (payload "baz") (syntax "$()")))); %{FOO};
+     (template ((text "foo") ((name "") (payload "bar") (syntax "${}"))))];
+  dune = Ok [${foo}; $; (BAR); "$(baz)"; %{FOO}; foo${bar}]}
 |}]
 
 parse {|"$foo"|}
@@ -142,13 +147,4 @@
 parse {|"$bar%foo%"|}
 [%%expect{|
 - : parse_result = Same (Ok ["$bar%foo%"])
-=======
-Different
- {jbuild =
-   Ok
-    [(template (((name "") (payload "foo") (syntax "${}")))); $; (BAR);
-     (template (((name "") (payload "baz") (syntax "$()")))); %{FOO};
-     (template ((text "foo") ((name "") (payload "bar") (syntax "${}"))))];
-  dune = Ok [${foo}; $; (BAR); "$(baz)"; %{FOO}; foo${bar}]}
->>>>>>> 29c0834f
 |}]